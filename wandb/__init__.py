# -*- coding: utf-8 -*-

# Three possible modes:
#     'cli': running from "wandb" command
#     'run': we're a script launched by "wandb run"
#     'dryrun': we're a script not launched by "wandb run"

from __future__ import absolute_import, print_function

__author__ = """Chris Van Pelt"""
__email__ = 'vanpelt@wandb.com'
__version__ = '0.8.30'

import atexit
import click
import io
import json
import logging
import time
import os
import contextlib
import signal
import six
import getpass
import socket
import subprocess
import sys
import traceback
import tempfile
import re
import glob
import threading
import platform
import collections
from six.moves import queue
from six import string_types
from importlib import import_module

from . import env
from . import io_wrap
from .core import *

# These imports need to be below "from .core import *" until we remove
# 'from wandb import __stage_dir__' from api.py etc.
from wandb.apis import InternalApi, PublicApi, CommError
from wandb import wandb_types as types
from wandb import wandb_config
from wandb import wandb_run
from wandb import wandb_socket
from wandb import streaming_log
from wandb import util
from wandb.run_manager import LaunchError, Process
from wandb.data_types import Image
from wandb.data_types import Video
from wandb.data_types import Audio
from wandb.data_types import Table
from wandb.data_types import Html
from wandb.data_types import Object3D
from wandb.data_types import Molecule
from wandb.data_types import Histogram
from wandb.data_types import Graph
from wandb import trigger
from wandb.dataframes import image_categorizer_dataframe
from wandb.dataframes import image_segmentation_dataframe
from wandb.dataframes import image_segmentation_binary_dataframe
from wandb.dataframes import image_segmentation_multiclass_dataframe
from wandb.viz import visualize
from wandb import plots

from wandb import wandb_torch
from wandb.wandb_agent import agent
from wandb.wandb_controller import sweep, controller

from wandb.compat import windows

logger = logging.getLogger(__name__)

# Internal variables
_shutdown_async_log_thread_wait_time = 20

# this global W&B debug log gets re-written by every W&B process
if __stage_dir__ is not None:
    GLOBAL_LOG_FNAME = os.path.abspath(os.path.join(wandb_dir(), 'debug.log'))
else:
    GLOBAL_LOG_FNAME = os.path.join(tempfile.gettempdir(), 'wandb-debug.log')


def _debugger(*args):
    import pdb
    pdb.set_trace()


class Callbacks():
    @property
    def Keras(self):
        termlog(
            "DEPRECATED: wandb.callbacks is deprecated, use `from wandb.keras import WandbCallback`")
        from wandb.keras import WandbCallback
        return WandbCallback


callbacks = Callbacks()


def hook_torch(*args, **kwargs):
    termlog(
        "DEPRECATED: wandb.hook_torch is deprecated, use `wandb.watch`")
    return watch(*args, **kwargs)


_global_watch_idx = 0


def watch(models, criterion=None, log="gradients", log_freq=100, idx=None):
    """
    Hooks into the torch model to collect gradients and the topology.  Should be extended
    to accept arbitrary ML models.

    :param (torch.Module) models: The model to hook, can be a tuple
    :param (torch.F) criterion: An optional loss value being optimized
    :param (str) log: One of "gradients", "parameters", "all", or None
    :param (int) log_freq: log gradients and parameters every N batches
    :param (int) idx: an index to be used when calling wandb.watch on multiple models
    :return: (wandb.Graph) The graph object that will populate after the first backward pass
    """
    global _global_watch_idx

    if run is None:
        raise ValueError(
            "You must call `wandb.init` before calling watch")

    in_jupyter = _get_python_type() != "python"

    log_parameters = False
    log_gradients = True
    if log == "all":
        log_parameters = True
    elif log == "parameters":
        log_parameters = True
        log_gradients = False
    elif log is None:
        log_gradients = False

    if not isinstance(models, (tuple, list)):
        models = (models,)
    graphs = []
    prefix = ''
    if idx is None:
        idx = _global_watch_idx
    for local_idx, model in enumerate(models):
        global_idx = idx + local_idx
        _global_watch_idx += 1
        if global_idx > 0:
            # TODO: this makes ugly chart names like gradients/graph_1conv1d.bias
            prefix = "graph_%i" % global_idx

        run.history.torch.add_log_hooks_to_pytorch_module(
            model, log_parameters=log_parameters, log_gradients=log_gradients, prefix=prefix, log_freq=log_freq,
            jupyter_run=run if in_jupyter else None)

        graph = wandb_torch.TorchGraph.hook_torch(
            model, criterion, graph_idx=global_idx)
        graphs.append(graph)
        # NOTE: the graph is set in run.summary by hook_torch on the backward pass
    return graphs


def unwatch(models=None):
    """Remove pytorch gradient and parameter hooks.

    Args:
        models (list): Optional list of pytorch models that have had watch called on them
    """
    if models:
        if not isinstance(models, (tuple, list)):
            models = (models,)
        for model in models:
            if not hasattr(model, "_wandb_hook_names"):
                termwarn("%s model has not been watched" % model)
            else:
                for name in model._wandb_hook_names:
                    run.history.torch.unhook(name)
    else:
        run.history.torch.unhook_all()


class ExitHooks(object):
    def __init__(self):
        self.exit_code = 0
        self.exception = None

    def hook(self):
        self._orig_exit = sys.exit
        sys.exit = self.exit
        sys.excepthook = self.exc_handler

    def exit(self, code=0):
        orig_code = code
        if code is None:
            code = 0
        elif not isinstance(code, int):
            code = 1
        self.exit_code = code
        self._orig_exit(orig_code)

    def was_ctrl_c(self):
        return isinstance(self.exception, KeyboardInterrupt)

    def exc_handler(self, exc_type, exc, *tb):
        self.exit_code = 1
        self.exception = exc
        if issubclass(exc_type, Error):
            termerror(str(exc))

        if self.was_ctrl_c():
            self.exit_code = 255

        traceback.print_exception(exc_type, exc, *tb)


def _init_headless(run, cloud=True):
    global join
    global _user_process_finished_called

    program = util.get_program()
    if program:
        os.environ[env.PROGRAM] = os.getenv(env.PROGRAM) or program

    environ = dict(os.environ)
    run.set_environment(environ)

    server = wandb_socket.Server()
    run.socket = server
    hooks = ExitHooks()
    hooks.hook()

    if platform.system() == "Windows":
        try:
            import win32api
            # Make sure we are not ignoring CTRL_C_EVENT
            # https://docs.microsoft.com/en-us/windows/console/setconsolectrlhandler
            # https://stackoverflow.com/questions/1364173/stopping-python-using-ctrlc
            win32api.SetConsoleCtrlHandler(None, False)
        except ImportError:
            termerror("Install the win32api library with `pip install pypiwin32`")

        # PTYs don't work in windows so we create these unused pipes and
        # mirror stdout to run.dir/output.log.  There should be a way to make
        # pipes work, but I haven't figured it out.  See links in compat/windows
        stdout_master_fd, stdout_slave_fd = os.pipe()
        stderr_master_fd, stderr_slave_fd = os.pipe()
    else:
        stdout_master_fd, stdout_slave_fd = io_wrap.wandb_pty(resize=False)
        stderr_master_fd, stderr_slave_fd = io_wrap.wandb_pty(resize=False)

    headless_args = {
        'command': 'headless',
        'pid': os.getpid(),
        'stdout_master_fd': stdout_master_fd,
        'stderr_master_fd': stderr_master_fd,
        'cloud': cloud,
        'port': server.port
    }
    internal_cli_path = os.path.join(
        os.path.dirname(__file__), 'internal_cli.py')

    if six.PY2 or platform.system() == "Windows":
        # TODO(adrian): close_fds=False is bad for security. we set
        # it so we can pass the PTY FDs to the wandb process. We
        # should use subprocess32, which has pass_fds.
        popen_kwargs = {'close_fds': False}
    else:
        popen_kwargs = {'pass_fds': [stdout_master_fd, stderr_master_fd]}

    # TODO(adrian): ensure we use *exactly* the same python interpreter
    # TODO(adrian): make wandb the foreground process so we don't give
    # up terminal control until syncing is finished.
    # https://stackoverflow.com/questions/30476971/is-the-child-process-in-foreground-or-background-on-fork-in-c
    wandb_process = subprocess.Popen([sys.executable, internal_cli_path, json.dumps(
        headless_args)], env=environ, **popen_kwargs)
    termlog('Tracking run with wandb version {}'.format(
        __version__))
    os.close(stdout_master_fd)
    os.close(stderr_master_fd)
    # Listen on the socket waiting for the wandb process to be ready
    try:
        success, _ = server.listen(30)
    except KeyboardInterrupt:
        success = False
    else:
        if not success:
            termerror('W&B process (PID {}) did not respond'.format(
                wandb_process.pid))
    if not success:
        wandb_process.kill()
        for _ in range(20):
            time.sleep(0.1)
            if wandb_process.poll() is not None:
                break
        if wandb_process.poll() is None:
            termerror('Failed to kill wandb process, PID {}'.format(
                wandb_process.pid))
        # TODO attempt to upload a debug log
        path = GLOBAL_LOG_FNAME.replace(os.getcwd()+os.sep, "")
        raise LaunchError(
            "W&B process failed to launch, see: {}".format(path))

    if platform.system() == "Windows":
        output = open(os.path.join(run.dir, "output.log"), "wb")
        stdout_redirector = io_wrap.WindowsRedirector(sys.stdout, output)
        stderr_redirector = io_wrap.WindowsRedirector(sys.stderr, output)
    else:
        stdout_slave = os.fdopen(stdout_slave_fd, 'wb')
        stderr_slave = os.fdopen(stderr_slave_fd, 'wb')
        try:
            stdout_redirector = io_wrap.FileRedirector(sys.stdout, stdout_slave)
            stderr_redirector = io_wrap.FileRedirector(sys.stderr, stderr_slave)
        except (ValueError, AttributeError):
            # stdout / err aren't files
            output = open(os.path.join(run.dir, "output.log"), "wb")
            stdout_redirector = io_wrap.WindowsRedirector(sys.stdout, output)
            stderr_redirector = io_wrap.WindowsRedirector(sys.stderr, output)

    # TODO(adrian): we should register this right after starting the wandb process to
    # make sure we shut down the W&B process eg. if there's an exception in the code
    # above
    atexit.register(_user_process_finished, server, hooks,
                    wandb_process, stdout_redirector, stderr_redirector)

    def _wandb_join(exit_code=None):
        global _global_run_stack
        shutdown_async_log_thread()
        run.close_files()
        if exit_code is not None:
            hooks.exit_code = exit_code
        _user_process_finished(server, hooks,
                               wandb_process, stdout_redirector, stderr_redirector)
        if len(_global_run_stack) > 0:
            _global_run_stack.pop()
    join = _wandb_join
    _user_process_finished_called = False

    # redirect output last of all so we don't miss out on error messages
    stdout_redirector.redirect()
    if not env.is_debug():
        stderr_redirector.redirect()


def load_ipython_extension(ipython):
    pass


def login(anonymous=None, key=None):
    """Ensure this machine is logged in

       You can manually specify a key, but this method is intended to prompt for user input.

       anonymous can be "never", "must", or "allow".  If set to "must" we'll always login anonymously,
       if set to "allow" we'll only create an anonymous user if the user isn't already logged in.

       Returns:
            True if login was successful
            False on failure
    """
    # This ensures we have a global api object
    ensure_configured()
    if anonymous:
        os.environ[env.ANONYMOUS] = anonymous
    anonymous = anonymous or "never"
    in_jupyter = _get_python_type() != "python"
    if key:
        termwarn("If you're specifying your api key in code, ensure this code is not shared publically.\nConsider setting the WANDB_API_KEY environment variable, or running `wandb login` from the command line.")
        if in_jupyter:
            termwarn("Calling wandb.login() without arguments from jupyter should prompt you for an api key.")
        util.set_api_key(api, key)
    elif api.api_key and anonymous != "must":
        key = api.api_key
    elif in_jupyter:
        os.environ[env.JUPYTER] = "true"
        # Don't return key to ensure it's not displayed in the notebook.
        key = _jupyter_login(api=api)
    else:
        key = util.prompt_api_key(api)
    return True if key else False


def _jupyter_login(force=True, api=None):
    """Attempt to login from a jupyter environment

    If force=False, we'll only attempt to auto-login, otherwise we'll prompt the user
    """
    def get_api_key_from_browser(signup=False):
        key, anonymous = None, False
        if 'google.colab' in sys.modules:
            key = jupyter.attempt_colab_login(api.app_url)
        elif 'databricks_cli' in sys.modules and 'dbutils' in sys.modules:
            # Databricks does not seem to support getpass() so we need to fail
            # early and prompt the user to configure the key manually for now.
            termerror(
                "Databricks requires api_key to be configured manually, instructions at: http://docs.wandb.com/integrations/databricks")
            raise LaunchError("Databricks integration requires api_key to be configured.")
        # For jupyter we default to not allowing anonymous
        if not key and os.environ.get(env.ANONYMOUS, "never") != "never":
            key = api.create_anonymous_api_key()
            anonymous = True
        if not key and force:
            try:
                termerror("Not authenticated.  Copy a key from https://app.wandb.ai/authorize")
                key = getpass.getpass("API Key: ").strip()
            except NotImplementedError:
                termerror(
                    "Can't accept input in this environment, you should set WANDB_API_KEY or call wandb.login(key='YOUR_API_KEY')")
        return key, anonymous

    api = api or (run.api if run else None)
    if not api:
        raise LaunchError("Internal error: api required for jupyter login")
    return util.prompt_api_key(api, browser_callback=get_api_key_from_browser)


def _init_jupyter(run):
    """Asks for user input to configure the machine if it isn't already and creates a new run.
    Log pushing and system stats don't start until `wandb.log()` is first called.
    """
    from wandb import jupyter
    from IPython.core.display import display, HTML
    # TODO: Should we log to jupyter?
    # global logging had to be disabled because it set the level to debug
    # I also disabled run logging because we're rairly using it.
    # try_to_set_up_global_logging()
    # run.enable_logging()
    os.environ[env.JUPYTER] = "true"

    if not run.api.api_key:
        # Fetches or prompts the users for an API key. Or if anonymode enabled, uses anonymous API key
        key = _jupyter_login()
        # Ensure our api client picks up the new key
        if key:
            run.api.reauth()
        else:
            run.mode = "dryrun"
            display(HTML('''
                <b>Could not authenticate.</b><br/>
            '''))
    run.resume = "allow"
    if run.mode == "dryrun":
        display(HTML('''
            Using <a href="https://wandb.com" target="_blank">Weights & Biases</a> in dryrun mode. Not logging results to the cloud.<br/>
            Call wandb.login() to authenticate this machine.<br/>
        '''.format(run.api.app_url)))
    else:
        displayed = False
        try:
            sweep_url = run.get_sweep_url()
            sweep_line = 'Sweep page: <a href="{}" target="_blank">{}</a><br/>\n'.format(
                sweep_url, sweep_url) if sweep_url else ""
            docs_html = '<a href="https://docs.wandb.com/integrations/jupyter.html" target="_blank">(Documentation)</a>'
            display(HTML('''
                Logging results to <a href="https://wandb.com" target="_blank">Weights & Biases</a> {}.<br/>
                Project page: <a href="{}" target="_blank">{}</a><br/>
                {}Run page: <a href="{}" target="_blank">{}</a><br/>
            '''.format(docs_html, run.get_project_url(), run.get_project_url(), sweep_line, run.get_url(), run.get_url() )))
            displayed = True
            run.save()
        except (CommError, ValueError) as e:
            if not displayed:
                display(HTML('''
                    Logging results to <a href="https://wandb.com" target="_blank">Weights & Biases</a>.<br/>
                    Couldn't load entity due to error: {}
                '''.format(e.message)))
            else:
                termerror(str(e))

    run.set_environment()
    run._init_jupyter_agent()
    ipython = get_ipython()
    ipython.register_magics(jupyter.WandBMagics)

    def reset_start():
        """Reset START_TIME to when the cell starts"""
        global START_TIME
        START_TIME = time.time()
    ipython.events.register("pre_run_cell", reset_start)

    def cleanup():
        # shutdown async logger because _user_process_finished isn't called in jupyter
        shutdown_async_log_thread()
        run._stop_jupyter_agent()
    ipython.events.register('post_run_cell', cleanup)


_user_process_finished_called = False


def _user_process_finished(server, hooks, wandb_process, stdout_redirector, stderr_redirector):
    global _user_process_finished_called
    if _user_process_finished_called:
        return
    _user_process_finished_called = True
    trigger.call('on_finished')
    if run:
        run.close_files()

    stdout_redirector.restore()
    if not env.is_debug():
        stderr_redirector.restore()

    termlog()
    termlog("Waiting for W&B process to finish, PID {}".format(wandb_process.pid))
    server.done(hooks.exit_code)
    try:
        while wandb_process.poll() is None:
            time.sleep(0.1)
    except KeyboardInterrupt:
        termlog('Sending ctrl-c to W&B process, PID {}. Press ctrl-c again to kill it.'.format(wandb_process.pid))

    try:
        while wandb_process.poll() is None:
            time.sleep(0.1)
    except KeyboardInterrupt:
        if wandb_process.poll() is None:
            termlog('Killing W&B process, PID {}'.format(wandb_process.pid))
            wandb_process.kill()


# Will be set to the run object for the current run, as returned by
# wandb.init(). We may want to get rid of this, but WandbCallback
# relies on it, and it improves the API a bit (user doesn't have to
# pass the run into WandbCallback).  run is None instead of a PreInitObject
# as many places in the code check this.
run = None
config = util.PreInitObject("wandb.config")  # config object shared with the global run
summary = util.PreInitObject("wandb.summary")  # summary object shared with the global run
Api = PublicApi
# Stores what modules have been patched
patched = {
    "tensorboard": [],
    "keras": [],
    "gym": []
}
_saved_files = set()
_global_run_stack = []


def join(exit_code=None):
    """Marks a run as finished"""
    shutdown_async_log_thread()
    if run:
        run.close_files()
    if len(_global_run_stack) > 0:
        _global_run_stack.pop()


def save(glob_str, base_path=None, policy="live"):
    """ Ensure all files matching *glob_str* are synced to wandb with the policy specified.

    base_path: the base path to run the glob relative to
    policy:
        live: upload the file as it changes, overwriting the previous version
        end: only upload file when the run ends
    """
    global _saved_files
    if run is None:
        raise ValueError(
            "You must call `wandb.init` before calling save")
    if policy not in ("live", "end"):
        raise ValueError(
            'Only "live" and "end" policies are currently supported.')
    if isinstance(glob_str, bytes):
        glob_str = glob_str.decode('utf-8')
    if not isinstance(glob_str, string_types):
        raise ValueError("Must call wandb.save(glob_str) with glob_str a str")

    if base_path is None:
        base_path = os.path.dirname(glob_str)
    wandb_glob_str = os.path.relpath(glob_str, base_path)
    if "../" in wandb_glob_str:
        raise ValueError(
            "globs can't walk above base_path")
    if (glob_str, base_path, policy) in _saved_files:
        return []
    if glob_str.startswith("gs://") or glob_str.startswith("s3://"):
        termlog(
            "%s is a cloud storage url, can't save file to wandb." % glob_str)
        return []
    run.send_message(
        {"save_policy": {"glob": wandb_glob_str, "policy": policy}})
    files = []
    for path in glob.glob(glob_str):
        file_name = os.path.relpath(path, base_path)
        abs_path = os.path.abspath(path)
        wandb_path = os.path.join(run.dir, file_name)
        util.mkdir_exists_ok(os.path.dirname(wandb_path))
        # We overwrite existing symlinks because namespaces can change in Tensorboard
        if os.path.islink(wandb_path) and abs_path != os.readlink(wandb_path):
            os.remove(wandb_path)
            os.symlink(abs_path, wandb_path)
        elif not os.path.exists(wandb_path):
            os.symlink(abs_path, wandb_path)
        files.append(wandb_path)
    _saved_files.add((glob_str, base_path, policy))
    return files


def restore(name, run_path=None, replace=False, root=None):
    """ Downloads the specified file from cloud storage into the current run directory
    if it doesn exist.

    name: the name of the file
    run_path: optional path to a different run to pull files from
    replace: whether to download the file even if it already exists locally
    root: the directory to download the file to.  Defaults to the current
        directory or the run directory if wandb.init was called.

    returns None if it can't find the file, otherwise a file object open for reading
    raises wandb.CommError if it can't find the run
    """
    if run_path is None and run is None:
        raise ValueError(
            "You must call `wandb.init` before calling restore or specify a run_path")
    api = Api()
    api_run = api.run(run_path or run.path)
    if root is None:
        root = run.dir if run else '.'
    path = os.path.join(root, name)
    if os.path.exists(path) and replace == False:
        return open(path, "r")
    files = api_run.files([name])
    if len(files) == 0:
        return None
    return files[0].download(root=root, replace=True)


_tunnel_process = None


def tunnel(host, port):
    """Simple helper to open a tunnel.  Returns a public HTTPS url or None"""
    global _tunnel_process
    if _tunnel_process:
        _tunnel_process.kill()
        _tunnel_process = None
    process = subprocess.Popen("ssh -o StrictHostKeyChecking=no -o ServerAliveInterval=60 -R 80:{}:{} serveo.net".format(
        host, port), shell=True, stdout=subprocess.PIPE, stderr=subprocess.PIPE)
    while process.returncode is None:
        for line in process.stdout:
            match = re.match(r".+(https.+)$", line.decode("utf-8").strip())
            if match:
                _tunnel_process = process
                return match.group(1)
        # set returncode if the process has exited
        process.poll()
        time.sleep(1)
    return None


def monitor(options={}):
    """Starts syncing with W&B if you're in Jupyter.  Displays your W&B charts live in a Jupyter notebook.
    It's currently a context manager for legacy reasons.
    """
    try:
        from IPython.display import display
    except ImportError:
        def display(stuff): return None

    class Monitor():
        def __init__(self, options={}):
            if os.getenv(env.JUPYTER):
                display(jupyter.Run())
            else:
                self.rm = False
                termerror(
                    "wandb.monitor is only functional in Jupyter notebooks")

        def __enter__(self):
            termlog(
                "DEPRECATED: with wandb.monitor(): is deprecated, add %%wandb to the beginning of a cell to see live results.")
            pass

        def __exit__(self, *args):
            pass

    return Monitor(options)


_async_log_queue = queue.Queue()
_async_log_thread_shutdown_event = threading.Event()
_async_log_thread_complete_event = threading.Event()
_async_log_thread = None


def _async_log_thread_target():
    """Consumes async logs from our _async_log_queue and actually logs them"""
    global _async_log_thread
    shutdown_requested = False
    while not shutdown_requested:
        try:
            kwargs = _async_log_queue.get(block=True, timeout=1)
            log(**kwargs)
        except queue.Empty:
            shutdown_requested = _async_log_thread_shutdown_event.wait(1) and _async_log_queue.empty()
    _async_log_thread_complete_event.set()
    _async_log_thread = None


def _ensure_async_log_thread_started():
    """Ensures our log consuming thread is started"""
    global _async_log_thread, _async_log_thread_shutdown_event, _async_log_thread_complete_event

    if _async_log_thread is None:
        _async_log_thread_shutdown_event = threading.Event()
        _async_log_thread_complete_event = threading.Event()
        _async_log_thread = threading.Thread(target=_async_log_thread_target)
        _async_log_thread.daemon = True
        _async_log_thread.start()


def shutdown_async_log_thread():
    """Shuts down our async logging thread"""
    if _async_log_thread:
        _async_log_thread_shutdown_event.set()
        res = _async_log_thread_complete_event.wait(_shutdown_async_log_thread_wait_time)  # TODO: possible race here
        if res is False:
            termwarn('async log queue not empty after %d seconds, some log statements will be dropped' % (
                _shutdown_async_log_thread_wait_time))
            # FIXME: it is worse than this, likely the program will crash because files will be closed
        # FIXME: py 2.7 will return None here so we dont know if we dropped data


def log(row=None, commit=None, step=None, sync=True, *args, **kwargs):
    """Log a dict to the global run's history.

    wandb.log({'train-loss': 0.5, 'accuracy': 0.9})

    Args:
        row (dict, optional): A dict of serializable python objects i.e str: ints, floats, Tensors, dicts, or wandb.data_types
        commit (boolean, optional): Persist a set of metrics, if false just update the existing dict (defaults to true if step is not specified)
        step (integer, optional): The global step in processing. This persists any non-committed earlier steps but defaults to not committing the specified step
        sync (boolean, True): If set to False, process calls to log in a seperate thread
    """

    if run is None:
        raise ValueError(
            "You must call `wandb.init` in the same process before calling log")

    run.log(row, commit, step, sync, *args, **kwargs)


def ensure_configured():
    global GLOBAL_LOG_FNAME, api
    # We re-initialize here for tests
    api = InternalApi()
    GLOBAL_LOG_FNAME = os.path.abspath(os.path.join(wandb_dir(), 'debug.log'))


def uninit(only_patches=False):
    """Undo the effects of init(). Useful for testing.
    """
    global run, config, summary, patched, _saved_files
    if not only_patches:
        run = None
        config = util.PreInitObject("wandb.config")
        summary = util.PreInitObject("wandb.summary")
        _saved_files = set()
    # UNDO patches
    for mod in patched["tensorboard"]:
        module = import_module(mod[0])
        parts = mod[1].split(".")
        if len(parts) > 1:
            module = getattr(module, parts[0])
            mod[1] = parts[1]
        setattr(module, mod[1], getattr(module, "orig_"+mod[1]))
    patched["tensorboard"] = []


def reset_env(exclude=[]):
    """Remove environment variables, used in Jupyter notebooks"""
    if os.getenv(env.INITED):
        wandb_keys = [key for key in os.environ.keys() if key.startswith(
            'WANDB_') and key not in exclude]
        for key in wandb_keys:
            del os.environ[key]
        return True
    else:
        return False


def try_to_set_up_global_logging():
    """Try to set up global W&B debug log that gets re-written by every W&B process.

    It may fail (and return False) eg. if the current directory isn't user-writable
    """
    root = logging.getLogger("wandb")
    root.setLevel(logging.DEBUG)
    formatter = logging.Formatter(
        '%(asctime)s %(levelname)-7s %(threadName)-10s:%(process)d [%(filename)s:%(funcName)s():%(lineno)s] %(message)s')

    if env.is_debug():
        handler = logging.StreamHandler()
        handler.setLevel(logging.DEBUG)
        handler.setFormatter(formatter)

        root.addHandler(handler)

    try:
        handler = logging.FileHandler(GLOBAL_LOG_FNAME, mode='w')
        handler.setLevel(logging.DEBUG)
        handler.setFormatter(formatter)

        root.addHandler(handler)
    except IOError as e:  # eg. in case wandb directory isn't writable
        termerror('Failed to set up logging: {}'.format(e))
        return False

    return True


def _get_python_type():
    try:
        if 'terminal' in get_ipython().__module__:
            return 'ipython'
        else:
            return 'jupyter'
    except (NameError, AttributeError):
        return "python"


def sagemaker_auth(overrides={}, path="."):
    """ Write a secrets.env file with the W&B ApiKey and any additional secrets passed.

        Args:
            overrides (dict, optional): Additional environment variables to write to secrets.env
            path (str, optional): The path to write the secrets file.
    """

    api_key = overrides.get(env.API_KEY, Api().api_key)
    if api_key is None:
        raise ValueError(
            "Can't find W&B ApiKey, set the WANDB_API_KEY env variable or run `wandb login`")
    overrides[env.API_KEY] = api_key
    with open(os.path.join(path, "secrets.env"), "w") as file:
        for k, v in six.iteritems(overrides):
            file.write("{}={}\n".format(k, v))


def init(job_type=None, dir=None, config=None, project=None, entity=None, reinit=None, tags=None,
         group=None, allow_val_change=False, resume=False, force=False, tensorboard=False,
         sync_tensorboard=False, monitor_gym=False, name=None, notes=None, id=None, magic=None,
         anonymous=None, config_exclude_keys=None, config_include_keys=None):
    """Initialize W&B

    If called from within Jupyter, initializes a new run and waits for a call to
    `wandb.log` to begin pushing metrics.  Otherwise, spawns a new process
    to communicate with W&B.

    Args:
        job_type (str, optional): The type of job running, defaults to 'train'
        config (dict, argparse, or tf.FLAGS, optional): The hyper parameters to store with the run
        config_exclude_keys (list, optional): string keys to exclude storing in W&B when specifying config
        config_include_keys (list, optional): string keys to include storing in W&B when specifying config
        project (str, optional): The project to push metrics to
        entity (str, optional): The entity to push metrics to
        dir (str, optional): An absolute path to a directory where metadata will be stored
        group (str, optional): A unique string shared by all runs in a given group
        tags (list, optional): A list of tags to apply to the run
        id (str, optional): A globally unique (per project) identifier for the run
        name (str, optional): A display name which does not have to be unique
        notes (str, optional): A multiline string associated with the run
        reinit (bool, optional): Allow multiple calls to init in the same process
        resume (bool, str, optional): Automatically resume this run if run from the same machine,
            you can also pass a unique run_id
        sync_tensorboard (bool, optional): Synchronize wandb logs to tensorboard or tensorboardX
        force (bool, optional): Force authentication with wandb, defaults to False
        magic (bool, dict, or str, optional): magic configuration as bool, dict, json string,
            yaml filename
        anonymous (str, optional): Can be "allow", "must", or "never". Controls whether anonymous logging is allowed.
            Defaults to never.

    Returns:
        A wandb.run object for metric and config logging.
    """
    init_args = locals()
    trigger.call('on_init', **init_args)
    global run
    global __stage_dir__
    global _global_watch_idx

    # We allow re-initialization when we're in Jupyter or explicity opt-in to it.
    in_jupyter = _get_python_type() != "python"
    if reinit or (in_jupyter and reinit != False):
        # Reset global state for pytorch watch and tensorboard
        _global_watch_idx = 0
        if len(patched["tensorboard"]) > 0:
            util.get_module("wandb.tensorboard").reset_state()
        reset_env(exclude=env.immutable_keys())
        if len(_global_run_stack) > 0:
            if len(_global_run_stack) > 1:
                termwarn("If you want to track multiple runs concurrently in wandb you should use multi-processing not threads")
            join()
        run = None

    # TODO: deprecate tensorboard
    if tensorboard or sync_tensorboard and len(patched["tensorboard"]) == 0:
        util.get_module("wandb.tensorboard").patch()
    if monitor_gym and len(patched["gym"]) == 0:
        util.get_module("wandb.gym").monitor()

    sagemaker_config = util.parse_sm_config()
    tf_config = util.parse_tfjob_config()
    if group == None:
        group = os.getenv(env.RUN_GROUP)
    if job_type == None:
        job_type = os.getenv(env.JOB_TYPE)
    if sagemaker_config:
        # Set run_id and potentially grouping if we're in SageMaker
        run_id = os.getenv('TRAINING_JOB_NAME')
        if run_id:
            os.environ[env.RUN_ID] = '-'.join([
                run_id,
                os.getenv('CURRENT_HOST', socket.gethostname())])
        conf = json.load(
            open("/opt/ml/input/config/resourceconfig.json"))
        if group == None and len(conf["hosts"]) > 1:
            group = os.getenv('TRAINING_JOB_NAME')
        # Set secret variables
        if os.path.exists("secrets.env"):
            for line in open("secrets.env", "r"):
                key, val = line.strip().split('=', 1)
                os.environ[key] = val
    elif tf_config:
        cluster = tf_config.get('cluster')
        job_name = tf_config.get('task', {}).get('type')
        task_index = tf_config.get('task', {}).get('index')
        if job_name is not None and task_index is not None:
            # TODO: set run_id for resuming?
            run_id = cluster[job_name][task_index].rsplit(":")[0]
            if job_type == None:
                job_type = job_name
            if group == None and len(cluster.get("worker", [])) > 0:
                group = cluster[job_name][0].rsplit("-"+job_name, 1)[0]
    image = util.image_id_from_k8s()
    if image:
        os.environ[env.DOCKER] = image

    if not os.environ.get(env.SWEEP_ID):
        if project:
            os.environ[env.PROJECT] = project
        if entity:
            os.environ[env.ENTITY] = entity
    else:
        if entity and entity != os.environ.get(env.ENTITY):
            termwarn("Ignoring entity='{}' passed to wandb.init when running a sweep".format(entity))
        if project and project != os.environ.get(env.PROJECT):
            termwarn("Ignoring project='{}' passed to wandb.init when running a sweep".format(project))

    if group:
        os.environ[env.RUN_GROUP] = group
    if job_type:
        os.environ[env.JOB_TYPE] = job_type
    if tags:
        if isinstance(tags, str):
            # People sometimes pass a string instead of an array of strings...
            tags = [tags]
        os.environ[env.TAGS] = ",".join(tags)
    if id:
        os.environ[env.RUN_ID] = id
        if name is None and resume is not "must":
            # We do this because of https://github.com/wandb/core/issues/2170
            # to ensure that the run's name is explicitly set to match its
            # id. If we don't do this and the id is eight characters long, the
            # backend will set the name to a generated human-friendly value.
            #
            # In any case, if the user is explicitly setting `id` but not
            # `name`, their id is probably a meaningful string that we can
            # use to label the run.
            #
            # In the resume="must" case, we know we are resuming, so we should
            # make sure to not set the name because it would have been set with
            # the original run.
            #
            # TODO: handle "auto" resume by moving this logic later when we know
            # if there is a resume.
            name = os.environ.get(env.NAME, id)  # environment variable takes precedence over this.
    if name:
        os.environ[env.NAME] = name
    if notes:
        os.environ[env.NOTES] = notes
    if magic is not None and magic is not False:
        if isinstance(magic, dict):
            os.environ[env.MAGIC] = json.dumps(magic)
        elif isinstance(magic, str):
            os.environ[env.MAGIC] = magic
        elif isinstance(magic, bool):
            pass
        else:
            termwarn("wandb.init called with invalid magic parameter type", repeat=False)
        from wandb import magic_impl
        magic_impl.magic_install(init_args=init_args)
    if dir:
        os.environ[env.DIR] = dir
        util.mkdir_exists_ok(wandb_dir())
    if anonymous is not None:
        os.environ[env.ANONYMOUS] = anonymous
    if os.environ.get(env.ANONYMOUS, "never") not in ["allow", "must", "never"]:
        raise LaunchError("anonymous must be set to 'allow', 'must', or 'never'")

    resume_path = os.path.join(wandb_dir(), wandb_run.RESUME_FNAME)
    if resume == True:
        os.environ[env.RESUME] = "auto"
    elif resume in ("allow", "must", "never"):
        os.environ[env.RESUME] = resume
        if id:
            os.environ[env.RUN_ID] = id
    elif resume:
        os.environ[env.RESUME] = os.environ.get(env.RESUME, "allow")
        # TODO: remove allowing resume as a string in the future
        os.environ[env.RUN_ID] = id or resume
    elif os.path.exists(resume_path):
        os.remove(resume_path)
    if os.environ.get(env.RESUME) == 'auto' and os.path.exists(resume_path):
        if not os.environ.get(env.RUN_ID):
            os.environ[env.RUN_ID] = json.load(open(resume_path))["run_id"]

    # the following line is useful to ensure that no W&B logging happens in the user
    # process that might interfere with what they do
    # logging.basicConfig(format='user process %(asctime)s - %(name)s - %(levelname)s - %(message)s')

    # If a thread calls wandb.init() it will get the same Run object as
    # the parent. If a child process with distinct memory space calls
    # wandb.init(), it won't get an error, but it will get a result of
    # None.
    # This check ensures that a child process can safely call wandb.init()
    # after a parent has (only the parent will create the Run object).
    # This doesn't protect against the case where the parent doesn't call
    # wandb.init but two children do.
    if run or os.getenv(env.INITED):
        return run

    if __stage_dir__ is None:
        __stage_dir__ = "wandb"
        util.mkdir_exists_ok(wandb_dir())

    try:
        signal.signal(signal.SIGQUIT, _debugger)
    except AttributeError:
        pass

    try:
        run = wandb_run.Run.from_environment_or_defaults()
        _global_run_stack.append(run)
    except IOError as e:
        termerror('Failed to create run directory: {}'.format(e))
        raise LaunchError("Could not write to filesystem.")

    run.set_environment()

    def set_global_config(run):
        global config  # because we already have a local config
        config = run.config
    set_global_config(run)
    global summary
    summary = run.summary

    # set this immediately after setting the run and the config. if there is an
    # exception after this it'll probably break the user script anyway
    os.environ[env.INITED] = '1'

    if in_jupyter:
        _init_jupyter(run)
    elif run.mode == 'clirun':
        pass
    elif run.mode == 'run':
        api = InternalApi()
        # let init_jupyter handle this itself
        if not in_jupyter and not api.api_key:
            termlog(
                "W&B is a tool that helps track and visualize machine learning experiments")
            if force:
                termerror(
                    "No credentials found.  Run \"wandb login\" or \"wandb off\" to disable wandb")
            else:
                if util.prompt_api_key(api):
                    _init_headless(run)
                else:
                    termlog(
                        "No credentials found.  Run \"wandb login\" to visualize your metrics")
                    run.mode = "dryrun"
                    _init_headless(run, False)
        else:
            _init_headless(run)
    elif run.mode == 'dryrun':
        termlog(
            'Dry run mode, not syncing to the cloud.')
        _init_headless(run, False)
    else:
        termerror(
            'Invalid run mode "%s". Please unset WANDB_MODE.' % run.mode)
        raise LaunchError("The WANDB_MODE environment variable is invalid.")

    # set the run directory in the config so it actually gets persisted
    run.config.set_run_dir(run.dir)
    # we have re-read the config, add telemetry data
    telemetry_updated = run.config._telemetry_update()

    if sagemaker_config:
        run.config._update(sagemaker_config)
        allow_val_change = True
    if config or telemetry_updated:
        run.config._update(config,
                exclude_keys=config_exclude_keys,
                include_keys=config_include_keys,
                allow_val_change=allow_val_change,
                as_defaults=not allow_val_change)

    # Access history to ensure resumed is set when resuming
    run.history
    # Load the summary to support resuming
    run.summary.load()

    return run


tensorflow = util.LazyLoader('tensorflow', globals(), 'wandb.tensorflow')
tensorboard = util.LazyLoader('tensorboard', globals(), 'wandb.tensorboard')
jupyter = util.LazyLoader('jupyter', globals(), 'wandb.jupyter')
keras = util.LazyLoader('keras', globals(), 'wandb.keras')
fastai = util.LazyLoader('fastai', globals(), 'wandb.fastai')
docker = util.LazyLoader('docker', globals(), 'wandb.docker')
xgboost = util.LazyLoader('xgboost', globals(), 'wandb.xgboost')
lightgbm = util.LazyLoader('lightgbm', globals(), 'wandb.lightgbm')
gym = util.LazyLoader('gym', globals(), 'wandb.gym')
ray = util.LazyLoader('ray', globals(), 'wandb.ray')
sklearn = util.LazyLoader('sklearn', globals(), 'wandb.sklearn')


__all__ = ['init', 'config', 'summary', 'join', 'login', 'log', 'save', 'restore',
    'tensorflow', 'watch', 'types', 'tensorboard', 'jupyter', 'keras', 'fastai',
    'docker', 'xgboost', 'gym', 'ray', 'run', 'join', 'Image', 'Video',
<<<<<<< HEAD
    'Audio', 'Table', 'Html', 'Object3D', 'Histogram', 'Graph', 'Api']
=======
    'Audio',  'Table', 'Html', 'Object3D', 'Molecule', 'Histogram', 'Graph', 'Api']
>>>>>>> a8d615dd
<|MERGE_RESOLUTION|>--- conflicted
+++ resolved
@@ -1136,8 +1136,4 @@
 __all__ = ['init', 'config', 'summary', 'join', 'login', 'log', 'save', 'restore',
     'tensorflow', 'watch', 'types', 'tensorboard', 'jupyter', 'keras', 'fastai',
     'docker', 'xgboost', 'gym', 'ray', 'run', 'join', 'Image', 'Video',
-<<<<<<< HEAD
-    'Audio', 'Table', 'Html', 'Object3D', 'Histogram', 'Graph', 'Api']
-=======
-    'Audio',  'Table', 'Html', 'Object3D', 'Molecule', 'Histogram', 'Graph', 'Api']
->>>>>>> a8d615dd
+    'Audio', 'Table', 'Html', 'Object3D', 'Molecule', 'Histogram', 'Graph', 'Api']