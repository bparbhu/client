import datetime
import logging
import os
import socket
import json
import yaml
import fnmatch
import tempfile
import shutil
import glob
import collections

from sentry_sdk import configure_scope

from . import env
import wandb
from wandb import history
from wandb import jsonlfile
from wandb import summary
from wandb import meta
from wandb import typedtable
from wandb import util
from wandb.core import termlog
from wandb import data_types
from wandb.file_pusher import FilePusher
<<<<<<< HEAD
from wandb.apis import InternalApi, PublicApi, CommError, artifacts
from wandb.apis.public import Artifact as ApiArtifact
from wandb.wandb_config import Config, ConfigStatic
=======
from wandb.apis import InternalApi, CommError
from wandb.wandb_config import Config, ConfigStatic, is_kaggle
>>>>>>> 901f06f4
from wandb.viz import Visualize
import six
from six.moves import input
from six.moves import urllib
import atexit
import sys
from watchdog.utils.dirsnapshot import DirectorySnapshot

RESUME_FNAME = 'wandb-resume.json'
HISTORY_FNAME = 'wandb-history.jsonl'
EVENTS_FNAME = 'wandb-events.jsonl'
CONFIG_FNAME = 'config.yaml'
USER_CONFIG_FNAME = 'config.json'
SUMMARY_FNAME = 'wandb-summary.json'
METADATA_FNAME = 'wandb-metadata.json'
DESCRIPTION_FNAME = 'description.md'


class Run(object):
    def __init__(self, run_id=None, mode=None, dir=None, group=None, job_type=None,
                 config=None, sweep_id=None, storage_id=None, description=None, resume=None,
                 program=None, args=None, wandb_dir=None, tags=None, name=None, notes=None,
                 api=None):
        """Create a Run.

        Arguments:
            description (str): This is the old, deprecated style of description: the run's
                name followed by a newline, followed by multiline notes.
        """
        # self.storage_id is "id" in GQL.
        self.storage_id = storage_id
        # self.id is "name" in GQL.
        self.id = run_id if run_id else util.generate_id()
        # self._name is  "display_name" in GQL.
        self._name = None
        self.notes = None

        self.resume = resume if resume else 'never'
        self.mode = mode if mode else 'run'
        self.group = group
        self.job_type = job_type
        self.pid = os.getpid()
        self.resumed = False  # we set resume when history is first accessed
        if api:
            if api.current_run_id and api.current_run_id != self.id:
                raise RuntimeError('Api object passed to run {} is already being used by run {}'.format(
                    self.id, api.current_run_id))
            else:
                api.set_current_run_id(self.id)
        self._api = api

        if dir is None:
            self._dir = run_dir_path(self.id, dry=self.mode == 'dryrun')
        else:
            self._dir = os.path.abspath(dir)
        self._mkdir()

        # self.name and self.notes used to be combined into a single field.
        # Now if name and notes don't have their own values, we get them from
        # self._name_and_description, but we don't update description.md
        # if they're changed. This is to discourage relying on self.description
        # and self._name_and_description so that we can drop them later.
        #
        # This needs to be set before name and notes because name and notes may
        # influence it. They have higher precedence.
        self._name_and_description = None
        if description:
            wandb.termwarn('Run.description is deprecated. Please use wandb.init(notes="long notes") instead.')
            self._name_and_description = description
        elif os.path.exists(self.description_path):
            with open(self.description_path) as d_file:
                self._name_and_description = d_file.read()

        if name is not None:
            self.name = name
        if notes is not None:
            self.notes = notes

        self.program = program
        if not self.program:
            try:
                import __main__
                self.program = __main__.__file__
            except (ImportError, AttributeError):
                # probably `python -c`, an embedded interpreter or something
                self.program = '<python with no main file>'
        self.args = args
        if self.args is None:
            self.args = sys.argv[1:]
        self.wandb_dir = wandb_dir

        with configure_scope() as scope:
            self.project = self.api.settings("project")
            scope.set_tag("project", self.project)
            scope.set_tag("entity", self.entity)
            try:
                scope.set_tag("url", self.get_url(self.api, network=False))  # TODO: Move this somewhere outside of init
            except CommError:
                pass

        if self.resume == "auto":
            util.mkdir_exists_ok(wandb.wandb_dir())
            resume_path = os.path.join(wandb.wandb_dir(), RESUME_FNAME)
            with open(resume_path, "w") as f:
                f.write(json.dumps({"run_id": self.id}))

        if config is None:
            self.config = Config()
        else:
            self.config = config

        # socket server, currently only available in headless mode
        self.socket = None

        self.tags = tags if tags else []

        self.sweep_id = sweep_id

        self._history = None
        self._events = None
        self._summary = None
        self._meta = None
        self._run_manager = None
        self._jupyter_agent = None
        self._viewer = None
        self._flags = {}
        self._load_viewer()

        # give access to watch method
        self.watch = wandb.watch

    @property
    def config_static(self):
        return ConfigStatic(self.config)

    @property
    def api(self):
        if self._api is None:
            self._api = InternalApi()
            self._api.set_current_run_id(self.id)
        return self._api

    @property
    def entity(self):
        return self.api.settings('entity')

    @entity.setter
    def entity(self, entity):
        self.api.set_setting("entity", entity)

    @property
    def path(self):
        # TODO: theres an edge case where self.entity is None
        return "/".join([str(self.entity), self.project_name(), self.id])

    def _load_viewer(self):
        if self.mode != "dryrun" and not self._api.disabled() and self._api.api_key:
            # Kaggle has internet disabled by default, this checks for that case
            async_viewer = util.async_call(self._api.viewer, timeout=env.get_http_timeout(5))
            viewer, viewer_thread = async_viewer()
            if viewer_thread.is_alive():
                if is_kaggle():
                    raise CommError("To use W&B in kaggle you must enable internet in the settings panel on the right.")
            else:
                self._viewer = viewer
                self._flags = json.loads(viewer.get("flags", "{}"))

    def _init_jupyter_agent(self):
        from wandb.jupyter import JupyterAgent
        self._jupyter_agent = JupyterAgent()

    def _stop_jupyter_agent(self):
        self._jupyter_agent.stop()

    def send_message(self, options):
        """ Sends a message to the wandb process changing the policy
        of saved files.  This is primarily used internally by wandb.save
        """
        if not options.get("save_policy") and not options.get("tensorboard") and not options.get("log_artifact") and not options.get("use_artifact"):
            raise ValueError(
                "Only configuring save_policy, tensorboard  and log_artifact is supported")
        if self.socket:
            # In the user process
            self.socket.send(options)
        elif self._jupyter_agent:
            # Running in jupyter
            self._jupyter_agent.start()
            if options.get("save_policy"):
                self._jupyter_agent.rm.update_user_file_policy(
                    options["save_policy"])
            elif options.get("tensorboard"):
                self._jupyter_agent.rm.start_tensorboard_watcher(
                    options["tensorboard"]["logdir"], options["tensorboard"]["save"])
            elif options.get("use_artifact"):
                self._jupyter_agent.rm.use_artifact(options["use_artifact"])
            elif options.get("log_artifact"):
                self._jupyter_agent.rm.log_artifact(options["log_artifact"])
        elif self._run_manager:
            # Running in the wandb process, used for tfevents saving
            if options.get("save_policy"):
                self._run_manager.update_user_file_policy(
                    options["save_policy"])
        else:
            wandb.termerror(
                "wandb.init hasn't been called, can't configure run")

    @classmethod
    def from_environment_or_defaults(cls, environment=None):
        """Create a Run object taking values from the local environment where possible.

        The run ID comes from WANDB_RUN_ID or is randomly generated.
        The run mode ("dryrun", or "run") comes from WANDB_MODE or defaults to "dryrun".
        The run directory comes from WANDB_RUN_DIR or is generated from the run ID.

        The Run will have a .config attribute but its run directory won't be set by
        default.
        """
        if environment is None:
            environment = os.environ
        run_id = environment.get(env.RUN_ID)
        resume = environment.get(env.RESUME)
        storage_id = environment.get(env.RUN_STORAGE_ID)
        mode = environment.get(env.MODE)
        api = InternalApi(environ=environment)
        disabled = api.disabled()
        if not mode and disabled:
            mode = "dryrun"
        elif disabled and mode != "dryrun":
            wandb.termwarn(
                "WANDB_MODE is set to run, but W&B was disabled.  Run `wandb on` to remove this message")
        elif disabled:
            wandb.termlog(
                'W&B is disabled in this directory.  Run `wandb on` to enable cloud syncing.')

        group = environment.get(env.RUN_GROUP)
        job_type = environment.get(env.JOB_TYPE)
        run_dir = environment.get(env.RUN_DIR)
        sweep_id = environment.get(env.SWEEP_ID)
        program = environment.get(env.PROGRAM)
        description = environment.get(env.DESCRIPTION)
        name = environment.get(env.NAME)
        notes = environment.get(env.NOTES)
        args = env.get_args(env=environment)
        wandb_dir = env.get_dir(env=environment)
        tags = env.get_tags(env=environment)
        # TODO(adrian): should pass environment into here as well.
        config = Config.from_environment_or_defaults()
        run = cls(run_id, mode, run_dir,
                  group, job_type, config,
                  sweep_id, storage_id, program=program, description=description,
                  args=args, wandb_dir=wandb_dir, tags=tags,
                  name=name, notes=notes,
                  resume=resume, api=api)

        return run

    @classmethod
    def from_directory(cls, directory, project=None, entity=None, run_id=None, api=None, ignore_globs=None):
        api = api or InternalApi()
        run_id = run_id or util.generate_id()
        run = Run(run_id=run_id, dir=directory)

        run_name = None
        project_from_meta = None
        snap = DirectorySnapshot(directory)
        meta = next((p for p in snap.paths if METADATA_FNAME in p), None)
        if meta:
            meta = json.load(open(meta))
            run_name = meta.get("name")
            project_from_meta = meta.get("project")

        project = project or project_from_meta or api.settings(
            "project") or run.auto_project_name(api=api)
        if project is None:
            raise ValueError("You must specify project")
        api.set_current_run_id(run_id)
        api.set_setting("project", project)
        if entity:
            api.set_setting("entity", entity)
        res = api.upsert_run(name=run_id, project=project, entity=entity, display_name=run_name)
        entity = res["project"]["entity"]["name"]
        wandb.termlog("Syncing {} to:".format(directory))
        try:
            wandb.termlog(res["displayName"] + " " + run.get_url(api))
        except CommError as e:
            wandb.termwarn(e.message)

        file_api = api.get_file_stream_api()
        file_api.start()
        paths = [os.path.relpath(abs_path, directory)
                 for abs_path in snap.paths if os.path.isfile(abs_path)]
        if ignore_globs:
            paths = set(paths)
            for g in ignore_globs:
                paths = paths - set(fnmatch.filter(paths, g))
            paths = list(paths)
        run_update = {"id": res["id"]}
        tfevents = sorted([p for p in snap.paths if ".tfevents." in p])
        history = next((p for p in snap.paths if HISTORY_FNAME in p), None)
        event = next((p for p in snap.paths if EVENTS_FNAME in p), None)
        config = next((p for p in snap.paths if CONFIG_FNAME in p), None)
        user_config = next(
            (p for p in snap.paths if USER_CONFIG_FNAME in p), None)
        summary = next((p for p in snap.paths if SUMMARY_FNAME in p), None)
        if history:
            wandb.termlog("Uploading history metrics")
            file_api.stream_file(history)
            snap.paths.remove(history)
        elif len(tfevents) > 0:
            from wandb import tensorflow as wbtf
            wandb.termlog("Found tfevents file, converting...")
            summary = {}
            for path in tfevents:
                filename = os.path.basename(path)
                namespace = path.replace(filename, "").replace(directory, "").strip(os.sep)
                summary.update(wbtf.stream_tfevents(path, file_api, run, namespace=namespace))
            for path in glob.glob(os.path.join(directory, "media/**/*"), recursive=True):
                if os.path.isfile(path):
                    paths.append(path)
        else:
            wandb.termerror(
                "No history or tfevents files found, only syncing files")
        if event:
            file_api.stream_file(event)
            snap.paths.remove(event)
        if config:
            run_update["config"] = util.load_yaml(
                open(config))
        elif user_config:
            # TODO: half backed support for config.json
            run_update["config"] = {k: {"value": v}
                                    for k, v in six.iteritems(user_config)}
        if isinstance(summary, dict):
            #TODO: summary should already have data_types converted here...
            run_update["summary_metrics"] = util.json_dumps_safer(summary)
        elif summary:
            run_update["summary_metrics"] = open(summary).read()
        if meta:
            if meta.get("git"):
                run_update["commit"] = meta["git"].get("commit")
                run_update["repo"] = meta["git"].get("remote")
            if meta.get("host"):
                run_update["host"] = meta["host"]
            run_update["program_path"] = meta["program"]
            run_update["job_type"] = meta.get("jobType")
            run_update["notes"] = meta.get("notes")
        else:
            run_update["host"] = run.host

        wandb.termlog("Updating run and uploading files")
        api.upsert_run(**run_update)
        pusher = FilePusher(api)
        for k in paths:
            path = os.path.abspath(os.path.join(directory, k))
            pusher.file_changed(k, path)
        pusher.finish()
        pusher.print_status()
        file_api.finish(0)
        # Remove temporary media images generated from tfevents
        if history is None and os.path.exists(os.path.join(directory, "media")):
            shutil.rmtree(os.path.join(directory, "media"))
        wandb.termlog("Finished!")
        return run

    def auto_project_name(self, api):
        return util.auto_project_name(self.program, api)

    def save(self, id=None, program=None, summary_metrics=None, num_retries=None, api=None):
        api = api or self.api
        project = api.settings('project')
        if project is None:
            project = self.auto_project_name(api)
        upsert_result = api.upsert_run(id=id or self.storage_id, name=self.id, commit=api.git.last_commit,
                                       project=project, entity=self.entity,
                                       group=self.group, tags=self.tags if len(
                                           self.tags) > 0 else None,
                                       config=self.config.as_dict(), description=self._name_and_description, host=self.host,
                                       program_path=program or self.program, repo=api.git.remote_url, sweep_name=self.sweep_id,
                                       display_name=self._name, notes=self.notes,
                                       summary_metrics=summary_metrics, job_type=self.job_type, num_retries=num_retries)
        self.storage_id = upsert_result['id']
        self.name = upsert_result.get('displayName')
        return upsert_result


    def use_artifact(self, artifact=None, type=None, name=None):
        if artifact is None:
            if type is None or name is None:
                raise ValueError('type and name required')
            public_api = PublicApi()
            artifact = public_api.artifact(type=type, name=name)
            self.api.use_artifact(artifact.id)

            return artifact
        else:
            if isinstance(artifact, wandb.Artifact):
                if artifact.type is None:
                    # TODO, we can make nameless artifacts
                    raise ValueError('Artifacts must have a type and name')
                if name is None:
                    raise ValueError('You must specify an artifact sequence to add this artifact to by passing name=\'<sequence_name>\'.')
                artifact.finalize()
                self.send_message({
                    'use_artifact': {
                        'type': artifact.type,
                        'name': name,
                        'server_manifest_entries': artifact.server_manifest.entries,
                        'manifest': artifact.manifest.to_manifest_json(include_local=True),
                        'digest': artifact.digest,
                        'metadata': artifact.metadata
                    }
                })
            elif isinstance(artifact, ApiArtifact):
                self.api.use_artifact(artifact.id)
            else:
                # TODO: Improve message with instructions, maybe share base class with wandb.Artifact, and the
                # API artifact?
                raise ValueError('You must pass an instance of wandb.Artifact, or wandb.Api().artifact() to use_artifact')

    def log_artifact(self, artifact, name=None, aliases=['latest']):
        if not isinstance(artifact, artifacts.Artifact):
            raise ValueError('You must pass an instance of wandb.Artifact to log_artifact')
        if artifact.type is None:
            raise ValueError('Artifacts must have a type and name')
        if name is None:
            raise ValueError('You must specify an artifact sequence to add this artifact to by passing name=\'<sequence_name>\'.')
        if isinstance(aliases, str):
            aliases = [aliases]

        artifact.finalize()
        self.send_message({
            'log_artifact': {
                'type': artifact.type,
                'name': name,
                'server_manifest_entries': artifact.server_manifest.entries,
                'manifest': artifact.manifest.to_manifest_json(include_local=True),
                'digest': artifact.digest,
                'description': artifact.description,
                'metadata': artifact.metadata,
                'labels': artifact.labels,
                'aliases': aliases,
            }
        })

    def set_environment(self, environment=None):
        """Set environment variables needed to reconstruct this object inside
        a user scripts (eg. in `wandb.init()`).
        """
        if environment is None:
            environment = os.environ
        environment[env.RUN_ID] = self.id
        environment[env.RESUME] = self.resume
        if self.storage_id:
            environment[env.RUN_STORAGE_ID] = self.storage_id
        environment[env.MODE] = self.mode
        environment[env.RUN_DIR] = self.dir

        # Load global environment vars from viewer flags
        # This should be scoped to entity / project, this work is happening in CLI-NG
        if self._flags.get("code_saving_enabled") is not None:
            if environment.get(env.SAVE_CODE) is None:
                environment[env.SAVE_CODE] = str(self._flags["code_saving_enabled"])

        if self.group:
            environment[env.RUN_GROUP] = self.group
        if self.job_type:
            environment[env.JOB_TYPE] = self.job_type
        if self.wandb_dir:
            environment[env.DIR] = self.wandb_dir
        if self.sweep_id is not None:
            environment[env.SWEEP_ID] = self.sweep_id
        if self.program is not None:
            environment[env.PROGRAM] = self.program
        if self.args is not None:
            environment[env.ARGS] = json.dumps(self.args)
        if self._name_and_description is not None:
            environment[env.DESCRIPTION] = self._name_and_description
        if self._name is not None:
            environment[env.NAME] = self._name
        if self.notes is not None:
            environment[env.NOTES] = self.notes
        if len(self.tags) > 0:
            environment[env.TAGS] = ",".join(self.tags)
        return environment

    def _mkdir(self):
        util.mkdir_exists_ok(self._dir)

    def project_name(self, api=None):
        api = api or self.api
        return api.settings('project') or self.auto_project_name(api) or "uncategorized"

    def _generate_query_string(self, api, params=None):
        """URL encodes dictionary of params"""

        params = params or {}

        if str(api.settings().get('anonymous', 'false')) == 'true':
            params['apiKey'] = api.api_key

        if not params:
            return ""
        return '?' + urllib.parse.urlencode(params)

    def _load_entity(self, api, network):
        if not api.api_key:
            raise CommError("Can't find API key, run wandb login or set WANDB_API_KEY")

        entity = api.settings('entity')
        if network:
            if api.settings('entity') is None:
                if self._viewer:
                    if self._viewer.get('entity'):
                        api.set_setting('entity', self._viewer['entity'])
                    else:
                        raise CommError("Can't connect to network to query viewer from API key")
            entity = api.settings('entity')

        if not entity:
            # This can happen on network failure
            raise CommError("Can't connect to network to query entity from API key")

        return entity

    def get_project_url(self, api=None, network=True, params=None):
        """Generate a url for a project.

        If network is false and entity isn't specified in the environment raises wandb.apis.CommError
        """
        params = params or {}
        api = api or self.api
        self._load_entity(api, network)

        return "{base}/{entity}/{project}{query_string}".format(
            base=api.app_url,
            entity=urllib.parse.quote(api.settings('entity')),
            project=urllib.parse.quote(self.project_name(api)),
            query_string=self._generate_query_string(api, params)
        )

    def get_sweep_url(self, api=None, network=True, params=None):
        """Generate a url for a sweep.

        If network is false and entity isn't specified in the environment raises wandb.apis.CommError

        Returns:
            string - url if the run is part of a sweep
            None - if the run is not part of the sweep
        """
        params = params or {}
        api = api or self.api
        self._load_entity(api, network)

        sweep_id = self.sweep_id
        if sweep_id is None:
            return

        return "{base}/{entity}/{project}/sweeps/{sweepid}{query_string}".format(
            base=api.app_url,
            entity=urllib.parse.quote(api.settings('entity')),
            project=urllib.parse.quote(self.project_name(api)),
            sweepid=urllib.parse.quote(sweep_id),
            query_string=self._generate_query_string(api, params)
        )

    def get_url(self, api=None, network=True, params=None):
        """Generate a url for a run.

        If network is false and entity isn't specified in the environment raises wandb.apis.CommError
        """
        params = params or {}
        api = api or self.api
        self._load_entity(api, network)

        return "{base}/{entity}/{project}/runs/{run}{query_string}".format(
            base=api.app_url,
            entity=urllib.parse.quote(api.settings('entity')),
            project=urllib.parse.quote(self.project_name(api)),
            run=urllib.parse.quote(self.id),
            query_string=self._generate_query_string(api, params)
        )

    def upload_debug(self):
        """Uploads the debug log to cloud storage"""
        if os.path.exists(self.log_fname):
            pusher = FilePusher(self.api)
            pusher.update_file("wandb-debug.log", self.log_fname)
            pusher.file_changed("wandb-debug.log", self.log_fname)
            pusher.finish()

    def __repr__(self):
        try:
            return "W&B Run: %s" % self.get_url()
        except CommError as e:
            return "W&B Error: %s" % e.message

    @property
    def name(self):
        if self._name is not None:
            return self._name
        elif self._name_and_description is not None:
            return self._name_and_description.split("\n")[0]
        else:
            return None

    @name.setter
    def name(self, name):
        self._name = name
        if self._name_and_description is not None:
            parts = self._name_and_description.split("\n", 1)
            parts[0] = name
            self._name_and_description = "\n".join(parts)

    @property
    def description(self):
        wandb.termwarn('Run.description is deprecated. Please use run.notes instead.')
        if self._name_and_description is None:
            self._name_and_description = ''
        parts = self._name_and_description.split("\n", 1)
        if len(parts) > 1:
            return parts[1]
        else:
            return ""

    @description.setter
    def description(self, desc):
        wandb.termwarn('Run.description is deprecated. Please use wandb.init(notes="long notes") instead.')
        if self._name_and_description is None:
            self._name_and_description = self._name or ""
        parts = self._name_and_description.split("\n", 1)
        if len(parts) == 1:
            parts.append("")
        parts[1] = desc
        self._name_and_description = "\n".join(parts)
        with open(self.description_path, 'w') as d_file:
            d_file.write(self._name_and_description)

    @property
    def host(self):
        return os.environ.get(env.HOST, socket.gethostname())

    @property
    def dir(self):
        return self._dir

    @property
    def log_fname(self):
        # TODO: we started work to log to a file in the run dir, but it had issues.
        # For now all logs goto the same place.
        return util.get_log_file_path()

    def enable_logging(self):
        """Enable logging to the global debug log.  This adds a run_id to the log,
        in case of muliple processes on the same machine.

        Currently no way to disable logging after it's enabled.
        """
        handler = logging.FileHandler(self.log_fname)
        handler.setLevel(logging.INFO)
        run_id = self.id

        class WBFilter(logging.Filter):
            def filter(self, record):
                record.run_id = run_id
                return True

        formatter = logging.Formatter(
            '%(asctime)s %(levelname)-7s %(threadName)-10s:%(process)d [%(run_id)s:%(filename)s:%(funcName)s():%(lineno)s] %(message)s')
        handler.setFormatter(formatter)
        handler.addFilter(WBFilter())

        root = logging.getLogger()
        root.addHandler(handler)

    @property
    def summary(self):
        if self._summary is None:
            self._summary = summary.FileSummary(self)
        return self._summary

    @property
    def has_summary(self):
        return self._summary or os.path.exists(os.path.join(self._dir, summary.SUMMARY_FNAME))

    def _history_added(self, row):
        self.summary.update(row, overwrite=False)

    def log(self, row=None, commit=None, step=None, sync=True, *args, **kwargs):
        if sync == False:
            wandb._ensure_async_log_thread_started()
            return wandb._async_log_queue.put({"row": row, "commit": commit, "step": step})

        if row is None:
            row = {}

        for k in row:
            if isinstance(row[k], Visualize):
                self._add_viz(k, row[k].viz_id)
                row[k] = row[k].value

        if not isinstance(row, collections.Mapping):
            raise ValueError("wandb.log must be passed a dictionary")

        if any(not isinstance(key, six.string_types) for key in row.keys()):
            raise ValueError("Key values passed to `wandb.log` must be strings.")

        if commit is not False or step is not None:
            self.history.add(row, *args, step=step, commit=commit, **kwargs)
        else:
            self.history.update(row, *args, **kwargs)

    def _add_viz(self, key, viz_id):
        if not 'viz' in self.config['_wandb']:
            self.config._set_wandb('viz', {})
        self.config['_wandb']['viz'][key] = {
            'id': viz_id,
            'historyFieldSettings': {
                'key': key,
                'x-axis': '_step'
            }
        }
        self.config.persist()

    # Stores a singleton item to wandb config.
    #
    # A singleton in this context is a piece of data that is continually
    # logged with the same value in each history step, but represented
    # as a single item in the config.
    #
    # We do this to avoid filling up history with a lot of repeated uneccessary data
    #
    # Add singleton can be called many times in one run and it will only be updated when the value changes. The last value logged will be the one persisted to the server
    def _add_singleton(self, type, key, value):
        # Wrap te value with information
        value_extra = {
            'type': type,
            'key': key,
            'value': value
        }

        if not type in self.config['_wandb']:
            self.config['_wandb'][type] = {}

        if type in self.config['_wandb'][type]:
            old_value = self.config['_wandb'][type][key]
        else:
            old_value = None

        if value_extra != old_value:
            self.config['_wandb'][type][key] = value_extra
            self.config.persist()


    @property
    def history(self):
        if self._history is None:
            jupyter_callback = self._jupyter_agent.start if self._jupyter_agent else None
            self._history = history.History(
                self, add_callback=self._history_added, jupyter_callback=jupyter_callback)
            if self._history._steps > 0:
                self.resumed = True
        return self._history

    @property
    def step(self):
        return self.history._steps

    @property
    def has_history(self):
        return self._history or os.path.exists(os.path.join(self._dir, HISTORY_FNAME))

    @property
    def events(self):
        if self._events is None:
            self._events = jsonlfile.JsonlEventsFile(EVENTS_FNAME, self._dir)
        return self._events

    @property
    def has_events(self):
        return self._events or os.path.exists(os.path.join(self._dir, EVENTS_FNAME))

    @property
    def description_path(self):
        return os.path.join(self.dir, DESCRIPTION_FNAME)

    def close_files(self):
        """Close open files to avoid Python warnings on termination:

        Exception ignored in: <_io.FileIO name='wandb/dryrun-20180130_144602-9vmqjhgy/wandb-history.jsonl' mode='wb' closefd=True>
        ResourceWarning: unclosed file <_io.TextIOWrapper name='wandb/dryrun-20180130_144602-9vmqjhgy/wandb-history.jsonl' mode='w' encoding='UTF-8'>
        """
        if self._events is not None:
            self._events.close()
            self._events = None
        if self._history is not None:
            self._history.close()
            self._history = None

    def __enter__(self):
        return self

    def __exit__(self, exc_type, exc_val, exc_tb):
        exit_code = 0 if exc_type is None else 1
        wandb.join(exit_code)
        return exc_type is None


def run_dir_path(run_id, dry=False):
    if dry:
        prefix = 'dryrun'
    else:
        prefix = 'run'
    time_str = datetime.datetime.utcnow().strftime('%Y%m%d_%H%M%S')
    return os.path.join(wandb.wandb_dir(), '{}-{}-{}'.format(prefix, time_str, run_id))<|MERGE_RESOLUTION|>--- conflicted
+++ resolved
@@ -23,14 +23,9 @@
 from wandb.core import termlog
 from wandb import data_types
 from wandb.file_pusher import FilePusher
-<<<<<<< HEAD
 from wandb.apis import InternalApi, PublicApi, CommError, artifacts
 from wandb.apis.public import Artifact as ApiArtifact
-from wandb.wandb_config import Config, ConfigStatic
-=======
-from wandb.apis import InternalApi, CommError
 from wandb.wandb_config import Config, ConfigStatic, is_kaggle
->>>>>>> 901f06f4
 from wandb.viz import Visualize
 import six
 from six.moves import input
