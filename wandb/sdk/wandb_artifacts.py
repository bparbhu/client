--- conflicted
+++ resolved
@@ -798,16 +798,12 @@
     def config(self) -> Dict:
         return self._config
 
-<<<<<<< HEAD
     def load_file(
         self, artifact: ArtifactInterface, name: str, manifest_entry: ArtifactEntry
     ) -> str:
-        path, hit = self._cache.check_md5_obj_path(
-=======
-    def load_file(self, artifact, name, manifest_entry):
         path, hit, cache_open = self._cache.check_md5_obj_path(
->>>>>>> 92789b95
-            manifest_entry.digest, manifest_entry.size
+            manifest_entry.digest,
+            manifest_entry.size if manifest_entry.size is not None else 0,
         )
         if hit:
             return path
@@ -881,16 +877,11 @@
     ) -> bool:
         # write-through cache
         cache_path, hit, cache_open = self._cache.check_md5_obj_path(
-            entry.digest, entry.size
-        )
-        if not hit:
-<<<<<<< HEAD
-            if entry.local_path is not None:
-                shutil.copyfile(entry.local_path, cache_path)
-=======
+            entry.digest, entry.size if entry.size is not None else 0
+        )
+        if not hit and entry.local_path is not None:
             with cache_open() as f:
                 shutil.copyfile(entry.local_path, f.name)
->>>>>>> 92789b95
 
         resp = preparer.prepare(
             lambda: {
@@ -1116,13 +1107,10 @@
             raise ValueError(
                 "Local file reference: Failed to find file at path %s" % local_path
             )
-<<<<<<< HEAD
-        path, hit = self._cache.check_md5_obj_path(
-=======
 
         path, hit, cache_open = self._cache.check_md5_obj_path(
->>>>>>> 92789b95
-            manifest_entry.digest, manifest_entry.size
+            manifest_entry.digest,
+            manifest_entry.size if manifest_entry.size is not None else 0,
         )
         if hit:
             return path
@@ -1155,7 +1143,7 @@
         # Note, we follow symlinks for files contained within the directory
         entries = []
 
-        def md5(path):
+        def md5(path: str) -> str:
             return (
                 md5_file_b64(path)
                 if checksum
@@ -1259,13 +1247,10 @@
         if not local:
             assert manifest_entry.ref is not None
             return manifest_entry.ref
-<<<<<<< HEAD
-        path, hit = self._cache.check_etag_obj_path(
-=======
 
         path, hit, cache_open = self._cache.check_etag_obj_path(
->>>>>>> 92789b95
-            manifest_entry.digest, manifest_entry.size
+            manifest_entry.digest,
+            manifest_entry.size if manifest_entry.size is not None else 0,
         )
         if hit:
             return path
@@ -1482,13 +1467,10 @@
         if not local:
             assert manifest_entry.ref is not None
             return manifest_entry.ref
-<<<<<<< HEAD
-        path, hit = self._cache.check_md5_obj_path(
-=======
 
         path, hit, cache_open = self._cache.check_md5_obj_path(
->>>>>>> 92789b95
-            manifest_entry.digest, manifest_entry.size
+            manifest_entry.digest,
+            manifest_entry.size if manifest_entry.size is not None else 0,
         )
         if hit:
             return path
@@ -1625,13 +1607,10 @@
         if not local:
             assert manifest_entry.ref is not None
             return manifest_entry.ref
-<<<<<<< HEAD
-        path, hit = self._cache.check_etag_obj_path(
-=======
 
         path, hit, cache_open = self._cache.check_etag_obj_path(
->>>>>>> 92789b95
-            manifest_entry.digest, manifest_entry.size
+            manifest_entry.digest,
+            manifest_entry.size if manifest_entry.size is not None else 0,
         )
         if hit:
             return path
