--- conflicted
+++ resolved
@@ -540,14 +540,11 @@
 
     @property
     def resumed(self):
-<<<<<<< HEAD
         """bool: whether or not the run was resumed"""
-        return self.starting_step > 0
-=======
+
         if self._run_obj:
             return self._run_obj.resumed
         return False
->>>>>>> 48d492d2
 
     @property
     def step(self):
