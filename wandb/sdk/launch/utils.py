# heavily inspired by https://github.com/mlflow/mlflow/blob/master/mlflow/projects/utils.py
import logging
import os
import re
import subprocess

import wandb
from wandb.errors import CommError, ExecutionException, LaunchException

from . import _project_spec


# TODO: this should be restricted to just Git repos and not S3 and stuff like that
_GIT_URI_REGEX = re.compile(r"^[^/]*:")
_WANDB_URI_REGEX = re.compile(r"^https://(api.)?wandb")
_WANDB_QA_URI_REGEX = re.compile(
    r"^https?://ap\w.qa.wandb"
)  # for testing, not sure if we wanna keep this
_WANDB_DEV_URI_REGEX = re.compile(
    r"^https?://ap\w.wandb.test"
)  # for testing, not sure if we wanna keep this
_WANDB_LOCAL_DEV_URI_REGEX = re.compile(
    r"^https?://localhost"
)  # for testing, not sure if we wanna keep this


PROJECT_SYNCHRONOUS = "SYNCHRONOUS"
PROJECT_DOCKER_ARGS = "DOCKER_ARGS"

UNCATEGORIZED_PROJECT = "uncategorized"


_logger = logging.getLogger(__name__)


def _is_wandb_uri(uri: str):
    return (
        _WANDB_URI_REGEX.match(uri)
        or _WANDB_DEV_URI_REGEX.match(uri)
        or _WANDB_LOCAL_DEV_URI_REGEX.match(uri)
        or _WANDB_QA_URI_REGEX.match(uri)
    )


def _is_wandb_dev_uri(uri: str):
    return _WANDB_DEV_URI_REGEX.match(uri)


def _is_wandb_local_uri(uri: str):
    return _WANDB_LOCAL_DEV_URI_REGEX.match(uri)


<<<<<<< HEAD
def _is_file_uri(uri):
    """Returns True if the passed-in URI is a file:// URI."""
    return _FILE_URI_REGEX.match(uri)


def _is_local_uri(uri):
    """Returns True if the passed-in URI should be interpreted as a path on the local filesystem."""
    return not _GIT_URI_REGEX.match(uri)


def _is_zip_uri(uri):
    """Returns True if the passed-in URI points to a ZIP file."""
    return _ZIP_URI_REGEX.match(uri)


def _is_valid_branch_name(work_dir, version):
    """
    Returns True if the ``version`` is the name of a branch in a Git project.
    ``work_dir`` must be the working directory in a git repo.
    """
    if version is not None:
        from git import Repo
        from git.exc import GitCommandError

        repo = Repo(work_dir, search_parent_directories=True)
        try:
            return repo.git.rev_parse("--verify", "refs/heads/%s" % version) != ""
        except GitCommandError:
            return False
    return False
=======
def _collect_args(args):
    dict_args = {}
    i = 0
    while i < len(args):
        arg = args[i]
        if "=" in arg:
            name, vals = arg.split("=")
            dict_args[name.lstrip("-")] = vals
            i += 1
        elif (
            arg.startswith("-")
            and i < len(args) - 1
            and not args[i + 1].startswith("-")
        ):
            dict_args[arg.lstrip("-")] = args[i + 1]
            i += 2
        else:
            dict_args[arg.lstrip("-")] = None
            i += 1
    return dict_args
>>>>>>> b407a2e7


def fetch_and_validate_project(
    uri,
    target_entity,
    target_project,
    experiment_name,
    api,
    version,
    entry_point,
    parameters,
    user_id,
    run_config,
):
    parameters = parameters or {}
    experiment_name = experiment_name
    project = _project_spec.Project(
        uri,
        target_entity,
        target_project,
        experiment_name,
        version,
        [entry_point],
        parameters,
        user_id,
        run_config,
    )
    # todo: we maybe don't always want to dl project to local
    project._fetch_project_local(api=api, version=version)
    project._copy_config_local()
    first_entry_point = list(project._entry_points.keys())[0]
    project.get_entry_point(first_entry_point)._validate_parameters(parameters)
    return project


def parse_wandb_uri(uri):
    uri = uri.split("?")[0]  # remove any possible query params (eg workspace)
    stripped_uri = re.sub(_WANDB_URI_REGEX, "", uri)
    stripped_uri = re.sub(
        _WANDB_DEV_URI_REGEX, "", stripped_uri
    )  # also for testing just run it twice
    stripped_uri = re.sub(
        _WANDB_LOCAL_DEV_URI_REGEX, "", stripped_uri
    )  # also for testing just run it twice
    stripped_uri = re.sub(
        _WANDB_QA_URI_REGEX, "", stripped_uri
    )  # also for testing just run it twice
    entity, project, _, name = stripped_uri.split("/")[1:]
    return entity, project, name


def fetch_wandb_project_run_info(uri, api=None):
    entity, project, name = parse_wandb_uri(uri)
    result = api.get_run_info(entity, project, name)
    if result is None:
        raise LaunchException("Run info is invalid or doesn't exist for {}".format(uri))
    return result


def fetch_project_diff(uri, api=None):
    patch = None
    try:
        entity, project, name = parse_wandb_uri(uri)
        (_, _, patch, _) = api.run_config(project, name, entity)
    except CommError:
        pass
    return patch


def set_project_entity_defaults(uri, project, entity, api):
    if not _is_wandb_uri(uri):
        raise LaunchException("Non-wandb URLs not yet supported in this feature")
    _, uri_project, run_id = parse_wandb_uri(uri)
    if project is None:
        project = api.settings("project") or uri_project or UNCATEGORIZED_PROJECT
    if entity is None:
        entity = api.default_entity
    return project, entity, run_id


def apply_patch(patch_string, dst_dir):
    with open(os.path.join(dst_dir, "diff.patch"), "w") as fp:
        fp.write(patch_string)
    try:
        subprocess.check_call(
            [
                "patch",
                "-s",
                "--directory={}".format(dst_dir),
                "-p1",
                "-i",
                "diff.patch",
            ]
        )
    except subprocess.CalledProcessError:
        raise wandb.Error("Failed to apply diff.patch associated with run.")


def _fetch_git_repo(uri, version, dst_dir):
    """
    Clone the git repo at ``uri`` into ``dst_dir``, checking out commit ``version`` (or defaulting
    to the head commit of the repository's master branch if version is unspecified).
    Assumes authentication parameters are specified by the environment, e.g. by a Git credential
    helper.
    """
    # We defer importing git until the last moment, because the import requires that the git
    # executable is available on the PATH, so we only want to fail if we actually need it.
    import git  # type: ignore

    repo = git.Repo.init(dst_dir)
    origin = repo.create_remote("origin", uri)
    origin.fetch()
    if version is not None:
        try:
            repo.git.checkout(version)
        except git.exc.GitCommandError as e:
            raise ExecutionException(
                "Unable to checkout version '%s' of git repo %s"
                "- please ensure that the version exists in the repo. "
                "Error: %s" % (version, uri, e)
            )
    else:
        repo.create_head("master", origin.refs.master)
        repo.heads.master.checkout()
    repo.submodule_update(init=True, recursive=True)


def get_entry_point_command(project, entry_point, parameters):
    """
    Returns the shell command to execute in order to run the specified entry point.
    :param project: Project containing the target entry point
    :param entry_point: Entry point to run
    :param parameters: Parameters (dictionary) for the entry point command
    """
    commands = []
    commands.append(entry_point.compute_command(parameters))
    return commands


def _convert_access(access):
    access = access.upper()
    assert (
        access == "PROJECT" or access == "USER"
    ), "Queue access must be either project or user"
    return access


def merge_parameters(higher_priority_params, lower_priority_params):
    for key in lower_priority_params.keys():
        if higher_priority_params.get(key) is None:
            higher_priority_params[key] = lower_priority_params[key]
    return higher_priority_params<|MERGE_RESOLUTION|>--- conflicted
+++ resolved
@@ -48,61 +48,6 @@
 
 def _is_wandb_local_uri(uri: str):
     return _WANDB_LOCAL_DEV_URI_REGEX.match(uri)
-
-
-<<<<<<< HEAD
-def _is_file_uri(uri):
-    """Returns True if the passed-in URI is a file:// URI."""
-    return _FILE_URI_REGEX.match(uri)
-
-
-def _is_local_uri(uri):
-    """Returns True if the passed-in URI should be interpreted as a path on the local filesystem."""
-    return not _GIT_URI_REGEX.match(uri)
-
-
-def _is_zip_uri(uri):
-    """Returns True if the passed-in URI points to a ZIP file."""
-    return _ZIP_URI_REGEX.match(uri)
-
-
-def _is_valid_branch_name(work_dir, version):
-    """
-    Returns True if the ``version`` is the name of a branch in a Git project.
-    ``work_dir`` must be the working directory in a git repo.
-    """
-    if version is not None:
-        from git import Repo
-        from git.exc import GitCommandError
-
-        repo = Repo(work_dir, search_parent_directories=True)
-        try:
-            return repo.git.rev_parse("--verify", "refs/heads/%s" % version) != ""
-        except GitCommandError:
-            return False
-    return False
-=======
-def _collect_args(args):
-    dict_args = {}
-    i = 0
-    while i < len(args):
-        arg = args[i]
-        if "=" in arg:
-            name, vals = arg.split("=")
-            dict_args[name.lstrip("-")] = vals
-            i += 1
-        elif (
-            arg.startswith("-")
-            and i < len(args) - 1
-            and not args[i + 1].startswith("-")
-        ):
-            dict_args[arg.lstrip("-")] = args[i + 1]
-            i += 2
-        else:
-            dict_args[arg.lstrip("-")] = None
-            i += 1
-    return dict_args
->>>>>>> b407a2e7
 
 
 def fetch_and_validate_project(
