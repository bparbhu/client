# heavily inspired by https://github.com/mlflow/mlflow/blob/master/mlflow/projects/utils.py
import logging
import os
import platform
import re
import subprocess
import sys
from typing import Any, Dict, Optional, Tuple

import wandb
from wandb import util
from wandb.apis.internal import Api
from wandb.errors import CommError, ExecutionException, LaunchException


# TODO: this should be restricted to just Git repos and not S3 and stuff like that
_GIT_URI_REGEX = re.compile(r"^[^/|^~|^\.].*(git|bitbucket)")
_WANDB_URI_REGEX = re.compile(r"^https://(api.)?wandb")
_WANDB_QA_URI_REGEX = re.compile(
    r"^https?://ap\w.qa.wandb"
)  # for testing, not sure if we wanna keep this
_WANDB_DEV_URI_REGEX = re.compile(
    r"^https?://ap\w.wandb.test"
)  # for testing, not sure if we wanna keep this
_WANDB_LOCAL_DEV_URI_REGEX = re.compile(
    r"^https?://localhost"
)  # for testing, not sure if we wanna keep this


PROJECT_SYNCHRONOUS = "SYNCHRONOUS"
PROJECT_DOCKER_ARGS = "DOCKER_ARGS"

UNCATEGORIZED_PROJECT = "uncategorized"


_logger = logging.getLogger(__name__)


def _is_wandb_uri(uri: str) -> bool:
    return (
        _WANDB_URI_REGEX.match(uri)
        or _WANDB_DEV_URI_REGEX.match(uri)
        or _WANDB_LOCAL_DEV_URI_REGEX.match(uri)
        or _WANDB_QA_URI_REGEX.match(uri)
    ) is not None


def _is_wandb_dev_uri(uri: str) -> bool:
    return bool(_WANDB_DEV_URI_REGEX.match(uri))


def _is_wandb_local_uri(uri: str) -> bool:
    return bool(_WANDB_LOCAL_DEV_URI_REGEX.match(uri))


def _is_git_uri(uri: str) -> bool:
    return bool(_GIT_URI_REGEX.match(uri))


def set_project_entity_defaults(
    uri: str,
    api: Api,
    project: Optional[str],
    entity: Optional[str],
    launch_config: Optional[Dict[str, Any]],
) -> Tuple[str, str]:
    # set the target project and entity if not provided
    if _is_wandb_uri(uri):
        _, uri_project, _ = parse_wandb_uri(uri)
    elif _is_git_uri(uri):
        uri_project = os.path.splitext(os.path.basename(uri))[0]
    else:
        uri_project = UNCATEGORIZED_PROJECT
    if project is None:
<<<<<<< HEAD
        project = api.settings("project") or uri_project or UNCATEGORIZED_PROJECT
    if entity is None:
        entity = api.default_entity
    prefix = ""
    if platform.system() != "Windows" and sys.stdout.encoding == "UTF-8":
        prefix = "🚀 "
    wandb.termlog("{}Launching run into {}/{}".format(prefix, entity, project))
=======
        config_project = None
        if launch_config:
            config_project = launch_config.get("project")
        project = config_project or uri_project or UNCATEGORIZED_PROJECT
        wandb.termlog(
            "Target project for this run not specified, defaulting to project {}".format(
                project
            )
        )
    if entity is None:
        config_entity = None
        if launch_config:
            config_entity = launch_config.get("entity")
        entity = config_entity or api.default_entity
        wandb.termlog(
            "Target entity for this run not specified, defaulting to current logged-in user {}".format(
                entity
            )
        )
>>>>>>> 50469bda
    return project, entity


def construct_launch_spec(
    uri: str,
    api: Api,
    experiment_name: Optional[str],
    project: Optional[str],
    entity: Optional[str],
    docker_image: Optional[str],
    entry_point: Optional[str],
    version: Optional[str],
    parameters: Optional[Dict[str, Any]],
    launch_config: Optional[Dict[str, Any]],
) -> Dict[str, Any]:
    # override base config (if supplied) with supplied args
    launch_spec = launch_config if launch_config is not None else {}
    launch_spec["uri"] = uri
    project, entity = set_project_entity_defaults(
        uri, api, project, entity, launch_config,
    )
    launch_spec["entity"] = entity

    launch_spec["project"] = project
    if experiment_name:
        launch_spec["name"] = experiment_name
    if "docker" not in launch_spec:
        launch_spec["docker"] = {}
    if docker_image:
        launch_spec["docker"]["docker_image"] = docker_image

    if "git" not in launch_spec:
        launch_spec["git"] = {}
    if version:
        launch_spec["git"]["version"] = version

    if "overrides" not in launch_spec:
        launch_spec["overrides"] = {}

    if parameters:
        override_args = util._user_args_to_dict(
            launch_spec["overrides"].get("args", [])
        )
        if isinstance(override_args, list):
            base_args = util._user_args_to_dict(
                launch_spec["overrides"].get("args", [])
            )
        elif isinstance(override_args, dict):
            base_args = override_args
        launch_spec["overrides"]["args"] = merge_parameters(parameters, base_args)
    elif isinstance(launch_spec["overrides"].get("args"), list):
        launch_spec["overrides"]["args"] = util._user_args_to_dict(
            launch_spec["overrides"].get("args")
        )
    if entry_point:
        launch_spec["overrides"]["entry_point"] = entry_point

    return launch_spec


def parse_wandb_uri(uri: str) -> Tuple[str, str, str]:
    uri = uri.split("?")[0]  # remove any possible query params (eg workspace)
    stripped_uri = re.sub(_WANDB_URI_REGEX, "", uri)
    stripped_uri = re.sub(
        _WANDB_DEV_URI_REGEX, "", stripped_uri
    )  # also for testing just run it twice
    stripped_uri = re.sub(
        _WANDB_LOCAL_DEV_URI_REGEX, "", stripped_uri
    )  # also for testing just run it twice
    stripped_uri = re.sub(
        _WANDB_QA_URI_REGEX, "", stripped_uri
    )  # also for testing just run it twice
    entity, project, _, name = stripped_uri.split("/")[1:]
    return entity, project, name


def fetch_wandb_project_run_info(uri: str, api: Api) -> Any:
    entity, project, name = parse_wandb_uri(uri)
    result = api.get_run_info(entity, project, name)
    if result is None:
        raise LaunchException("Run info is invalid or doesn't exist for {}".format(uri))
    if result.get("codePath") is None:
        # TODO: we don't currently expose codePath in the runInfo endpoint, this downloads
        # it from wandb-metadata.json if we can.
        metadata = api.download_url(
            project, "wandb-metadata.json", run=name, entity=entity
        )
        if metadata is not None:
            _, response = api.download_file(metadata["url"])
            data = response.json()
            result["codePath"] = data.get("codePath")
    if result.get("args") is not None:
        result["args"] = util._user_args_to_dict(result["args"])
    return result


def download_entry_point(uri: str, api: Api, entry_point: str, dir: str) -> bool:
    entity, project, name = parse_wandb_uri(uri)
    metadata = api.download_url(project, f"code/{entry_point}", run=name, entity=entity)
    if metadata is not None:
        _, response = api.download_file(metadata["url"])

        with util.fsync_open(os.path.join(dir, entry_point), "wb") as file:
            for data in response.iter_content(chunk_size=1024):
                file.write(data)
        return True
    return False


def download_wandb_python_deps(uri: str, api: Api, dir: str) -> Optional[str]:
    entity, project, name = parse_wandb_uri(uri)
    metadata = api.download_url(project, "requirements.txt", run=name, entity=entity)
    if metadata is not None:
        _, response = api.download_file(metadata["url"])

        with util.fsync_open(
            os.path.join(dir, "requirements.frozen.txt"), "wb"
        ) as file:
            for data in response.iter_content(chunk_size=1024):
                file.write(data)
        return "requirements.frozen.txt"
    return None


def fetch_project_diff(uri: str, api: Api) -> Optional[str]:
    patch = None
    try:
        entity, project, name = parse_wandb_uri(uri)
        (_, _, patch, _) = api.run_config(project, name, entity)
    except CommError:
        pass
    return patch


def apply_patch(patch_string: str, dst_dir: str) -> None:
    """
    Applies a patch file to a directory.
    """
    with open(os.path.join(dst_dir, "diff.patch"), "w") as fp:
        fp.write(patch_string)
    try:
        subprocess.check_call(
            [
                "patch",
                "-s",
                "--directory={}".format(dst_dir),
                "-p1",
                "-i",
                "diff.patch",
            ]
        )
    except subprocess.CalledProcessError:
        raise wandb.Error("Failed to apply diff.patch associated with run.")


def _fetch_git_repo(dst_dir: str, uri: str, version: Optional[str]) -> None:
    """
    Clone the git repo at ``uri`` into ``dst_dir``, checking out commit ``version`` (or defaulting
    to the head commit of the repository's master branch if version is unspecified).
    Assumes authentication parameters are specified by the environment, e.g. by a Git credential
    helper.
    """
    # We defer importing git until the last moment, because the import requires that the git
    # executable is available on the PATH, so we only want to fail if we actually need it.
    import git  # type: ignore

    repo = git.Repo.init(dst_dir)
    origin = repo.create_remote("origin", uri)
    origin.fetch()
    if version is not None:
        try:
            repo.git.checkout(version)
        except git.exc.GitCommandError as e:
            raise ExecutionException(
                "Unable to checkout version '%s' of git repo %s"
                "- please ensure that the version exists in the repo. "
                "Error: %s" % (version, uri, e)
            )
    else:
        repo.create_head("master", origin.refs.master)
        repo.heads.master.checkout()
    repo.submodule_update(init=True, recursive=True)


def merge_parameters(
    higher_priority_params: Dict[str, Any], lower_priority_params: Dict[str, Any]
) -> Dict[str, Any]:
    """
    Merge the contents of two dicts, keeping values from higher_priority_params if there are conflicts
    """
    return {**lower_priority_params, **higher_priority_params}<|MERGE_RESOLUTION|>--- conflicted
+++ resolved
@@ -72,35 +72,19 @@
     else:
         uri_project = UNCATEGORIZED_PROJECT
     if project is None:
-<<<<<<< HEAD
-        project = api.settings("project") or uri_project or UNCATEGORIZED_PROJECT
-    if entity is None:
-        entity = api.default_entity
-    prefix = ""
-    if platform.system() != "Windows" and sys.stdout.encoding == "UTF-8":
-        prefix = "🚀 "
-    wandb.termlog("{}Launching run into {}/{}".format(prefix, entity, project))
-=======
         config_project = None
         if launch_config:
             config_project = launch_config.get("project")
         project = config_project or uri_project or UNCATEGORIZED_PROJECT
-        wandb.termlog(
-            "Target project for this run not specified, defaulting to project {}".format(
-                project
-            )
-        )
     if entity is None:
         config_entity = None
         if launch_config:
             config_entity = launch_config.get("entity")
         entity = config_entity or api.default_entity
-        wandb.termlog(
-            "Target entity for this run not specified, defaulting to current logged-in user {}".format(
-                entity
-            )
-        )
->>>>>>> 50469bda
+    prefix = ""
+    if platform.system() != "Windows" and sys.stdout.encoding == "UTF-8":
+        prefix = "🚀 "
+    wandb.termlog("{}Launching run into {}/{}".format(prefix, entity, project))
     return project, entity
 
 
