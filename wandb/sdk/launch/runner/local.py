import getpass
import logging
import os
import signal
import subprocess
import sys

<<<<<<< HEAD
import wandb
=======
from wandb.errors import LaunchException
>>>>>>> b407a2e7

from .abstract import AbstractRun, AbstractRunner
from ..docker import (
    build_docker_image,
    generate_docker_image,
    get_docker_command,
    validate_docker_env,
    validate_docker_installation,
)
from ..utils import (
    get_entry_point_command,
    PROJECT_DOCKER_ARGS,
    PROJECT_SYNCHRONOUS,
)


_logger = logging.getLogger(__name__)


class LocalSubmittedRun(AbstractRun):
    """
    Instance of ``AbstractRun`` corresponding to a subprocess launched to run an entry point
    command locally.
    """

    def __init__(self, command_proc):
        super().__init__()
        self.command_proc = command_proc

    @property
    def id(self):
        return self.command_proc.pid

    def wait(self):
        return self.command_proc.wait() == 0

    def cancel(self):
        # Interrupt child process if it hasn't already exited
        if self.command_proc.poll() is None:
            # Kill the the process tree rooted at the child if it's the leader of its own process
            # group, otherwise just kill the child
            try:
                if self.command_proc.pid == os.getpgid(self.command_proc.pid):
                    os.killpg(self.command_proc.pid, signal.SIGTERM)
                else:
                    self.command_proc.terminate()
            except OSError:
                # The child process may have exited before we attempted to terminate it, so we
                # ignore OSErrors raised during child process termination
                _logger.info(
                    "Failed to terminate child process (PID %s). The process may have already exited.",
                    self.command_proc.pid,
                )
            self.command_proc.wait()

    def get_status(self):
        exit_code = self.command_proc.poll()
        if exit_code is None:
            return "running"
        if exit_code == 0:
            return "finished"
        return "failed"


class LocalRunner(AbstractRunner):
    def run(self, project, backend_config):
        synchronous = backend_config[PROJECT_SYNCHRONOUS]
        docker_args = backend_config[PROJECT_DOCKER_ARGS]

        entry_point = project.get_single_entry_point()

        entry_cmd = entry_point.command
        validate_docker_installation()

        project.docker_env["image"] = generate_docker_image(project, entry_cmd)

        command_args = []
        command_separator = " "
        validate_docker_env(project)
        image = build_docker_image(
            project=project, base_image=project.docker_env.get("image"), api=self._api,
        )
        command_args += get_docker_command(image=image, docker_args=docker_args,)
        if backend_config.get("runQueueItemId"):
            self._api.ack_run_queue_item(
                backend_config["runQueueItemId"], project.run_id
            )
        # In synchronous mode, run the entry point command in a blocking fashion, sending status
        # updates to the tracking server when finished. Note that the run state may not be
        # persisted to the tracking server if interrupted
        if synchronous:
            command_args += get_entry_point_command(
                project, entry_point, project.parameters
            )
            command_str = command_separator.join(command_args)

            print("Launching run in docker with command: {}".format(command_str))
            wandb.termlog(
                "Launching run in docker with command: {}".format(command_str)
            )
            run = _run_entry_point(command_str, project.dir)
            run.wait()
            return run
        # Otherwise, invoke `wandb launch` in a subprocess
        raise LaunchException("asynchrnous mode not yet available")


def _run_launch_cmd(cmd):
    """
    Invoke ``wandb launch`` in a subprocess, which in turn runs the entry point in a child process.
    Returns a handle to the subprocess. Popen launched to invoke ``wandb launch``.
    """
    final_env = os.environ.copy()
    # Launch `wandb launch` command as the leader of its own process group so that we can do a
    # best-effort cleanup of all its descendant processes if needed
    if sys.platform == "win32":
        return subprocess.Popen(
            cmd,
            env=final_env,
            universal_newlines=True,
            creationflags=subprocess.CREATE_NEW_PROCESS_GROUP,
        )
    else:
        return subprocess.Popen(
            cmd, env=final_env, universal_newlines=True, preexec_fn=os.setsid
        )


def _run_entry_point(command, work_dir):
    """
    Run an entry point command in a subprocess, returning a SubmittedRun that can be used to
    query the run's status.
    :param command: Entry point command to run
    :param work_dir: Working directory in which to run the command
    :param run: SubmittedRun object associated with the entry point execution.
    """
    env = os.environ.copy()
    if os.name == "nt":
        # we are running on windows
        process = subprocess.Popen(
            ["cmd", "/c", command], close_fds=True, cwd=work_dir, env=env
        )
    else:
        process = subprocess.Popen(
            ["bash", "-c", command], close_fds=True, cwd=work_dir, env=env,
        )

    return LocalSubmittedRun(process)<|MERGE_RESOLUTION|>--- conflicted
+++ resolved
@@ -1,15 +1,11 @@
-import getpass
 import logging
 import os
 import signal
 import subprocess
 import sys
 
-<<<<<<< HEAD
 import wandb
-=======
 from wandb.errors import LaunchException
->>>>>>> b407a2e7
 
 from .abstract import AbstractRun, AbstractRunner
 from ..docker import (
