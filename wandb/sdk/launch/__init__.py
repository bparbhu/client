import logging

from wandb.errors import ExecutionException

from .agent import LaunchAgent
from .runner import loader
from .utils import (
    _collect_args,
    _is_wandb_local_uri,
    fetch_and_validate_project,
    merge_parameters,
    PROJECT_DOCKER_ARGS,
    PROJECT_STORAGE_DIR,
    PROJECT_SYNCHRONOUS,
)

_logger = logging.getLogger(__name__)


def push_to_queue(api, queue, run_spec):
    try:
        res = api.push_to_run_queue(queue, run_spec)
    except Exception as e:
        print("Exception:", e)
        return None
    return res


def run_agent(entity, project, queues=None):
    agent = LaunchAgent(entity, project, queues)
    agent.loop()


def _run(
    uri,
    experiment_name,
    wandb_project,
    wandb_entity,
    docker_image,
    entry_point,
    version,
    parameters,
    docker_args,
    runner_name,
    launch_config,
    storage_dir,
    synchronous,
    api=None,
):
    """
    Helper that delegates to the project-running method corresponding to the passed-in backend.
    Returns a ``SubmittedRun`` corresponding to the project run.
    """

    experiment_name = experiment_name or launch_config.get("name")
    overrides = launch_config.get("overrides")
    run_config = None
    if overrides:
        run_config = overrides.get("run_config")
        args = overrides.get("args")
        if args:
            args = _collect_args(args)
            parameters = merge_parameters(parameters, args)

    user_id = None
    if launch_config.get("docker") and launch_config["docker"].get("user_id"):
        user_id = launch_config["docker"]["user_id"]

    if version is None:
        git = launch_config.get("git")
        if git:
            version = git.get("version")

    project = fetch_and_validate_project(
        uri,
        wandb_entity,
        wandb_project,
        experiment_name,
        api,
        version,
        entry_point,
        parameters,
        user_id,
        run_config,
    )

<<<<<<< HEAD
    launch_config[PROJECT_SYNCHRONOUS] = synchronous
    launch_config[PROJECT_DOCKER_ARGS] = docker_args
    launch_config[PROJECT_STORAGE_DIR] = storage_dir
    if docker_image:
        launch_config["DOCKER_IMAGE"] = docker_image
=======
    # construct runner config.
    runner_config = {}
    runner_config[PROJECT_SYNCHRONOUS] = synchronous
    runner_config[PROJECT_DOCKER_ARGS] = docker_args
    runner_config[PROJECT_STORAGE_DIR] = storage_dir
>>>>>>> ad88f157

    backend = loader.load_backend(runner_name, api)
    if backend:
        submitted_run = backend.run(project, runner_config)
        return submitted_run
    else:
        raise ExecutionException(
            "Unavailable backend {}, available backends: {}".format(
                runner_name, ", ".join(loader.WANDB_RUNNERS.keys())
            )
        )


def run(
    uri,
    entry_point=None,
    version=None,
    parameters=None,
    docker_args=None,
    experiment_name=None,
    resource="local",
    wandb_project=None,
    wandb_entity=None,
    docker_image=None,
    config=None,
    storage_dir=None,
    synchronous=True,
    api=None,
):
    """
    Run a W&B project. The project can be local or stored at a Git URI.
    W&B provides built-in support for running projects locally or remotely on a Databricks or
    Kubernetes cluster. You can also run projects against other targets by installing an appropriate
    third-party plugin. See `Community Plugins <../plugins.html#community-plugins>`_ for more
    information.
    For information on using this method in chained workflows, see `Building Multistep Workflows
    <../projects.html#building-multistep-workflows>`_.
    :raises: :py:class:`wandb.exceptions.ExecutionException` If a run launched in blocking mode
             is unsuccessful.
    :param uri: URI of project to run. A local filesystem path
                or a Git repository URI pointing to a project directory containing an MLproject file.
    :param entry_point: Entry point to run within the project. If no entry point with the specified
                        name is found, runs the project file ``entry_point`` as a script,
                        using "python" to run ``.py`` files and the default shell (specified by
                        environment variable ``$SHELL``) to run ``.sh`` files.
    :param version: For Git-based projects, either a commit hash or a branch name.
    :param parameters: Parameters (dictionary) for the entry point command.
    :param docker_args: Arguments (dictionary) for the docker command.
    :param experiment_name: Name of experiment under which to launch the run.
    :param backend: Execution backend for the run: W&B provides built-in support for "local",
                    and "ngc" (experimental) backends.
    :param backend_config: A dictionary which will be passed as config to the backend. The exact content
                           which should be provided is different for each execution backend
    :param storage_dir: Used only if ``backend`` is "local". W&B downloads artifacts from
                        distributed URIs passed to parameters of type ``path`` to subdirectories of
                        ``storage_dir``.
    :param synchronous: Whether to block while waiting for a run to complete. Defaults to True.
                        Note that if ``synchronous`` is False and ``backend`` is "local", this
                        method will return, but the current process will block when exiting until
                        the local run completes. If the current process is interrupted, any
                        asynchronous runs launched via this method will be terminated. If
                        ``synchronous`` is True and the run fails, the current process will
                        error out as well.
    :return: :py:class:`wandb.launch.SubmittedRun` exposing information (e.g. run ID)
             about the launched run.
    .. code-block:: python
        :caption: Example
        import wandb
        project_uri = "https://github.com/wandb/examples"
        params = {"alpha": 0.5, "l1_ratio": 0.01}
        # Run W&B project and create a reproducible docker environment
        # on a local host
        wandb.launch(project_uri, parameters=params)
    .. code-block:: text
        :caption: Output
        ...
        ...
        Elasticnet model (alpha=0.500000, l1_ratio=0.010000):
        RMSE: 0.788347345611717
        MAE: 0.6155576449938276
        R2: 0.19729662005412607
        ... wandb.launch: === Run (ID '6a5109febe5e4a549461e149590d0a7c') succeeded ===
    """
    if _is_wandb_local_uri(uri):
        docker_args["network"] = "host"

    if config is None:
        config = {}

    submitted_run_obj = _run(
        uri=uri,
        experiment_name=experiment_name,
        wandb_project=wandb_project,
        wandb_entity=wandb_entity,
        docker_image=docker_image,
        entry_point=entry_point,
        version=version,
        parameters=parameters,
        docker_args=docker_args,
        runner_name=resource,
        launch_config=config,
        storage_dir=storage_dir,
        synchronous=synchronous,
        api=api,
    )
    if synchronous:
        _wait_for(submitted_run_obj)
    return submitted_run_obj


def _wait_for(submitted_run_obj):
    """Wait on the passed-in submitted run, reporting its status to the tracking server."""
    # Note: there's a small chance we fail to report the run's status to the tracking server if
    # we're interrupted before we reach the try block below
    try:
        if submitted_run_obj.wait():
            _logger.info("=== Submitted run succeeded ===")
        else:
            raise ExecutionException("Submitted run failed")
    except KeyboardInterrupt:
        _logger.error("=== Submitted run interrupted, cancelling run ===")
        submitted_run_obj.cancel()
        raise<|MERGE_RESOLUTION|>--- conflicted
+++ resolved
@@ -84,19 +84,13 @@
         run_config,
     )
 
-<<<<<<< HEAD
-    launch_config[PROJECT_SYNCHRONOUS] = synchronous
-    launch_config[PROJECT_DOCKER_ARGS] = docker_args
-    launch_config[PROJECT_STORAGE_DIR] = storage_dir
-    if docker_image:
-        launch_config["DOCKER_IMAGE"] = docker_image
-=======
     # construct runner config.
     runner_config = {}
     runner_config[PROJECT_SYNCHRONOUS] = synchronous
     runner_config[PROJECT_DOCKER_ARGS] = docker_args
     runner_config[PROJECT_STORAGE_DIR] = storage_dir
->>>>>>> ad88f157
+    if docker_image:
+        runner_config["DOCKER_IMAGE"] = docker_image
 
     backend = loader.load_backend(runner_name, api)
     if backend:
