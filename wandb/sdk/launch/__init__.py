import logging
import sys
import wandb
from wandb.errors import ExecutionException

from .agent import LaunchAgent
from .runner import loader
from .utils import (
    PROJECT_DOCKER_ARGS,
    PROJECT_STORAGE_DIR,
    PROJECT_SYNCHRONOUS,
    fetch_and_validate_project,
    _is_wandb_local_uri,
)

_logger = logging.getLogger(__name__)


def push_to_queue(api, queue, run_spec):
    try:
        res = api.push_to_run_queue(queue, run_spec)
    except Exception as e:
        print("Exception:", e)
        return None
    return res


def run_agent(spec, queues=None):
    if not spec or len(spec) != 1 or len(spec[0].split("/")) != 2:
        wandb.termerror("Specify agent spec in the form: 'entity/project'")
        sys.exit(1)
    spec = spec[0]
    entity, project = spec.split("/")

    agent = LaunchAgent(entity, project, queues)
    agent.loop()


def _run(
    uri,
    experiment_name,
    wandb_project,
    wandb_entity,
    entry_point,
    version,
    parameters,
    docker_args,
    runner_name,
    runner_config,
    storage_dir,
    synchronous,
    api=None,
):
    """
    Helper that delegates to the project-running method corresponding to the passed-in backend.
    Returns a ``SubmittedRun`` corresponding to the project run.
    """
    project = fetch_and_validate_project(
        uri, experiment_name, api, runner_name, version, entry_point, parameters
    )
<<<<<<< HEAD
=======

    if wandb_project is None:
        wandb_project = api.settings("project") or "Uncategorized"
    if wandb_entity is None:
        wandb_entity = api.settings("entity")

    project.docker_env["WANDB_PROJECT"] = wandb_project
    project.docker_env["WANDB_ENTITY"] = wandb_entity
>>>>>>> bbea7277

    runner_config[PROJECT_SYNCHRONOUS] = synchronous
    runner_config[PROJECT_DOCKER_ARGS] = docker_args
    runner_config[PROJECT_STORAGE_DIR] = storage_dir
    backend = loader.load_backend(runner_name, api)
    if backend:
        submitted_run = backend.run(project, runner_config)
        return submitted_run
    else:
        raise ExecutionException(
            "Unavailable backend {}, available backends: {}".format(
                runner_name, ", ".join(loader.WANDB_RUNNERS.keys())
            )
        )


def run(
    uri,
    entry_point=None,
    version=None,
    parameters=None,
    docker_args=None,
    experiment_name=None,
    resource="local",
    wandb_project=None,
    wandb_entity=None,
    config=None,
    storage_dir=None,
    synchronous=True,
    api=None,
):
    """
    Run a W&B project. The project can be local or stored at a Git URI.
    W&B provides built-in support for running projects locally or remotely on a Databricks or
    Kubernetes cluster. You can also run projects against other targets by installing an appropriate
    third-party plugin. See `Community Plugins <../plugins.html#community-plugins>`_ for more
    information.
    For information on using this method in chained workflows, see `Building Multistep Workflows
    <../projects.html#building-multistep-workflows>`_.
    :raises: :py:class:`wandb.exceptions.ExecutionException` If a run launched in blocking mode
             is unsuccessful.
    :param uri: URI of project to run. A local filesystem path
                or a Git repository URI pointing to a project directory containing an MLproject file.
    :param entry_point: Entry point to run within the project. If no entry point with the specified
                        name is found, runs the project file ``entry_point`` as a script,
                        using "python" to run ``.py`` files and the default shell (specified by
                        environment variable ``$SHELL``) to run ``.sh`` files.
    :param version: For Git-based projects, either a commit hash or a branch name.
    :param parameters: Parameters (dictionary) for the entry point command.
    :param docker_args: Arguments (dictionary) for the docker command.
    :param experiment_name: Name of experiment under which to launch the run.
    :param backend: Execution backend for the run: W&B provides built-in support for "local",
                    and "ngc" (experimental) backends.
    :param backend_config: A dictionary which will be passed as config to the backend. The exact content
                           which should be provided is different for each execution backend
    :param storage_dir: Used only if ``backend`` is "local". W&B downloads artifacts from
                        distributed URIs passed to parameters of type ``path`` to subdirectories of
                        ``storage_dir``.
    :param synchronous: Whether to block while waiting for a run to complete. Defaults to True.
                        Note that if ``synchronous`` is False and ``backend`` is "local", this
                        method will return, but the current process will block when exiting until
                        the local run completes. If the current process is interrupted, any
                        asynchronous runs launched via this method will be terminated. If
                        ``synchronous`` is True and the run fails, the current process will
                        error out as well.
    :return: :py:class:`wandb.launch.SubmittedRun` exposing information (e.g. run ID)
             about the launched run.
    .. code-block:: python
        :caption: Example
        import wandb
        project_uri = "https://github.com/wandb/examples"
        params = {"alpha": 0.5, "l1_ratio": 0.01}
        # Run W&B project and create a reproducible docker environment
        # on a local host
        wandb.launch(project_uri, parameters=params)
    .. code-block:: text
        :caption: Output
        ...
        ...
        Elasticnet model (alpha=0.500000, l1_ratio=0.010000):
        RMSE: 0.788347345611717
        MAE: 0.6155576449938276
        R2: 0.19729662005412607
        ... wandb.launch: === Run (ID '6a5109febe5e4a549461e149590d0a7c') succeeded ===
    """
    if _is_wandb_local_uri(uri):
        docker_args["network"] = "host"

    submitted_run_obj = _run(
        uri=uri,
        experiment_name=experiment_name,
        wandb_project=wandb_project,
        wandb_entity=wandb_entity,
        entry_point=entry_point,
        version=version,
        parameters=parameters,
        docker_args=docker_args,
        runner_name=resource,
        runner_config=config,
        storage_dir=storage_dir,
        synchronous=synchronous,
        api=api,
    )
    if synchronous:
        _wait_for(submitted_run_obj)
    return submitted_run_obj


def _wait_for(submitted_run_obj):
    """Wait on the passed-in submitted run, reporting its status to the tracking server."""
    # Note: there's a small chance we fail to report the run's status to the tracking server if
    # we're interrupted before we reach the try block below
    try:
        if submitted_run_obj.wait():
            _logger.info("=== Submitted run succeeded ===")
        else:
            raise ExecutionException("Submitted run failed")
    except KeyboardInterrupt:
        _logger.error("=== Submitted run interrupted, cancelling run ===")
        submitted_run_obj.cancel()
        raise<|MERGE_RESOLUTION|>--- conflicted
+++ resolved
@@ -58,8 +58,6 @@
     project = fetch_and_validate_project(
         uri, experiment_name, api, runner_name, version, entry_point, parameters
     )
-<<<<<<< HEAD
-=======
 
     if wandb_project is None:
         wandb_project = api.settings("project") or "Uncategorized"
@@ -68,7 +66,6 @@
 
     project.docker_env["WANDB_PROJECT"] = wandb_project
     project.docker_env["WANDB_ENTITY"] = wandb_entity
->>>>>>> bbea7277
 
     runner_config[PROJECT_SYNCHRONOUS] = synchronous
     runner_config[PROJECT_DOCKER_ARGS] = docker_args
