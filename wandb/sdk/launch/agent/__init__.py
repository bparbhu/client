--- conflicted
+++ resolved
@@ -156,7 +156,6 @@
             docker_image,
             run_config,
         )
-<<<<<<< HEAD
         backend_config = dict(SYNCHRONOUS=True, DOCKER_ARGS={}, STORAGE_DIR=None)
         if _is_wandb_local_uri(self._base_url):
             if sys.platform == "win32":
@@ -167,12 +166,6 @@
                 backend_config[PROJECT_DOCKER_ARGS][
                     "add-host"
                 ] = "host.docker.internal:host-gateway"
-=======
-        backend_config = dict(SYNCHRONOUS=True, DOCKER_ARGS={})
-
-        if _is_wandb_local_uri(uri):
-            backend_config[PROJECT_DOCKER_ARGS]["network"] = "host"
->>>>>>> 2533060e
 
         backend_config["runQueueItemId"] = job["runQueueItemId"]
         run = self._backend.run(project, backend_config)
