#
"""
This module configures settings for wandb runs.

Order of loading settings: (differs from priority)
    defaults
    environment
    wandb.setup(settings=)
    system_config
    workspace_config
    wandb.init(settings=)
    network_org
    network_entity
    network_project

Priority of settings:  See "source" variable.

When override is used, it has priority over non-override settings

Override priorities are in the reverse order of non-override settings

"""

import configparser
import copy
from datetime import datetime
from distutils.util import strtobool
import enum
import getpass
import itertools
import json
import multiprocessing
import os
import platform
import re
import socket
import sys
import tempfile
import time

import six
import wandb
from wandb import util

from .lib.git import GitRepo
from .lib.ipython import _get_python_type
from .lib.runid import generate_id

if wandb.TYPE_CHECKING:
    from wandb.sdk.wandb_config import Config
    from wandb.sdk.wandb_setup import _EarlyLogger
    from typing import (  # noqa: F401 pylint: disable=unused-import
        cast,
        Any,
        Dict,
        List,
        Set,
        Callable,
        Generator,
        Iterable,
        Iterator,
        Optional,
        Sequence,
        Tuple,
        Type,
        Union,
        TYPE_CHECKING,
    )

    Defaults = Dict[str, Union[str, int, bool, Tuple]]

defaults: Defaults = dict(
    base_url="https://api.wandb.ai",
    summary_warnings=5,
    git_remote="origin",
    ignore_globs=(),
)

# env mapping?
env_prefix: str = "WANDB_"
# env_override_suffix: str = "_OVERRIDE"
env_settings: Dict[str, Optional[str]] = dict(
    entity=None,
    project=None,
    base_url=None,
    api_key=None,
    sweep_id=None,
    launch=None,
    mode=None,
    run_group=None,
    problem=None,
    console=None,
    config_paths=None,
    sweep_param_path=None,
    run_id=None,
    notebook_name=None,
    host=None,
    username=None,
    disable_code=None,
    code_dir=None,
    anonymous=None,
    ignore_globs=None,
    resume=None,
    silent=None,
    sagemaker_disable=None,
    start_method=None,
    strict=None,
    root_dir="WANDB_DIR",
    run_name="WANDB_NAME",
    run_notes="WANDB_NOTES",
    run_tags="WANDB_TAGS",
    run_job_type="WANDB_JOB_TYPE",
)

env_convert: Dict[str, Callable[[str], List[str]]] = dict(
    run_tags=lambda s: s.split(","), ignore_globs=lambda s: s.split(",")
)


def _build_inverse_map(prefix: str, d: Dict[str, Optional[str]]) -> Dict[str, str]:
    inv_map = dict()
    for k, v in six.iteritems(d):
        v = v or prefix + k.upper()
        inv_map[v] = k
    return inv_map


def _error_choices(value: str, choices: Set[str]) -> str:
    return "{} not in {}".format(value, ",".join(list(choices)))


def _get_program() -> Optional[Any]:
    program = os.getenv(wandb.env.PROGRAM)
    if program:
        return program

    try:
        import __main__  # type: ignore

        return __main__.__file__
    except (ImportError, AttributeError):
        return None


def _get_program_relpath_from_gitrepo(
    program: str, _logger: Optional[_EarlyLogger] = None
) -> Optional[str]:
    repo = GitRepo()
    root = repo.root
    if not root:
        root = os.getcwd()
    full_path_to_program = os.path.join(
        root, os.path.relpath(os.getcwd(), root), program
    )
    if os.path.exists(full_path_to_program):
        relative_path = os.path.relpath(full_path_to_program, start=root)
        if "../" in relative_path:
            if _logger:
                _logger.warning("could not save program above cwd: %s" % program)
            return None
        return relative_path

    if _logger:
        _logger.warning("could not find program at %s" % program)
    return None


# the setting exposed to users as `dir=` or `WANDB_DIR` is actually
# the `root_dir`. We add the `__stage_dir__` to it to get the full
# `wandb_dir`
def get_wandb_dir(root_dir: str) -> str:
    # We use the hidden version if it already exists, otherwise non-hidden.
    if os.path.exists(os.path.join(root_dir, ".wandb")):
        __stage_dir__ = ".wandb" + os.sep
    else:
        __stage_dir__ = "wandb" + os.sep

    path = os.path.join(root_dir, __stage_dir__)
    if not os.access(root_dir or ".", os.W_OK):
        wandb.termwarn("Path %s wasn't writable, using system temp directory" % path)
        path = os.path.join(tempfile.gettempdir(), __stage_dir__ or ("wandb" + os.sep))

    return path


def _str_as_bool(val: str) -> Optional[bool]:
    ret_val = None
    try:
        ret_val = bool(strtobool(val))
    except (AttributeError, ValueError):
        pass
    return ret_val


@enum.unique
class SettingsConsole(enum.Enum):
    OFF = 0
    WRAP = 1
    REDIRECT = 2


class Settings(object):
    """Settings Constructor

    Arguments:
        entity: personal user or team to use for Run.
        project: project name for the Run.

    Raises:
        Exception: if problem.
    """

    mode: str = "online"
    start_method: Optional[str] = None
    console: str = "auto"
    disabled: bool = False
    run_tags: Optional[Tuple] = None
    run_id: Optional[str] = None
    sweep_id: Optional[str] = None
    launch: Optional[bool] = None
    resume_fname_spec: Optional[str] = None
    root_dir: Optional[str] = None
    log_dir_spec: Optional[str] = None
    log_user_spec: Optional[str] = None
    log_internal_spec: Optional[str] = None
    sync_file_spec: Optional[str] = None
    sync_dir_spec: Optional[str] = None
    files_dir_spec: Optional[str] = None
    tmp_dir_spec: Optional[str] = None
    log_symlink_user_spec: Optional[str] = None
    log_symlink_internal_spec: Optional[str] = None
    sync_symlink_latest_spec: Optional[str] = None
    settings_system_spec: Optional[str] = None
    settings_workspace_spec: Optional[str] = None
    silent: str = "False"
    show_info: str = "True"
    show_warnings: str = "True"
    show_errors: str = "True"
    username: Optional[str]
    email: Optional[str] = None
    save_code: Optional[bool] = None
    code_dir: Optional[str] = None
    program_relpath: Optional[str] = None
    program: Optional[str]
    notebook_name: Optional[str]
    host: Optional[str]
    resume: str
    strict: Optional[str] = None

    # Public attributes
    entity: Optional[str] = None
    project: Optional[str] = None
    run_group: Optional[str] = None
    run_name: Optional[str] = None
    run_notes: Optional[str] = None
    sagemaker_disable: Optional[bool] = None

    # TODO(jhr): Audit these attributes
    run_job_type: Optional[str] = None
    base_url: Optional[str] = None

    # Private attributes
    _start_time: Optional[float]
    _start_datetime: Optional[datetime]
    _unsaved_keys: List[str]
    _except_exit: Optional[bool]

    # Internal attributes
    __frozen: bool
    __defaults_dict: Dict[str, int]
    __override_dict: Dict[str, int]
    __defaults_dict_set: Dict[str, Set[int]]
    __override_dict_set: Dict[str, Set[int]]

    @enum.unique
    class Source(enum.IntEnum):
        BASE: int = 1
        ORG: int = 2
        ENTITY: int = 3
        PROJECT: int = 4
        USER: int = 5
        SYSTEM: int = 6
        WORKSPACE: int = 7
        ENV: int = 8
        SETUP: int = 9
        LOGIN: int = 10
        INIT: int = 11
        SETTINGS: int = 12
        ARGS: int = 13

    Console: Type[SettingsConsole] = SettingsConsole

    def __init__(  # pylint: disable=unused-argument
        self,
        base_url: str = None,
        api_key: str = None,
        anonymous: str = None,
        mode: str = None,
        start_method: str = None,
        entity: str = None,
        project: str = None,
        run_group: str = None,
        run_job_type: str = None,
        run_id: str = None,
        run_name: str = None,
        run_notes: str = None,
        resume: str = None,
        magic: Union[Dict, str, bool] = False,
        run_tags: Sequence = None,
        sweep_id: str = None,
        launch: bool = None,
        allow_val_change: bool = None,
        force: bool = None,
        relogin: bool = None,
        # compatibility / error handling
        # compat_version=None,  # set to "0.8" for safer defaults for older users
        strict: str = None,
        problem: str = "fatal",
        # dynamic settings
        system_sample_seconds: int = 2,
        system_samples: int = 15,
        heartbeat_seconds: int = 30,
        config_paths: List[str] = None,
        sweep_param_path: str = None,
        _config_dict: Config = None,
        # directories and files
        root_dir: str = None,
        settings_system_spec: str = "~/.config/wandb/settings",
        settings_workspace_spec: str = "{wandb_dir}/settings",
        sync_dir_spec: str = "{wandb_dir}/{run_mode}-{timespec}-{run_id}",
        sync_file_spec: str = "run-{run_id}.wandb",
        # sync_symlink_sync_spec="{wandb_dir}/sync",
        # sync_symlink_offline_spec="{wandb_dir}/offline",
        sync_symlink_latest_spec: str = "{wandb_dir}/latest-run",
        log_dir_spec: str = "{wandb_dir}/{run_mode}-{timespec}-{run_id}/logs",
        log_user_spec: str = "debug.log",
        log_internal_spec: str = "debug-internal.log",
        log_symlink_user_spec: str = "{wandb_dir}/debug.log",
        log_symlink_internal_spec: str = "{wandb_dir}/debug-internal.log",
        resume_fname_spec: str = "{wandb_dir}/wandb-resume.json",
        files_dir_spec: str = "{wandb_dir}/{run_mode}-{timespec}-{run_id}/files",
        tmp_dir_spec: str = "{wandb_dir}/{run_mode}-{timespec}-{run_id}/tmp",
        symlink: bool = None,  # probed
        # where files are temporary stored when saving
        # files_dir=None,
        # tmp_dir=None,
        # data_base_dir="wandb",
        # data_dir="",
        # data_spec="wandb-{timespec}-{pid}-data.bin",
        # run_base_dir="wandb",
        # run_dir_spec="run-{timespec}-{pid}",
        program: str = None,
        notebook_name: str = None,
        disable_code: bool = None,
        ignore_globs: bool = None,
        save_code: bool = None,
        code_dir: str = None,
        program_relpath: str = None,
        git_remote: str = None,
        # dev_prod=None,  # in old settings files, TODO: support?
        host: str = None,
        username: str = None,
        email: str = None,
        docker: str = None,
        sagemaker_disable: bool = None,
        _start_time: float = None,
        _start_datetime: datetime = None,
        _cli_only_mode: bool = None,  # avoid running any code specific for runs
        _disable_viewer: bool = None,  # prevent early viewer query
        console: str = None,
        disabled: bool = None,  # alias for mode=dryrun, not supported yet
        reinit: bool = None,
        _save_requirements: bool = True,
        # compute environment
        show_colors: bool = None,
        show_emoji: bool = None,
        silent: bool = None,
        show_info: bool = None,
        show_warnings: bool = None,
        show_errors: bool = None,
        summary_errors: int = None,
        summary_warnings: int = None,
        _internal_queue_timeout: float = 2,
        _internal_check_process: float = 8,
        _disable_meta: bool = None,
        _disable_stats: bool = None,
        _jupyter_path: str = None,
        _jupyter_name: str = None,
        _jupyter_root: str = None,
        _executable: str = None,
        _cuda: bool = None,
        _args: List[Any] = None,
        _os: str = None,
        _python: str = None,
        _kaggle: str = None,
        _except_exit: str = None,
    ):
        kwargs = dict(locals())
        kwargs.pop("self")
        # Set up entries for all possible parameters
        self.__dict__.update({k: None for k in kwargs})
        # setup private attributes
        object.__setattr__(self, "_Settings__frozen", False)
        object.__setattr__(self, "_Settings__defaults_dict", dict())
        object.__setattr__(self, "_Settings__override_dict", dict())
        object.__setattr__(self, "_Settings__defaults_dict_set", dict())
        object.__setattr__(self, "_Settings__override_dict_set", dict())
        object.__setattr__(self, "_Settings_start_datetime", None)
        object.__setattr__(self, "_Settings_start_time", None)
        class_defaults = self._get_class_defaults()
        self._apply_defaults(class_defaults)
        self._apply_defaults(defaults)
        self._update(kwargs, _source=self.Source.SETTINGS)
        if os.environ.get(wandb.env.DIR) is None:
            self.root_dir = os.path.abspath(os.getcwd())

    @property
    def _offline(self) -> bool:
        ret = False
        if self.disabled:
            ret = True
        if self.mode in ("dryrun", "offline"):
            ret = True
        return ret

    @property
    def _silent(self) -> Optional[bool]:
        if not self.silent:
            return None
        return _str_as_bool(self.silent)

    @property
    def _strict(self) -> Optional[bool]:
        if not self.strict:
            return None
        return _str_as_bool(self.strict)

    @property
    def _show_info(self) -> Optional[bool]:
        if not self.show_info:
            return None
        return _str_as_bool(self.show_info)

    @property
    def _show_warnings(self) -> Optional[bool]:
        if not self.show_warnings:
            return None
        return _str_as_bool(self.show_warnings)

    @property
    def _show_errors(self) -> Optional[bool]:
        if not self.show_errors:
            return None
        return _str_as_bool(self.show_errors)

    @property
    def _noop(self) -> bool:
        return self.mode == "disabled"

    @property
    def _jupyter(self) -> bool:
        return str(_get_python_type()) != "python"

    @property
    def _kaggle(self) -> bool:
        is_kaggle = util._is_likely_kaggle()
        if wandb.TYPE_CHECKING and TYPE_CHECKING:
            assert isinstance(is_kaggle, bool)
        return is_kaggle

    @property
    def _windows(self) -> bool:
        return platform.system() == "Windows"

    @property
    def _console(self) -> SettingsConsole:
        convert_dict: Dict[str, SettingsConsole] = dict(
            off=SettingsConsole.OFF,
            wrap=SettingsConsole.WRAP,
            redirect=SettingsConsole.REDIRECT,
        )
        console: str = self.console
        if console == "auto":
            if self._jupyter:
                console = "wrap"
            elif self.start_method == "thread":
                console = "wrap"
            elif self._windows:
                console = "wrap"
                # legacy_env_var = "PYTHONLEGACYWINDOWSSTDIO"
                # if sys.version_info >= (3, 6) and legacy_env_var not in os.environ:
                #     msg = (
                #         "Set %s environment variable to enable"
                #         " proper console logging on Windows. Falling "
                #         "back to wrapping stdout/err." % legacy_env_var
                #     )
                #     wandb.termwarn(msg)
                #     logger.info(msg)
                #     console = "wrap"
                # if "tensorflow" in sys.modules:
                #     msg = (
                #         "Tensorflow detected. Stream redirection is not supported "
                #         "on Windows when tensorflow is imported. Falling back to "
                #         "wrapping stdout/err."
                #     )
                #     wandb.termlog(msg)
                #     logger.info(msg)
                #     console = "wrap"
                # else:
                #     console = "redirect"
            else:
                console = "redirect"
        convert: SettingsConsole = convert_dict[console]
        return convert

    @property
    def resume_fname(self) -> str:
        resume_fname = self._path_convert(self.resume_fname_spec)
        if wandb.TYPE_CHECKING and TYPE_CHECKING:
            assert isinstance(resume_fname, str)
        return resume_fname

    @property
    def wandb_dir(self) -> str:
        return get_wandb_dir(self.root_dir or "")

    @property
    def log_user(self) -> Optional[str]:
        return self._path_convert(self.log_dir_spec, self.log_user_spec)

    @property
    def log_internal(self) -> Optional[str]:
        return self._path_convert(self.log_dir_spec, self.log_internal_spec)

    @property
    def _sync_dir(self) -> Optional[str]:
        return self._path_convert(self.sync_dir_spec)

    @property
    def sync_file(self) -> Optional[str]:
        return self._path_convert(self.sync_dir_spec, self.sync_file_spec)

    @property
    def files_dir(self) -> str:
        file_path = self._path_convert(self.files_dir_spec)
        if wandb.TYPE_CHECKING and TYPE_CHECKING:
            assert isinstance(file_path, str)
        return file_path

    @property
    def tmp_dir(self) -> str:
        return self._path_convert(self.tmp_dir_spec) or tempfile.gettempdir()

    @property
    def _tmp_code_dir(self) -> str:
        return os.path.join(self.tmp_dir, "code")

    @property
    def log_symlink_user(self) -> Optional[str]:
        return self._path_convert(self.log_symlink_user_spec)

    @property
    def log_symlink_internal(self) -> Optional[str]:
        return self._path_convert(self.log_symlink_internal_spec)

    @property
    def sync_symlink_latest(self) -> Optional[str]:
        return self._path_convert(self.sync_symlink_latest_spec)

    @property
    def settings_system(self) -> Optional[str]:
        return self._path_convert(self.settings_system_spec)

    @property
    def settings_workspace(self) -> Optional[str]:
        return self._path_convert(self.settings_workspace_spec)

    def _validate_start_method(self, value: str) -> Optional[str]:
        available_methods = ["thread"]
        if hasattr(multiprocessing, "get_all_start_methods"):
            available_methods += multiprocessing.get_all_start_methods()
        if value in available_methods:
            return None
        return _error_choices(value, set(available_methods))

    def _validate_mode(self, value: str) -> Optional[str]:
        choices = {"dryrun", "run", "offline", "online", "disabled"}
        if value in choices:
            return None
        return _error_choices(value, choices)

    def _validate_console(self, value: str) -> Optional[str]:
        # choices = {"auto", "redirect", "off", "file", "iowrap", "notebook"}
        choices = {"auto", "redirect", "off", "wrap"}
        if value in choices:
            return None
        return _error_choices(value, choices)

    def _validate_problem(self, value: str) -> Optional[str]:
        choices = {"fatal", "warn", "silent"}
        if value in choices:
            return None
        return _error_choices(value, choices)

    def _validate_anonymous(self, value: str) -> Optional[str]:
        choices = {"allow", "must", "never", "false", "true"}
        if value in choices:
            return None
        return _error_choices(value, choices)

    def _validate_strict(self, value: str) -> Optional[str]:
        val = _str_as_bool(value)
        if val is None:
            return "{} is not a boolean".format(value)
        return None

    def _validate_silent(self, value: str) -> Optional[str]:
        val = _str_as_bool(value)
        if val is None:
            return "{} is not a boolean".format(value)
        return None

    def _validate_show_info(self, value: str) -> Optional[str]:
        val = _str_as_bool(value)
        if val is None:
            return "{} is not a boolean".format(value)
        return None

    def _validate_show_warnings(self, value: str) -> Optional[str]:
        val = _str_as_bool(value)
        if val is None:
            return "{} is not a boolean".format(value)
        return None

    def _validate_show_errors(self, value: str) -> Optional[str]:
        val = _str_as_bool(value)
        if val is None:
            return "{} is not a boolean".format(value)
        return None

    def _validate_base_url(self, value: Optional[str]) -> Optional[str]:
        if value is not None:
            if re.match(r".*wandb\.ai[^\.]*$", value) and "api." not in value:
                # user might guess app.wandb.ai or wandb.ai is the default cloud server
                return "{} is not a valid server address, did you mean https://api.wandb.ai?".format(
                    value
                )
            elif re.match(r".*wandb\.ai[^\.]*$", value) and "http://" in value:
                return "http is not secure, please use https://api.wandb.ai"
        return None

    def _preprocess_base_url(self, value: Optional[str]) -> Optional[str]:
        if value is not None:
            value = value.rstrip("/")
        return value

    def _start_run(self) -> None:
        datetime_now: datetime = datetime.now()
        time_now: float = time.time()
        object.__setattr__(self, "_Settings_start_datetime", datetime_now)
        object.__setattr__(self, "_Settings_start_time", time_now)

    def _apply_settings(
        self, settings: "Settings", _logger: Optional[_EarlyLogger] = None
    ) -> None:
        # TODO(jhr): make a more efficient version of this
        for k in settings._public_keys():
            source = settings.__defaults_dict.get(k)
            self._update({k: settings[k]}, _source=source)

    def _apply_defaults(self, defaults: Defaults) -> None:
        self._update(defaults, _source=self.Source.BASE)

    def _apply_configfiles(self, _logger: Optional[_EarlyLogger] = None) -> None:
        # TODO(jhr): permit setting of config in system and workspace
        if self.settings_system is not None:
            self._update(self._load(self.settings_system), _source=self.Source.SYSTEM)
        if self.settings_workspace is not None:
            self._update(
                self._load(self.settings_workspace), _source=self.Source.WORKSPACE
            )

    def _apply_environ(
        self, environ: os._Environ, _logger: Optional[_EarlyLogger] = None
    ) -> None:
        inv_map = _build_inverse_map(env_prefix, env_settings)
        env_dict = dict()
        for k, v in six.iteritems(environ):
            if not k.startswith(env_prefix):
                continue
            setting_key = inv_map.get(k)
            if setting_key:
                conv = env_convert.get(setting_key, None)
                if conv:
                    v = conv(v)
                env_dict[setting_key] = v
            else:
                if _logger:
                    _logger.info("Unhandled environment var: {}".format(k))

        if _logger:
            _logger.info("setting env: {}".format(env_dict))
        self._update(env_dict, _source=self.Source.ENV)

    def _apply_user(
        self, user_settings: Dict[str, Any], _logger: Optional[_EarlyLogger] = None
    ) -> None:
        if _logger:
            _logger.info("setting user settings: {}".format(user_settings))
        self._update(user_settings, _source=self.Source.USER)

    def _apply_source_login(
        self, login_settings: Dict[str, Any], _logger: Optional[_EarlyLogger] = None
    ) -> None:
        if _logger:
            _logger.info("setting login settings: {}".format(login_settings))
        self._update(login_settings, _source=self.Source.LOGIN)

    def _apply_setup(
        self, setup_settings: Dict[str, Any], _logger: Optional[_EarlyLogger] = None
    ) -> None:
        # TODO: add logger for coverage
        # if _logger:
        #     _logger.info("setting setup settings: {}".format(setup_settings))
        self._update(setup_settings, _source=self.Source.SETUP)

    def _path_convert_part(
        self, path_part: str, format_dict: Dict[str, Any]
    ) -> Optional[List[str]]:
        """convert slashes, expand ~ and other macros."""

        path_parts = path_part.split(os.sep if os.sep in path_part else "/")
        for i in range(len(path_parts)):
            try:
                path_parts[i] = path_parts[i].format(**format_dict)
            except KeyError:
                return None
        return path_parts

    def _path_convert(self, *path: Any) -> Optional[str]:
        """convert slashes, expand ~ and other macros."""

        format_dict: Dict[str, Union[str, int]] = dict()
        if self._start_time and self._start_datetime:
            format_dict["timespec"] = datetime.strftime(
                self._start_datetime, "%Y%m%d_%H%M%S"
            )
        if self.run_id:
            format_dict["run_id"] = self.run_id
        format_dict["run_mode"] = "offline-run" if self._offline else "run"
        format_dict["proc"] = os.getpid()
        # TODO(cling): hack to make sure we read from local settings
        #              this is wrong if the run_dir changes later
        format_dict["wandb_dir"] = self.wandb_dir or "wandb"

        path_items: List[str] = []
        for p in path:
            part = self._path_convert_part(p, format_dict)
            if part is None:
                return None
            path_items += part
        converted_path = os.path.join(*path_items)
        converted_path = os.path.expanduser(converted_path)
        return converted_path

    # def _clear_early_logger(self) -> None:
    #     # TODO(jhr): this is a hack
    #     object.__setattr__(self, "_Settings__early_logger", None)

    def _setup(self, kwargs: Any) -> None:
        for k, v in six.iteritems(kwargs):
            if k not in self._unsaved_keys:
                object.__setattr__(self, k, v)

    def __copy__(self) -> "Settings":
        """Copy (note that the copied object will not be frozen)."""
        s = Settings()
        s._apply_settings(self)
        return s

    def duplicate(self) -> "Settings":
        return copy.copy(self)

    def _check_invalid(self, k: str, v: Any) -> None:
        if v is None:
            return
        f = getattr(self, "_validate_" + k, None)
        if not f or not callable(f):
            return
        invalid = f(v)
        if invalid:
            raise TypeError("Settings field {}: {}".format(k, invalid))

    def _perform_preprocess(self, k: str, v: Any) -> Optional[Any]:
        f = getattr(self, "_preprocess_" + k, None)
        if not f or not callable(f):
            return v
        else:
            return f(v)

    def _update(
        self,
        __d: Dict[str, Any] = None,
        _source: Optional[int] = None,
        _override: Optional[int] = None,
        **kwargs: Any
    ) -> None:
        if self.__frozen and (__d or kwargs):
            raise TypeError("Settings object is frozen")
        d = __d or dict()
        data = {}
        for check in d, kwargs:
            for k in six.viewkeys(check):
                if k not in self.__dict__:
                    raise KeyError(k)
                v = self._perform_preprocess(k, check[k])
                self._check_invalid(k, v)
                data[k] = v
        for k, v in six.iteritems(data):
            if v is None:
                continue
            if self._priority_failed(k, source=_source, override=_override):
                continue
            if isinstance(v, list):
                v = tuple(v)
            self.__dict__[k] = v
            if _source:
                self.__defaults_dict[k] = _source
                self.__defaults_dict_set.setdefault(k, set()).add(_source)
            if _override:
                self.__override_dict[k] = _override
                self.__override_dict_set.setdefault(k, set()).add(_override)

    def update(self, __d: Dict = None, **kwargs: Any) -> None:
        _source = kwargs.pop("_source", None)
        _override = kwargs.pop("_override", None)
        if wandb.TYPE_CHECKING and TYPE_CHECKING:
            _source = cast(Optional[int], _source)
            _override = cast(Optional[int], _override)

        self._update(__d, _source=_source, _override=_override, **kwargs)

        # self._update(__d, **kwargs)

    def _priority_failed(
        self, k: str, source: Optional[int], override: Optional[int]
    ) -> bool:
        key_source: Optional[int] = self.__defaults_dict.get(k)
        key_override: Optional[int] = self.__override_dict.get(k)
        if not key_source or not source:
            return False
        if key_override and not override:
            return True
        if key_override and override and source > key_source:
            return True
        if not override and source < key_source:
            return True
        return False

    def _infer_settings_from_env(self) -> None:
        """Modify settings based on environment (for runs and cli)."""

        d: Defaults = {}
        # disable symlinks if on windows (requires admin or developer setup)
        d["symlink"] = True
        if self._windows:
            d["symlink"] = False
        self.setdefaults(d)

        # TODO(jhr): this needs to be moved last in setting up settings
        u = {}

        # For code saving, only allow env var override if value from server is true, or
        # if no preference was specified.
        if (
            (self.save_code is True or self.save_code is None)
            and os.getenv(wandb.env.SAVE_CODE) is not None
            or os.getenv(wandb.env.DISABLE_CODE) is not None
        ):
            u["save_code"] = wandb.env.should_save_code()

        # Attempt to get notebook information if not already set by the user
        if self._jupyter and (self.notebook_name is None or self.notebook_name == ""):
            meta = wandb.jupyter.notebook_metadata(self._silent)
            u["_jupyter_path"] = meta.get("path")
            u["_jupyter_name"] = meta.get("name")
            u["_jupyter_root"] = meta.get("root")
        elif (
            self._jupyter
            and self.notebook_name is not None
            and os.path.exists(self.notebook_name)
        ):
            u["_jupyter_path"] = self.notebook_name
            u["_jupyter_name"] = self.notebook_name
            u["_jupyter_root"] = os.getcwd()
        elif self._jupyter:
            wandb.termwarn(
                "WANDB_NOTEBOOK_NAME should be a path to a notebook file, couldn't find {}".format(
                    self.notebook_name
                )
            )

        # host and username are populated by env_settings above if their env
        # vars exist -- but if they don't, we'll fill them in here
        if not self.host:
            u["host"] = socket.gethostname()

        if not self.username:
            try:
                u["username"] = getpass.getuser()
            except KeyError:
                # getuser() could raise KeyError in restricted environments like
                # chroot jails or docker containers.  Return user id in these cases.
                u["username"] = str(os.getuid())

        u["_executable"] = sys.executable

        u["docker"] = wandb.env.get_docker(wandb.util.image_id_from_k8s())

        # TODO: we should use the cuda library to collect this
        if os.path.exists("/usr/local/cuda/version.txt"):
            with open("/usr/local/cuda/version.txt") as f:
                u["_cuda"] = f.read().split(" ")[-1].strip()
        u["_args"] = sys.argv[1:]
        u["_os"] = platform.platform(aliased=True)
        u["_python"] = platform.python_version()
        # hack to make sure we don't hang on windows
        if self._windows and self._except_exit is None:
            u["_except_exit"] = True

        self.update(u)

    def _infer_run_settings_from_env(
        self, _logger: Optional[_EarlyLogger] = None
    ) -> None:
        """Modify settings based on environment (for runs only)."""
        # If there's not already a program file, infer it now.
        program = self.program or _get_program()
        if program:
            program_relpath = self.program_relpath or _get_program_relpath_from_gitrepo(
                program, _logger=_logger
            )
            self.update(dict(program=program, program_relpath=program_relpath))
        else:
            program = "<python with no main file>"
            self.update(dict(program=program))

    def setdefaults(self, __d: Optional[Defaults] = None) -> None:
        __d = __d or defaults
        # set defaults
        for k, v in __d.items():
            if not k.startswith("_"):
                if self.__dict__.get(k) is None:
                    object.__setattr__(self, k, v)

    def save(self, fname: str) -> None:
        pass

    def load(self, fname: str) -> None:
        pass

    def __setattr__(self, name: str, value: Any) -> None:
        if name not in self.__dict__:
            raise AttributeError(name)
        if self.__frozen:
            raise TypeError("Settings object is frozen")
        value = self._perform_preprocess(name, value)
        self._check_invalid(name, value)
        object.__setattr__(self, name, value)

    @classmethod
    def _property_keys(cls) -> Generator[str, None, None]:
        return (k for k, v in vars(cls).items() if isinstance(v, property))

    @classmethod
    def _class_keys(cls) -> Generator[str, None, None]:
        return (
            k
            for k, v in vars(cls).items()
            if not k.startswith("_") and not callable(v) and not isinstance(v, property)
        )

    @classmethod
    def _get_class_defaults(cls) -> dict:
        class_keys = set(cls._class_keys())
        return dict(
            (k, v) for k, v in vars(cls).items() if k in class_keys and v is not None
        )

    def _public_keys(self) -> Iterator[str]:
        return filter(lambda x: not x.startswith("_Settings__"), self.__dict__)

    def keys(self) -> Iterable[str]:
        return itertools.chain(self._public_keys(), self._property_keys())

    def __getitem__(self, k: str) -> Any:
        props = self._property_keys()
        if k in props:
            return getattr(self, k)
        return self.__dict__[k]

    def freeze(self) -> "Settings":
        self.__frozen = True
        return self

    def is_frozen(self) -> bool:
        return self.__frozen

    def _load(self, fname: str) -> dict:
        section = "default"
        cp = configparser.ConfigParser()
        cp.add_section(section)
        cp.read(fname)
        d: Dict[str, Any] = dict()
        for k in cp[section]:
            d[k] = cp[section][k]
            # TODO (cvp): we didn't do this in the old cli, but it seems necessary
            if k == "ignore_globs":
                d[k] = d[k].split(",")
        return d

    def _apply_login(
        self, args: Dict[str, Any], _logger: Optional[_EarlyLogger] = None
    ) -> None:
        param_map = dict(key="api_key", host="base_url")
        args = {param_map.get(k, k): v for k, v in six.iteritems(args) if v is not None}
        self._apply_source_login(args, _logger=_logger)

    def _apply_init_login(self, args: Dict[str, Any]) -> None:
        # apply some init parameters dealing with login
        keys = {"mode"}
        args = {k: v for k, v in six.iteritems(args) if k in keys and v is not None}
        self._update(args, _source=self.Source.INIT)

    def _apply_init(self, args: Dict[str, Union[str, int, None]]) -> None:
        # prevent setting project, entity if in sweep
        # TODO(jhr): these should be locked elements in the future
        if self.sweep_id:
            for key in ("project", "entity", "id"):
                val = args.pop(key, None)
                if val:
                    wandb.termwarn(
                        "Ignored wandb.init() arg %s when running a sweep" % key
                    )
        if self.launch:
            for key in ("project", "entity", "id"):
                val = args.pop(key, None)
                if val:
                    wandb.termwarn(
<<<<<<< HEAD
                        "Ignored wandb.init() arg %s when running running from launch"
=======
                        "Project, entity and id are ignored when running from wandb launch context. Ignored wandb.init() arg %s when running running from launch"
>>>>>>> d55aaa60
                        % key
                    )

        # strip out items where value is None
        param_map = dict(
            name="run_name",
            id="run_id",
            tags="run_tags",
            group="run_group",
            job_type="run_job_type",
            notes="run_notes",
            dir="root_dir",
        )
        args = {param_map.get(k, k): v for k, v in six.iteritems(args) if v is not None}
        # fun logic to convert the resume init arg
        if args.get("resume") is not None:
            if isinstance(args["resume"], six.string_types):
                if args["resume"] not in ("allow", "must", "never", "auto"):
                    if args.get("run_id") is None:
                        #  TODO: deprecate or don't support
                        args["run_id"] = args["resume"]
                    args["resume"] = "allow"
            elif args["resume"] is True:
                args["resume"] = "auto"

        # update settings
        self._update(args, _source=self.Source.INIT)

        # handle auto resume logic
        if self.resume == "auto":
            if os.path.exists(self.resume_fname):
                with open(self.resume_fname) as f:
                    resume_run_id = json.load(f)["run_id"]
                if self.run_id is None:
                    self.run_id = resume_run_id
                elif self.run_id != resume_run_id:
                    wandb.termwarn(
                        "Tried to auto resume run with id %s but id %s is set."
                        % (resume_run_id, self.run_id)
                    )
        self.run_id = self.run_id or generate_id()
        # persist our run id incase of failure
        # check None for mypy
        if self.resume == "auto" and self.resume_fname is not None:
            wandb.util.mkdir_exists_ok(self.wandb_dir)
            with open(self.resume_fname, "w") as f:
                f.write(json.dumps({"run_id": self.run_id}))

    def _as_source(
        self, source: int, override: Optional[int] = None
    ) -> "Settings._Setter":
        return Settings._Setter(settings=self, source=source, override=override)

    class _Setter(object):
        _settings: "Settings"
        _source: int
        _override: int

        def __init__(
            self, settings: "Settings", source: int, override: Optional[int]
        ) -> None:
            object.__setattr__(self, "_settings", settings)
            object.__setattr__(self, "_source", source)
            object.__setattr__(self, "_override", override)

        def __enter__(self) -> "Settings._Setter":
            return self

        def __exit__(self, exc_type: Any, exc_value: Any, exc_traceback: Any) -> None:
            pass

        def __setattr__(self, name: str, value: Any) -> None:
            self.update({name: value})

        def update(self, *args: Dict, **kwargs: str) -> None:
            self._settings.update(
                *args, _source=self._source, _override=self._override, **kwargs
            )<|MERGE_RESOLUTION|>--- conflicted
+++ resolved
@@ -1047,11 +1047,7 @@
                 val = args.pop(key, None)
                 if val:
                     wandb.termwarn(
-<<<<<<< HEAD
-                        "Ignored wandb.init() arg %s when running running from launch"
-=======
                         "Project, entity and id are ignored when running from wandb launch context. Ignored wandb.init() arg %s when running running from launch"
->>>>>>> d55aaa60
                         % key
                     )
 
