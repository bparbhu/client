--- conflicted
+++ resolved
@@ -11,7 +11,7 @@
 from wandb.data_types import WBValue
 
 if wandb.TYPE_CHECKING:  # type: ignore
-<<<<<<< HEAD
+
     from typing import (
         List,
         Optional,
@@ -25,12 +25,9 @@
 
     if TYPE_CHECKING:
         import wandb.filesync.step_prepare.StepPrepare as StepPrepare  # type: ignore
-=======
-    from typing import List, Optional, Union, Dict, Tuple, Callable
->>>>>>> 92789b95
-
-
-def md5_string(string):
+
+
+def md5_string(string: str) -> str:
     hash_md5 = hashlib.md5()
     hash_md5.update(string.encode())
     return base64.b64encode(hash_md5.digest()).decode("ascii")
@@ -48,11 +45,11 @@
     return hash_md5
 
 
-def md5_file_b64(path):
+def md5_file_b64(path: str) -> str:
     return base64.b64encode(md5_hash_file(path).digest()).decode("ascii")
 
 
-def md5_file_hex(path):
+def md5_file_hex(path: str) -> str:
     return md5_hash_file(path).hexdigest()
 
 
@@ -834,11 +831,7 @@
         self._etag_obj_dir = os.path.join(self._cache_dir, "obj", "etag")
         self._artifacts_by_id = {}
 
-<<<<<<< HEAD
-    def check_md5_obj_path(self, b64_md5, size) -> Tuple[str, bool]:
-=======
     def check_md5_obj_path(self, b64_md5: str, size: int) -> Tuple[str, bool, Callable]:
->>>>>>> 92789b95
         hex_md5 = util.bytes_to_hex(base64.b64decode(b64_md5))
         path = os.path.join(self._cache_dir, "obj", "md5", hex_md5[:2], hex_md5[2:])
         opener = ArtifactsCache._cache_opener(path)
@@ -847,11 +840,7 @@
         util.mkdir_exists_ok(os.path.dirname(path))
         return path, False, opener
 
-<<<<<<< HEAD
-    def check_etag_obj_path(self, etag, size) -> Tuple[str, bool]:
-=======
     def check_etag_obj_path(self, etag: str, size: int) -> Tuple[str, bool, Callable]:
->>>>>>> 92789b95
         path = os.path.join(self._cache_dir, "obj", "etag", etag[:2], etag[2:])
         opener = ArtifactsCache._cache_opener(path)
         if os.path.isfile(path) and os.path.getsize(path) == size:
