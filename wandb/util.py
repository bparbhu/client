--- conflicted
+++ resolved
@@ -58,13 +58,7 @@
 logger = logging.getLogger(__name__)
 _not_importable = set()
 
-<<<<<<< HEAD
-NUMERIC_KINDS = set("buifc")
-
-MAX_LINE_SIZE = 4 * 1024 * 1024 - 100 * 1024  # imposed by back end
-=======
 MAX_LINE_SIZE = 9 * 1024 * 1024 - 100 * 1024  # imposed by back end
->>>>>>> a09a81e2
 IS_GIT = os.path.exists(os.path.join(os.path.dirname(__file__), "..", ".git"))
 
 # these match the environments for gorilla
@@ -1263,7 +1257,7 @@
 
 
 def handle_sweep_config_violations(warnings):
-    """Render warnings from gorilla describing the ways in which a 
+    """Render warnings from gorilla describing the ways in which a
     sweep config violates the allowed schema as terminal warnings.
 
     Parameters
