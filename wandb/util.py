from __future__ import print_function
from __future__ import absolute_import
from __future__ import division

import base64
import colorsys
import errno
import hashlib
import json
import getpass
import logging
import os
import re
import shlex
import subprocess
import sys
import threading
import time
import random
import platform
import stat
import shortuuid
import importlib
import types
import yaml
from datetime import date, datetime

import click
import requests
import six
from six.moves import queue
import textwrap
from sys import getsizeof
from collections import namedtuple
from importlib import import_module
import sentry_sdk
from sentry_sdk import capture_exception
from sentry_sdk import capture_message
from wandb.env import error_reporting_enabled

import wandb
import wandb.core
from wandb import io_wrap
from wandb import wandb_dir
from wandb.apis import CommError
from wandb import wandb_config
from wandb import env

logger = logging.getLogger(__name__)
_not_importable = set()


OUTPUT_FNAME = 'output.log'
DIFF_FNAME = 'diff.patch'


# these match the environments for gorilla
if wandb.core.IS_GIT:
    SENTRY_ENV = 'development'
else:
    SENTRY_ENV = 'production'

if error_reporting_enabled():
    sentry_sdk.init("https://f84bb3664d8e448084801d9198b771b2@sentry.io/1299483",
                    release=wandb.__version__,
                    default_integrations=False,
                    environment=SENTRY_ENV)


def sentry_message(message):
    if error_reporting_enabled():
        capture_message(message)


def sentry_exc(exc):
    if error_reporting_enabled():
        if isinstance(exc, six.string_types):
            capture_exception(Exception(exc))
        else:
            capture_exception(exc)


def sentry_reraise(exc):
    """Re-raise an exception after logging it to Sentry

    Use this for top-level exceptions when you want the user to see the traceback.

    Must be called from within an exception handler.
    """
    sentry_exc(exc)
    # this will messily add this "reraise" function to the stack trace
    # but hopefully it's not too bad
    six.reraise(type(exc), exc, sys.exc_info()[2])


def vendor_import(name):
    """This enables us to use the vendor directory for packages we don't depend on"""
    parent_dir = os.path.abspath(os.path.dirname(__file__))
    vendor_dir = os.path.join(parent_dir, 'vendor')

    # TODO: this really needs to go, was added for CI
    if sys.modules.get("prompt_toolkit"):
        for k in list(sys.modules.keys()):
            if k.startswith("prompt_toolkit"):
                del sys.modules[k]

    sys.path.insert(1, vendor_dir)
    return import_module(name)


def get_module(name, required=None):
    """
    Return module or None. Absolute import is required.
    :param (str) name: Dot-separated module path. E.g., 'scipy.stats'.
    :param (str) required: A string to raise a ValueError if missing
    :return: (module|None) If import succeeds, the module will be returned.
    """
    if name not in _not_importable:
        try:
            return import_module(name)
        except Exception as e:
            _not_importable.add(name)
            msg = "Error importing optional module {}".format(name)
            if required:
                logger.exception(msg)
    if required and name in _not_importable:
        raise wandb.Error(required)


class LazyLoader(types.ModuleType):
    """Lazily import a module, mainly to avoid pulling in large dependencies.
    we use this for tensorflow and other optional libraries primarily at the top module level
    """

    # The lint error here is incorrect.
    def __init__(self, local_name, parent_module_globals, name, warning=None):  # pylint: disable=super-on-old-class
        self._local_name = local_name
        self._parent_module_globals = parent_module_globals
        self._warning = warning

        super(LazyLoader, self).__init__(name)

    def _load(self):
        """Load the module and insert it into the parent's globals."""
        # Import the target module and insert it into the parent's namespace
        module = importlib.import_module(self.__name__)
        self._parent_module_globals[self._local_name] = module

        # Emit a warning if one was specified
        if self._warning:
            print(self._warning)
            # Make sure to only warn once.
            self._warning = None

        # Update this object's dict so that if someone keeps a reference to the
        #   LazyLoader, lookups are efficient (__getattr__ is only called on lookups
        #   that fail).
        self.__dict__.update(module.__dict__)

        return module

    def __getattr__(self, item):
        module = self._load()
        return getattr(module, item)

    def __dir__(self):
        module = self._load()
        return dir(module)


class PreInitObject(object):
    def __init__(self, name):
        self._name = name

    def __getitem__(self, key):
        raise wandb.Error(
            'You must call wandb.init() before {}["{}"]'.format(self._name, key))

    def __setitem__(self, key, value):
        raise wandb.Error(
            'You must call wandb.init() before {}["{}"]'.format(self._name, key))

    def __setattr__(self, key, value):
        if not key.startswith("_"):
            raise wandb.Error(
                'You must call wandb.init() before {}.{}'.format(self._name, key))
        else:
            return object.__setattr__(self, key, value)

    def __getattr__(self, key):
        if not key.startswith("_"):
            raise wandb.Error(
                'You must call wandb.init() before {}.{}'.format(self._name, key))
        else:
            raise AttributeError()


np = get_module('numpy')

MAX_SLEEP_SECONDS = 60 * 5
# TODO: Revisit these limits
VALUE_BYTES_LIMIT = 100000


def get_full_typename(o):
    """We determine types based on type names so we don't have to import
    (and therefore depend on) PyTorch, TensorFlow, etc.
    """
    instance_name = o.__class__.__module__ + "." + o.__class__.__name__
    if instance_name in ["builtins.module", "__builtin__.module"]:
        return o.__name__
    else:
        return instance_name


def get_h5_typename(o):
    typename = get_full_typename(o)
    if is_tf_tensor_typename(typename):
        return "tensorflow.Tensor"
    elif is_pytorch_tensor_typename(typename):
        return "torch.Tensor"
    else:
        return o.__class__.__module__.split('.')[0] + "." + o.__class__.__name__


def is_tf_tensor(obj):
    import tensorflow
    return isinstance(obj, tensorflow.Tensor)


def is_tf_tensor_typename(typename):
    return typename.startswith('tensorflow.') and ('Tensor' in typename or 'Variable' in typename)


def is_tf_eager_tensor_typename(typename):
    return typename.startswith('tensorflow.') and ('EagerTensor' in typename)


def is_pytorch_tensor(obj):
    import torch
    return isinstance(obj, torch.Tensor)


def is_pytorch_tensor_typename(typename):
    return typename.startswith('torch.') and ('Tensor' in typename or 'Variable' in typename)


def is_pandas_data_frame_typename(typename):
    return typename.startswith('pandas.') and 'DataFrame' in typename


def is_matplotlib_typename(typename):
    return typename.startswith("matplotlib.")


def is_plotly_typename(typename):
    return typename.startswith("plotly.")


def is_plotly_figure_typename(typename):
    return typename.startswith("plotly.") and typename.endswith('.Figure')


def is_numpy_array(obj):
    return np and isinstance(obj, np.ndarray)


def is_pandas_data_frame(obj):
    return is_pandas_data_frame_typename(get_full_typename(obj))


def ensure_matplotlib_figure(obj):
    """Extract the current figure from a matplotlib object or return the object if it's a figure.
    raises ValueError if the object can't be converted.
    """
    import matplotlib
    from matplotlib.figure import Figure
    if obj == matplotlib.pyplot:
        obj = obj.gcf()
    elif not isinstance(obj, Figure):
        if hasattr(obj, "figure"):
            obj = obj.figure
            # Some matplotlib objects have a figure function
            if not isinstance(obj, Figure):
                raise ValueError(
                    "Only matplotlib.pyplot or matplotlib.pyplot.Figure objects are accepted.")
    if not obj.gca().has_data():
        raise ValueError(
            "You attempted to log an empty plot, pass a figure directly or ensure the global plot isn't closed.")
    return obj


def json_friendly(obj):
    """Convert an object into something that's more becoming of JSON"""
    converted = True
    typename = get_full_typename(obj)

    if is_tf_eager_tensor_typename(typename):
        obj = obj.numpy()
    elif is_tf_tensor_typename(typename):
        obj = obj.eval()
    elif is_pytorch_tensor_typename(typename):
        try:
            if obj.requires_grad:
                obj = obj.detach()
        except AttributeError:
            pass  # before 0.4 is only present on variables

        try:
            obj = obj.data
        except RuntimeError:
            pass  # happens for Tensors before 0.4

        if obj.size():
            obj = obj.numpy()
        else:
            return obj.item(), True

    if is_numpy_array(obj):
        if obj.size == 1:
            obj = obj.flatten()[0]
        elif obj.size <= 32:
            obj = obj.tolist()
    elif np and isinstance(obj, np.generic):
        obj = obj.item()
    elif isinstance(obj, bytes):
        obj = obj.decode('utf-8')
    elif isinstance(obj, (datetime, date)):
        obj = obj.isoformat()
    else:
        converted = False
    if getsizeof(obj) > VALUE_BYTES_LIMIT:
        wandb.termwarn("Serializing object of type {} that is {} bytes".format(type(obj).__name__, getsizeof(obj)))

    return obj, converted


def convert_plots(obj):
    if is_matplotlib_typename(get_full_typename(obj)):
        tools = get_module(
            "plotly.tools", required="plotly is required to log interactive plots, install with: pip install plotly or convert the plot to an image with `wandb.Image(plt)`")
        obj = tools.mpl_to_plotly(obj)

    if is_plotly_typename(get_full_typename(obj)):
        return {"_type": "plotly", "plot": obj.to_plotly_json()}
    else:
        return obj


def maybe_compress_history(obj):
    if np and isinstance(obj, np.ndarray) and obj.size > 32:
        return wandb.Histogram(obj, num_bins=32).to_json(), True
    else:
        return obj, False


def maybe_compress_summary(obj, h5_typename):
    if np and isinstance(obj, np.ndarray) and obj.size > 32:
        return {
            "_type": h5_typename,  # may not be ndarray
            "var": np.var(obj).item(),
            "mean": np.mean(obj).item(),
            "min": np.amin(obj).item(),
            "max": np.amax(obj).item(),
            "10%": np.percentile(obj, 10),
            "25%": np.percentile(obj, 25),
            "75%": np.percentile(obj, 75),
            "90%": np.percentile(obj, 90),
            "size": obj.size
        }, True
    else:
        return obj, False


def launch_browser(attempt_launch_browser=True):
    """Decide if we should launch a browser"""
    _DISPLAY_VARIABLES = ['DISPLAY', 'WAYLAND_DISPLAY', 'MIR_SOCKET']
    _WEBBROWSER_NAMES_BLACKLIST = [
        'www-browser', 'lynx', 'links', 'elinks', 'w3m']

    import webbrowser

    launch_browser = attempt_launch_browser
    if launch_browser:
        if ('linux' in sys.platform and
                not any(os.getenv(var) for var in _DISPLAY_VARIABLES)):
            launch_browser = False
        try:
            browser = webbrowser.get()
            if (hasattr(browser, 'name')
                    and browser.name in _WEBBROWSER_NAMES_BLACKLIST):
                launch_browser = False
        except webbrowser.Error:
            launch_browser = False

    return launch_browser


def generate_id():
    # ~3t run ids (36**8)
    run_gen = shortuuid.ShortUUID(alphabet=list(
        "0123456789abcdefghijklmnopqrstuvwxyz"))
    return run_gen.random(8)


def parse_tfjob_config():
    """Attempts to parse TFJob config, returning False if it can't find it"""
    if os.getenv("TF_CONFIG"):
        try:
            return json.loads(os.environ["TF_CONFIG"])
        except ValueError:
            return False
    else:
        return False


def parse_sm_config():
    """Attempts to parse SageMaker configuration returning False if it can't find it"""
    sagemaker_config = "/opt/ml/input/config/hyperparameters.json"
    resource_config = "/opt/ml/input/config/resourceconfig.json"
    if os.path.exists(sagemaker_config) and os.path.exists(resource_config):
        conf = {}
        conf["sagemaker_training_job_name"] = os.getenv('TRAINING_JOB_NAME')
        # Hyper-parameter searchs quote configs...
        for k, v in six.iteritems(json.load(open(sagemaker_config))):
            cast = v.strip('"')
            if os.getenv("WANDB_API_KEY") is None and k == "wandb_api_key":
                os.environ["WANDB_API_KEY"] = cast
            else:
                if re.match(r'^[-\d]+$', cast):
                    cast = int(cast)
                elif re.match(r'^[-.\d]+$', cast):
                    cast = float(cast)
                conf[k] = cast
        return conf
    else:
        return False


class WandBJSONEncoder(json.JSONEncoder):
    """A JSON Encoder that handles some extra types."""

    def default(self, obj):
        tmp_obj, converted = json_friendly(obj)
        tmp_obj, compressed = maybe_compress_summary(
            tmp_obj, get_h5_typename(obj))
        if converted:
            return tmp_obj
        return json.JSONEncoder.default(self, tmp_obj)


class WandBHistoryJSONEncoder(json.JSONEncoder):
    """A JSON Encoder that handles some extra types.
    This encoder turns numpy like objects with a size > 32 into histograms"""

    def default(self, obj):
        obj, converted = json_friendly(obj)
        obj, compressed = maybe_compress_history(obj)
        if converted:
            return obj
        return json.JSONEncoder.default(self, obj)

def json_dump_safer(obj, fp, **kwargs):
    """Convert obj to json, with some extra encodable types."""
    return json.dump(obj, fp, cls=WandBJSONEncoder, **kwargs)

def json_dumps_safer(obj, **kwargs):
    """Convert obj to json, with some extra encodable types."""
    return json.dumps(obj, cls=WandBJSONEncoder, **kwargs)


def json_dumps_safer_history(obj, **kwargs):
    """Convert obj to json, with some extra encodable types, including histograms"""
    return json.dumps(obj, cls=WandBHistoryJSONEncoder, **kwargs)


def make_json_if_not_number(v):
    """If v is not a basic type convert it to json."""
    if isinstance(v, (float, int)):
        return v
    return json_dumps_safer(v)


def mkdir_exists_ok(path):
    try:
        os.makedirs(path)
        return True
    except OSError as exc:
        if exc.errno == errno.EEXIST and os.path.isdir(path):
            return False
        else:
            raise


def no_retry_auth(e):
    if hasattr(e, "exception"):
        e = e.exception
    if not isinstance(e, requests.HTTPError):
        return True
    # Don't retry bad request errors; raise immediately
    if e.response.status_code == 400:
        return False
    # Retry all non-forbidden/unauthorized/not-found errors.
    if e.response.status_code not in (401, 403, 404):
        return True
    # Crash w/message on forbidden/unauthorized errors.
    if e.response.status_code == 401:
        raise CommError("Invalid or missing api_key.  Run wandb login")
    elif wandb.run:
        raise CommError("Permission denied to access {}".format(wandb.run.path))
    else:
        raise CommError("Permission denied, ask the project owner to grant you access")


def write_netrc(host, entity, key):
    """Add our host and key to .netrc"""
    key_prefix, key_suffix = key.split('-', 1) if '-' in key else ('', key)
    if len(key_suffix) != 40:
        wandb.termlog('API-key must be exactly 40 characters long: {} ({} chars)'.format(key_suffix, len(key_suffix)))
        return None
    try:
        normalized_host = host.split("/")[-1].split(":")[0]
        wandb.termlog("Appending key for {} to your netrc file: {}".format(
            normalized_host, os.path.expanduser('~/.netrc')))
        machine_line = 'machine %s' % normalized_host
        path = os.path.expanduser('~/.netrc')
        orig_lines = None
        try:
            with open(path) as f:
                orig_lines = f.read().strip().split('\n')
        except (IOError, OSError) as e:
            pass
        with open(path, 'w') as f:
            if orig_lines:
                # delete this machine from the file if it's already there.
                skip = 0
                for line in orig_lines:
                    if machine_line in line:
                        skip = 2
                    elif skip:
                        skip -= 1
                    else:
                        f.write('%s\n' % line)
            f.write(textwrap.dedent("""\
            machine {host}
              login {entity}
              password {key}
            """).format(host=normalized_host, entity=entity, key=key))
        os.chmod(os.path.expanduser('~/.netrc'),
                 stat.S_IRUSR | stat.S_IWUSR)
        return True
    except IOError as e:
        wandb.termerror("Unable to read ~/.netrc")
        return None


def request_with_retry(func, *args, **kwargs):
    """Perform a requests http call, retrying with exponential backoff.

    Args:
        func: An http-requesting function to call, like requests.post
        max_retries: Maximum retries before giving up. By default we retry 30 times in ~2 hours before dropping the chunk
        *args: passed through to func
        **kwargs: passed through to func
    """
    max_retries = kwargs.pop('max_retries', 30)
    sleep = 2
    retry_count = 0
    while True:
        try:
            response = func(*args, **kwargs)
            response.raise_for_status()
            return response
        except (requests.exceptions.ConnectionError,
                requests.exceptions.HTTPError,
                requests.exceptions.Timeout) as e:
            if isinstance(e, requests.exceptions.HTTPError):
                # Non-retriable HTTP errors.
                #
                # We retry 500s just to be cautious, and because the back end
                # returns them when there are infrastructure issues. If retrying
                # some request winds up being problematic, we'll change the
                # back end to indicate that it shouldn't be retried.
                if e.response.status_code in {400, 403, 404, 409}:
                    return e

            if retry_count == max_retries:
                return e
            retry_count += 1
            delay = sleep + random.random() * 0.25 * sleep
            if isinstance(e, requests.exceptions.HTTPError) and e.response.status_code == 429:
                logger.info(
                    "Rate limit exceeded, retrying in %s seconds" % delay)
            else:
                logger.warning('requests_with_retry encountered retryable exception: %s. args: %s, kwargs: %s',
                               e, args, kwargs)
            time.sleep(delay)
            sleep *= 2
            if sleep > MAX_SLEEP_SECONDS:
                sleep = MAX_SLEEP_SECONDS
        except requests.exceptions.RequestException as e:
            logger.error(response.json()['error'])  # XXX clean this up
            logger.exception(
                'requests_with_retry encountered unretryable exception: %s', e)
            return e


def find_runner(program):
    """Return a command that will run program.

    Args:
        program: The string name of the program to try to run.
    Returns:
        commandline list of strings to run the program (eg. with subprocess.call()) or None
    """
    if os.path.isfile(program) and not os.access(program, os.X_OK):
        # program is a path to a non-executable file
        try:
            opened = open(program)
        except IOError:  # PermissionError doesn't exist in 2.7
            return None
        first_line = opened.readline().strip()
        if first_line.startswith('#!'):
            return shlex.split(first_line[2:])
        if program.endswith('.py'):
            return [sys.executable]
    return None


def downsample(values, target_length):
    """Downsamples 1d values to target_length, including start and end.

    Algorithm just rounds index down.

    Values can be any sequence, including a generator.
    """
    assert target_length > 1
    values = list(values)
    if len(values) < target_length:
        return values
    ratio = float(len(values) - 1) / (target_length - 1)
    result = []
    for i in range(target_length):
        result.append(values[int(i * ratio)])
    return result


def md5_file(path):
    hash_md5 = hashlib.md5()
    with open(path, "rb") as f:
        for chunk in iter(lambda: f.read(4096), b""):
            hash_md5.update(chunk)
    return base64.b64encode(hash_md5.digest()).decode('ascii')


def get_log_file_path():
    """Log file path used in error messages.

    It would probably be better if this pointed to a log file in a
    run directory.
    """
    return wandb.GLOBAL_LOG_FNAME


def is_wandb_file(name):
    return name.startswith('wandb') or name == wandb_config.FNAME or name == "requirements.txt" or name == OUTPUT_FNAME or name == DIFF_FNAME


def docker_image_regex(image):
    "regex for valid docker image names"
    if image:
        return re.match(r"^(?:(?=[^:\/]{1,253})(?!-)[a-zA-Z0-9-]{1,63}(?<!-)(?:\.(?!-)[a-zA-Z0-9-]{1,63}(?<!-))*(?::[0-9]{1,5})?/)?((?![._-])(?:[a-z0-9._-]*)(?<![._-])(?:/(?![._-])[a-z0-9._-]*(?<![._-]))*)(?::(?![.-])[a-zA-Z0-9_.-]{1,128})?$", image)


def image_from_docker_args(args):
    """This scans docker run args and attempts to find the most likely docker image argument.
    If excludes any argments that start with a dash, and the argument after it if it isn't a boolean
    switch.  This can be improved, we currently fallback gracefully when this fails.
    """
    bool_args = ["-t", "--tty", "--rm", "--privileged", "--oom-kill-disable", "--no-healthcheck", "-i",
                 "--interactive", "--init", "--help", "--detach", "-d", "--sig-proxy", "-it", "-itd"]
    last_flag = -2
    last_arg = ""
    possible_images = []
    if len(args) > 0 and args[0] == "run":
        args.pop(0)
    for i, arg in enumerate(args):
        if arg.startswith("-"):
            last_flag = i
            last_arg = arg
        elif "@sha256:" in arg:
            # Because our regex doesn't match digests
            possible_images.append(arg)
        elif docker_image_regex(arg):
            if last_flag == i - 2:
                possible_images.append(arg)
            elif "=" in last_arg:
                possible_images.append(arg)
            elif last_arg in bool_args and last_flag == i - 1:
                possible_images.append(arg)
    most_likely = None
    for img in possible_images:
        if ":" in img or "@" in img or "/" in img:
            most_likely = img
            break
    if most_likely == None and len(possible_images) > 0:
        most_likely = possible_images[0]
    return most_likely


def load_yaml(file):
    """If pyyaml > 5.1 use full_load to avoid warning"""
    if hasattr(yaml, "full_load"):
        return yaml.full_load(file)
    else:
        return yaml.load(file)


def image_id_from_k8s():
    """Pings the k8s metadata service for the image id"""
    token_path = "/var/run/secrets/kubernetes.io/serviceaccount/token"
    if os.path.exists(token_path):
        k8s_server = "https://{}:{}/api/v1/namespaces/default/pods/{}".format(
            os.getenv("KUBERNETES_SERVICE_HOST"), os.getenv(
                "KUBERNETES_PORT_443_TCP_PORT"), os.getenv("HOSTNAME")
        )
        try:
            res = requests.get(k8s_server, verify="/var/run/secrets/kubernetes.io/serviceaccount/ca.crt",
                               timeout=3, headers={"Authorization": "Bearer {}".format(open(token_path).read())})
            res.raise_for_status()
        except requests.RequestException:
            return None
        try:
            return res.json()["status"]["containerStatuses"][0]["imageID"].strip("docker-pullable://")
        except (ValueError, KeyError, IndexError):
            logger.exception("Error checking kubernetes for image id")
            return None


def async_call(target, timeout=None):
    """Accepts a method and optional timeout.
       Returns a new method that will call the original with any args, waiting for upto timeout seconds.
       This new method blocks on the original and returns the result or None
       if timeout was reached, along with the thread.
       You can check thread.is_alive() to determine if a timeout was reached.
       If an exception is thrown in the thread, we reraise it.
    """
    q = queue.Queue()

    def wrapped_target(q, *args, **kwargs):
        try:
            q.put(target(*args, **kwargs))
        except Exception as e:
            q.put(e)

    def wrapper(*args, **kwargs):
        thread = threading.Thread(target=wrapped_target, args=(q,)+args, kwargs=kwargs)
        thread.daemon = True
        thread.start()
        try:
            result = q.get(True, timeout)
            if isinstance(result, Exception):
                six.reraise(type(result), result, sys.exc_info()[2])
            return result, thread
        except queue.Empty:
            return None, thread
    return wrapper


def read_many_from_queue(q, max_items, queue_timeout):
    try:
        item = q.get(True, queue_timeout)
    except queue.Empty:
        return []
    items = [item]
    for i in range(max_items):
        try:
            item = q.get_nowait()
        except queue.Empty:
            return items
        items.append(item)
    return items


def stopwatch_now():
    """Get a timevalue for interval comparisons

    When possible it is a monotonic clock to prevent backwards time issues.
    """
    if six.PY2:
        now = time.time()
    else:
        now = time.monotonic()
    return now


def class_colors(class_count):
    # make class 0 black, and the rest equally spaced fully saturated hues
    return [[0, 0, 0]] + [colorsys.hsv_to_rgb(i / (class_count - 1.), 1.0, 1.0) for i in range(class_count-1)]


def guess_data_type(shape, risky=False):
    """Infer the type of data based on the shape of the tensors

    Args:
        risky(bool): some guesses are more likely to be wrong.
    """
    # (samples,) or (samples,logits)
    if len(shape) in (1, 2):
        return 'label'
    # Assume image mask like fashion mnist: (no color channel)
    # This is risky because RNNs often have 3 dim tensors: batch, time, channels
    if risky and len(shape) == 3:
        return 'image'
    if len(shape) == 4:
        if shape[-1] in (1, 3, 4):
            # (samples, height, width, Y \ RGB \ RGBA)
            return 'image'
        else:
            # (samples, height, width, logits)
            return 'segmentation_mask'
    return None


def set_api_key(api, key, anonymous=False):
    if not key:
        return

    # Normal API keys are 40-character hex strings. Onprem API keys have a
    # variable-length prefix, a dash, then the 40-char string.
    prefix, suffix = key.split('-') if '-' in key else ('', key)

    if len(suffix) == 40:
        os.environ[env.API_KEY] = key
        api.set_setting('anonymous', str(anonymous).lower(), globally=True)
        write_netrc(api.api_url, "user", key)
        api.reauth()
        return
    raise ValueError("API key must be 40 characters long, yours was %s" % len(key))


def isatty(ob):
    return hasattr(ob, "isatty") and ob.isatty()


LOGIN_CHOICE_ANON = 'Private W&B dashboard, no account required'
LOGIN_CHOICE_NEW = 'Create a W&B account'
LOGIN_CHOICE_EXISTS = 'Use an existing W&B account'
LOGIN_CHOICE_DRYRUN = "Don't visualize my results"
LOGIN_CHOICES = [
    LOGIN_CHOICE_ANON,
    LOGIN_CHOICE_NEW,
    LOGIN_CHOICE_EXISTS,
    LOGIN_CHOICE_DRYRUN
]


def prompt_api_key(api, input_callback=None, browser_callback=None, no_offline=False, local=False):
    input_callback = input_callback or getpass.getpass

    choices = [choice for choice in LOGIN_CHOICES]
    if os.environ.get(env.ANONYMOUS, "never") == "never":
        # Omit LOGIN_CHOICE_ANON as a choice if the env var is set to never
        choices.remove(LOGIN_CHOICE_ANON)
    if os.environ.get(env.JUPYTER, "false") == "true" or no_offline:
        choices.remove(LOGIN_CHOICE_DRYRUN)

    if os.environ.get(env.ANONYMOUS) == "must":
        result = LOGIN_CHOICE_ANON
    # If we're not in an interactive environment, default to dry-run.
    elif not isatty(sys.stdout) or not isatty(sys.stdin):
        result = LOGIN_CHOICE_DRYRUN
    elif local:
        result = LOGIN_CHOICE_EXISTS
    else:
        for i, choice in enumerate(choices):
            wandb.termlog("(%i) %s" % (i + 1, choice))

        def prompt_choice():
            try:
                return int(six.moves.input("%s: Enter your choice: " % wandb.core.LOG_STRING)) - 1
            except ValueError:
                return -1
        idx = -1
        while idx < 0 or idx > len(choices) - 1:
            idx = prompt_choice()
            if idx < 0 or idx > len(choices) - 1:
                wandb.termwarn("Invalid choice")
        result = choices[idx]
        wandb.termlog("You chose '%s'" % result)

    if result == LOGIN_CHOICE_ANON:
        key = api.create_anonymous_api_key()

        set_api_key(api, key, anonymous=True)
        return key
    elif result == LOGIN_CHOICE_NEW:
        key = browser_callback(signup=True) if browser_callback else None

        if not key:
            wandb.termlog('Create an account here: {}/authorize?signup=true'.format(api.app_url))
            key = input_callback('%s: Paste an API key from your profile and hit enter' % wandb.core.LOG_STRING).strip()

        set_api_key(api, key)
        return key
    elif result == LOGIN_CHOICE_EXISTS:
        key = browser_callback() if browser_callback else None

        if not key:
            wandb.termlog('You can find your API key in your browser here: {}/authorize'.format(api.app_url))
            key = input_callback('%s: Paste an API key from your profile and hit enter' % wandb.core.LOG_STRING).strip()
        set_api_key(api, key)
        return key
    else:
        # Jupyter environments don't have a tty, but we can still try logging in using the browser callback if one
        # is supplied.
        key, anonymous = browser_callback() if os.environ.get(env.JUPYTER, "false") == "true" and browser_callback else (None, False)

        set_api_key(api, key, anonymous=anonymous)
        return key


def auto_project_name(program, api):
    # if we're in git, set project name to git repo name + relative path within repo
    root_dir = api.git.root_dir
    if root_dir is None:
        return None
    repo_name = os.path.basename(root_dir)
    if program is None:
        return repo_name
    if not os.path.isabs(program):
        program = os.path.join(os.curdir, program)
    prog_dir = os.path.dirname(os.path.abspath(program))
    if not prog_dir.startswith(root_dir):
        return repo_name
    project = repo_name
    sub_path = os.path.relpath(prog_dir, root_dir)
    if sub_path != '.':
        project += '-' + sub_path
    return project.replace(os.sep, '_')


def parse_sweep_id(parts_dict):
    """In place parse sweep path from parts dict.

    Args:
        parts_dict (dict): dict(entity=,project=,name=).  Modifies dict inplace.
    
    Returns:
        None or str if there is an error
    """

    entity = None
    project = None
    sweep_id = parts_dict.get("name")
    if not isinstance(sweep_id, six.string_types):
        return 'Expected string sweep_id'

    sweep_split = sweep_id.split('/')
    if len(sweep_split) == 1:
        pass
    elif len(sweep_split) == 2:
        split_project, sweep_id = sweep_split
        project = split_project or project
    elif len(sweep_split) == 3:
        split_entity, split_project, sweep_id = sweep_split
        project = split_project or project
        entity = split_entity or entity
    else:
        return 'Expected sweep_id in form of sweep, project/sweep, or entity/project/sweep'
    parts_dict.update(dict(name=sweep_id, project=project, entity=entity))

<<<<<<< HEAD

def get_program():
    try:
        import __main__
        program = __main__.__file__
    except (ImportError, AttributeError):
        program = None
    return program
=======
def to_forward_slash_path(path):
    if platform.system() == "Windows":
        path = path.replace("\\", "/")
    return path
>>>>>>> 485bdb07
<|MERGE_RESOLUTION|>--- conflicted
+++ resolved
@@ -970,7 +970,6 @@
         return 'Expected sweep_id in form of sweep, project/sweep, or entity/project/sweep'
     parts_dict.update(dict(name=sweep_id, project=project, entity=entity))
 
-<<<<<<< HEAD
 
 def get_program():
     try:
@@ -979,9 +978,8 @@
     except (ImportError, AttributeError):
         program = None
     return program
-=======
+    
 def to_forward_slash_path(path):
     if platform.system() == "Windows":
         path = path.replace("\\", "/")
-    return path
->>>>>>> 485bdb07
+    return path