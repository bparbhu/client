#!/usr/bin/env python

"""All of W&B's environment variables

Getters and putters for all of them should go here. That
way it'll be easier to avoid typos with names and be
consistent about environment variables' semantics.

Environment variables are not the authoritative source for
these values in many cases.
"""

import os
import sys
import json
import wandb
from distutils.util import strtobool

CONFIG_PATHS = "WANDB_CONFIG_PATHS"
SHOW_RUN = "WANDB_SHOW_RUN"
DEBUG = "WANDB_DEBUG"
SILENT = "WANDB_SILENT"
INITED = "WANDB_INITED"
DIR = "WANDB_DIR"
# Deprecate DESCRIPTION in a future release
<<<<<<< HEAD
DESCRIPTION = 'WANDB_DESCRIPTION'
NAME = 'WANDB_NAME'
NOTEBOOK_NAME = 'WANDB_NOTEBOOK_NAME'
NOTES = 'WANDB_NOTES'
USERNAME = 'WANDB_USERNAME'
USER_EMAIL = 'WANDB_USER_EMAIL'
PROJECT = 'WANDB_PROJECT'
ENTITY = 'WANDB_ENTITY'
BASE_URL = 'WANDB_BASE_URL'
PROGRAM = 'WANDB_PROGRAM'
ARGS = 'WANDB_ARGS'
MODE = 'WANDB_MODE'
RESUME = 'WANDB_RESUME'
RUN_ID = 'WANDB_RUN_ID'
RUN_STORAGE_ID = 'WANDB_RUN_STORAGE_ID'
RUN_GROUP = 'WANDB_RUN_GROUP'
RUN_DIR = 'WANDB_RUN_DIR'
SWEEP_ID = 'WANDB_SWEEP_ID'
HTTP_TIMEOUT = 'WANDB_HTTP_TIMEOUT'
API_KEY = 'WANDB_API_KEY'
JOB_TYPE = 'WANDB_JOB_TYPE'
DISABLE_CODE = 'WANDB_DISABLE_CODE'
SAVE_CODE = 'WANDB_SAVE_CODE'
TAGS = 'WANDB_TAGS'
IGNORE = 'WANDB_IGNORE_GLOBS'
ERROR_REPORTING = 'WANDB_ERROR_REPORTING'
DOCKER = 'WANDB_DOCKER'
AGENT_REPORT_INTERVAL = 'WANDB_AGENT_REPORT_INTERVAL'
AGENT_KILL_DELAY = 'WANDB_AGENT_KILL_DELAY'
AGENT_DISABLE_FLAPPING = 'WANDB_AGENT_DISABLE_FLAPPING'
AGENT_MAX_INITIAL_FAILURES = 'WANDB_AGENT_MAX_INITIAL_FAILURES'
CRASH_NOSYNC_TIME = 'WANDB_CRASH_NOSYNC_TIME'
MAGIC = 'WANDB_MAGIC'
HOST = 'WANDB_HOST'
ANONYMOUS = 'WANDB_ANONYMOUS'
JUPYTER = 'WANDB_JUPYTER'
CONFIG_DIR = 'WANDB_CONFIG_DIR'
CACHE_DIR = 'WANDB_CACHE_DIR'
=======
DESCRIPTION = "WANDB_DESCRIPTION"
NAME = "WANDB_NAME"
NOTEBOOK_NAME = "WANDB_NOTEBOOK_NAME"
NOTES = "WANDB_NOTES"
USERNAME = "WANDB_USERNAME"
USER_EMAIL = "WANDB_USER_EMAIL"
PROJECT = "WANDB_PROJECT"
ENTITY = "WANDB_ENTITY"
BASE_URL = "WANDB_BASE_URL"
PROGRAM = "WANDB_PROGRAM"
ARGS = "WANDB_ARGS"
MODE = "WANDB_MODE"
RESUME = "WANDB_RESUME"
RUN_ID = "WANDB_RUN_ID"
RUN_STORAGE_ID = "WANDB_RUN_STORAGE_ID"
RUN_GROUP = "WANDB_RUN_GROUP"
RUN_DIR = "WANDB_RUN_DIR"
SWEEP_ID = "WANDB_SWEEP_ID"
HTTP_TIMEOUT = "WANDB_HTTP_TIMEOUT"
API_KEY = "WANDB_API_KEY"
JOB_TYPE = "WANDB_JOB_TYPE"
DISABLE_CODE = "WANDB_DISABLE_CODE"
SAVE_CODE = "WANDB_SAVE_CODE"
TAGS = "WANDB_TAGS"
IGNORE = "WANDB_IGNORE_GLOBS"
ERROR_REPORTING = "WANDB_ERROR_REPORTING"
DOCKER = "WANDB_DOCKER"
AGENT_REPORT_INTERVAL = "WANDB_AGENT_REPORT_INTERVAL"
AGENT_KILL_DELAY = "WANDB_AGENT_KILL_DELAY"
AGENT_DISABLE_FLAPPING = "WANDB_AGENT_DISABLE_FLAPPING"
CRASH_NOSYNC_TIME = "WANDB_CRASH_NOSYNC_TIME"
MAGIC = "WANDB_MAGIC"
HOST = "WANDB_HOST"
ANONYMOUS = "WANDB_ANONYMOUS"
JUPYTER = "WANDB_JUPYTER"
CONFIG_DIR = "WANDB_CONFIG_DIR"
CACHE_DIR = "WANDB_CACHE_DIR"
>>>>>>> 61cb38ab

# For testing, to be removed in future version
USE_V1_ARTIFACTS = "_WANDB_USE_V1_ARTIFACTS"


def immutable_keys():
    """These are env keys that shouldn't change within a single process.  We use this to maintain
    certain values between multiple calls to wandb.init within a single process."""
    return [
        DIR,
        ENTITY,
        PROJECT,
        API_KEY,
        IGNORE,
        DISABLE_CODE,
        DOCKER,
        MODE,
        BASE_URL,
        ERROR_REPORTING,
        CRASH_NOSYNC_TIME,
        MAGIC,
        USERNAME,
        USER_EMAIL,
        DIR,
        SILENT,
        CONFIG_PATHS,
        ANONYMOUS,
        RUN_GROUP,
        JOB_TYPE,
        TAGS,
        RESUME,
        AGENT_REPORT_INTERVAL,
        HTTP_TIMEOUT,
        HOST,
        CACHE_DIR,
        USE_V1_ARTIFACTS,
    ]


def _env_as_bool(var, default=None, env=None):
    if env is None:
        env = os.environ
    val = env.get(var, default)
    try:
        val = bool(strtobool(val))
    except (AttributeError, ValueError):
        pass
    return val if isinstance(val, bool) else False


def is_debug(default=None, env=None):
    return _env_as_bool(DEBUG, default=default, env=env)


def error_reporting_enabled():
    return _env_as_bool(ERROR_REPORTING, default=True)


def get_error_reporting(default=True, env=None):
    if env is None:
        env = os.environ

    return env.get(ERROR_REPORTING, default)


def get_run(default=None, env=None):
    if env is None:
        env = os.environ

    return env.get(RUN_ID, default)


def get_args(default=None, env=None):
    if env is None:
        env = os.environ
    if env.get(ARGS):
        try:
            return json.loads(env.get(ARGS, "[]"))
        except ValueError:
            return None
    else:
        return default or sys.argv[1:]


def get_docker(default=None, env=None):
    if env is None:
        env = os.environ

    return env.get(DOCKER, default)


def get_http_timeout(default=10, env=None):
    if env is None:
        env = os.environ

    return int(env.get(HTTP_TIMEOUT, default))


def get_ignore(default=None, env=None):
    if env is None:
        env = os.environ

    if env.get(IGNORE, default):
        return env.get(IGNORE, default).split(",")
    else:
        return []


def get_project(default=None, env=None):
    if env is None:
        env = os.environ

    return env.get(PROJECT, default)


def get_username(default=None, env=None):
    if env is None:
        env = os.environ

    return env.get(USERNAME, default)


def get_user_email(default=None, env=None):
    if env is None:
        env = os.environ

    return env.get(USER_EMAIL, default)


def get_entity(default=None, env=None):
    if env is None:
        env = os.environ

    return env.get(ENTITY, default)


def get_base_url(default=None, env=None):
    if env is None:
        env = os.environ

    return env.get(BASE_URL, default)


def get_show_run(default=None, env=None):
    if env is None:
        env = os.environ

    return bool(env.get(SHOW_RUN, default))


def get_description(default=None, env=None):
    if env is None:
        env = os.environ

    return env.get(DESCRIPTION, default)


def get_tags(default="", env=None):
    if env is None:
        env = os.environ

    return [tag for tag in env.get(TAGS, default).split(",") if tag]


def get_dir(default=None, env=None):
    if env is None:
        env = os.environ
    return env.get(DIR, default)


def get_config_paths(default=None, env=None):
    if env is None:
        env = os.environ
    return env.get(CONFIG_PATHS, default)


def get_agent_report_interval(default=None, env=None):
    if env is None:
        env = os.environ
    val = env.get(AGENT_REPORT_INTERVAL, default)
    try:
        val = int(val)
    except ValueError:
        val = None  # silently ignore env format errors, caller should handle.
    return val


def get_agent_kill_delay(default=None, env=None):
    if env is None:
        env = os.environ
    val = env.get(AGENT_KILL_DELAY, default)
    try:
        val = int(val)
    except ValueError:
        val = None  # silently ignore env format errors, caller should handle.
    return val


def get_crash_nosync_time(default=None, env=None):
    if env is None:
        env = os.environ
    val = env.get(CRASH_NOSYNC_TIME, default)
    try:
        val = int(val)
    except ValueError:
        val = None  # silently ignore env format errors, caller should handle.
    return val


def get_magic(default=None, env=None):
    if env is None:
        env = os.environ
    val = env.get(MAGIC, default)
    return val


def get_cache_dir(env=None):
    default_dir = os.path.expanduser(os.path.join("~", ".cache", "wandb"))
    if env is None:
        env = os.environ
    val = env.get(CACHE_DIR, default_dir)
    return val


def get_use_v1_artifacts(env=None):
    if env is None:
        env = os.environ
    val = env.get(USE_V1_ARTIFACTS, False)
    return val


def set_entity(value, env=None):
    if env is None:
        env = os.environ
    env[ENTITY] = value


def set_project(value, env=None):
    if env is None:
        env = os.environ
    env[PROJECT] = value or "uncategorized"


def should_save_code():
    save_code = _env_as_bool(SAVE_CODE, default=False)
    code_disabled = _env_as_bool(DISABLE_CODE, default=False)
    # SAVE_CODE takes precedence over DISABLE_CODE
    return save_code and not code_disabled<|MERGE_RESOLUTION|>--- conflicted
+++ resolved
@@ -23,7 +23,6 @@
 INITED = "WANDB_INITED"
 DIR = "WANDB_DIR"
 # Deprecate DESCRIPTION in a future release
-<<<<<<< HEAD
 DESCRIPTION = 'WANDB_DESCRIPTION'
 NAME = 'WANDB_NAME'
 NOTEBOOK_NAME = 'WANDB_NOTEBOOK_NAME'
@@ -62,49 +61,9 @@
 JUPYTER = 'WANDB_JUPYTER'
 CONFIG_DIR = 'WANDB_CONFIG_DIR'
 CACHE_DIR = 'WANDB_CACHE_DIR'
-=======
-DESCRIPTION = "WANDB_DESCRIPTION"
-NAME = "WANDB_NAME"
-NOTEBOOK_NAME = "WANDB_NOTEBOOK_NAME"
-NOTES = "WANDB_NOTES"
-USERNAME = "WANDB_USERNAME"
-USER_EMAIL = "WANDB_USER_EMAIL"
-PROJECT = "WANDB_PROJECT"
-ENTITY = "WANDB_ENTITY"
-BASE_URL = "WANDB_BASE_URL"
-PROGRAM = "WANDB_PROGRAM"
-ARGS = "WANDB_ARGS"
-MODE = "WANDB_MODE"
-RESUME = "WANDB_RESUME"
-RUN_ID = "WANDB_RUN_ID"
-RUN_STORAGE_ID = "WANDB_RUN_STORAGE_ID"
-RUN_GROUP = "WANDB_RUN_GROUP"
-RUN_DIR = "WANDB_RUN_DIR"
-SWEEP_ID = "WANDB_SWEEP_ID"
-HTTP_TIMEOUT = "WANDB_HTTP_TIMEOUT"
-API_KEY = "WANDB_API_KEY"
-JOB_TYPE = "WANDB_JOB_TYPE"
-DISABLE_CODE = "WANDB_DISABLE_CODE"
-SAVE_CODE = "WANDB_SAVE_CODE"
-TAGS = "WANDB_TAGS"
-IGNORE = "WANDB_IGNORE_GLOBS"
-ERROR_REPORTING = "WANDB_ERROR_REPORTING"
-DOCKER = "WANDB_DOCKER"
-AGENT_REPORT_INTERVAL = "WANDB_AGENT_REPORT_INTERVAL"
-AGENT_KILL_DELAY = "WANDB_AGENT_KILL_DELAY"
-AGENT_DISABLE_FLAPPING = "WANDB_AGENT_DISABLE_FLAPPING"
-CRASH_NOSYNC_TIME = "WANDB_CRASH_NOSYNC_TIME"
-MAGIC = "WANDB_MAGIC"
-HOST = "WANDB_HOST"
-ANONYMOUS = "WANDB_ANONYMOUS"
-JUPYTER = "WANDB_JUPYTER"
-CONFIG_DIR = "WANDB_CONFIG_DIR"
-CACHE_DIR = "WANDB_CACHE_DIR"
->>>>>>> 61cb38ab
 
 # For testing, to be removed in future version
 USE_V1_ARTIFACTS = "_WANDB_USE_V1_ARTIFACTS"
-
 
 def immutable_keys():
     """These are env keys that shouldn't change within a single process.  We use this to maintain
