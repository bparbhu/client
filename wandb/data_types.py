"""
Wandb has special data types for logging rich visualizations.

All of the special data types are subclasses of WBValue. All of the data types
serialize to JSON, since that is what wandb uses to save the objects locally
and upload them to the W&B server.
"""

from __future__ import print_function

import base64
import binascii
import codecs
import hashlib
import json
import logging
import numbers
import os
import pprint
import shutil
import sys
import warnings

<<<<<<< HEAD
=======
import numbers
>>>>>>> ec99dfe5
import six
from six.moves import urllib
from six.moves.collections_abc import Sequence
import wandb
from wandb import util
from wandb.compat import tempfile
from wandb.util import has_num

_PY3 = sys.version_info.major == 3 and sys.version_info.minor >= 6

if _PY3:
    from wandb.sdk.interface import _dtypes
else:
    from wandb.sdk_py27.interface import _dtypes


def _safe_sdk_import():
    """Safely imports sdks respecting python version"""

    if _PY3:
        from wandb.sdk import wandb_run
        from wandb.sdk import wandb_artifacts
    else:
        from wandb.sdk_py27 import wandb_run
        from wandb.sdk_py27 import wandb_artifacts

    return wandb_run, wandb_artifacts


# Get rid of cleanup warnings in Python 2.7.
warnings.filterwarnings(
    "ignore", "Implicitly cleaning up", RuntimeWarning, "wandb.compat.tempfile"
)

# Staging directory so we can encode raw data into files, then hash them before
# we put them into the Run directory to be uploaded.
MEDIA_TMP = tempfile.TemporaryDirectory("wandb-media")

DATA_FRAMES_SUBDIR = os.path.join("media", "data_frames")


# cling below
_glob_datatypes_callback = None


def _datatypes_set_callback(cb):
    global _glob_datatypes_callback
    _glob_datatypes_callback = cb


def _datatypes_callback(fname):
    if _glob_datatypes_callback:
        _glob_datatypes_callback(fname)


# cling above


def wb_filename(key, step, id, extension):
    return "{}_{}_{}{}".format(key, step, id, extension)


class WBValue(object):
    """
    Abstract parent class for things that can be logged by wandb.log() and
    visualized by wandb.

    The objects will be serialized as JSON and always have a _type attribute
    that indicates how to interpret the other fields.
    """

    _type_mapping = None
    artifact_type = (
        None  # override this value to indicate the type which the subclass deserializes
    )

    def __init__(self):
        self._artifact_source = None

    def to_json(self, run_or_artifact):
        """Serializes the object into a JSON blob, using a run or artifact to store additional data.

        Args:
            run_or_artifact (wandb.Run | wandb.Artifact): the Run or Artifact for which this object should be generating
            JSON for - this is useful to to store additional data if needed.

        Returns:
            dict: JSON representation
        """
        raise NotImplementedError

    @classmethod
    def from_json(cls, json_obj, source_artifact):
        """Deserialize a `json_obj` into it's class representation. If additional resources were stored in the
        `run_or_artifact` artifact during the `to_json` call, then those resources are expected to be in
        the `source_artifact`.

        Args:
            json_obj (dict): A JSON dictionary to deserialize
            source_artifact (wandb.Artifact): An artifact which will hold any additional resources which were stored
            during the `to_json` function.
        """
        raise NotImplementedError

    @classmethod
    def with_suffix(cls, name, filetype="json"):
        """Helper function to return the name with suffix added if not already

        Args:
            name (str): the name of the file
            filetype (str, optional): the filetype to use. Defaults to "json".

        Returns:
            str: a filename which is suffixed with it's `artifact_type` followed by the filetype
        """
        if cls.artifact_type is not None:
            suffix = cls.artifact_type + "." + filetype
        else:
            suffix = filetype
        if not name.endswith(suffix):
            return name + "." + suffix
        return name

    @staticmethod
    def init_from_json(json_obj, source_artifact):
        """Looks through all subclasses and tries to match the json obj with the class which created it. It will then
        call that subclass' `from_json` method. Importantly, this function will set the return object's `source_artifact`
        attribute to the passed in source artifact. This is critical for artifact bookkeeping. If you choose to create
        a wandb.Value via it's `from_json` method, make sure to properly set this `artifact_source` to avoid data duplication.

        Args:
            json_obj (dict): A JSON dictionary to deserialize. It must contain a `_type` key. The value of
            this key is used to lookup the correct subclass to use.
            source_artifact (wandb.Artifact): An artifact which will hold any additional resources which were stored
            during the `to_json` function.

        Returns:
            wandb.Value: a newly created instance of a subclass of wandb.Value
        """
        class_option = WBValue.type_mapping().get(json_obj["_type"])
        if class_option is not None:
            obj = class_option.from_json(json_obj, source_artifact)
            obj.artifact_source = {"artifact": source_artifact}
            return obj

        return None

    @staticmethod
    def type_mapping():
        """Returns a map from `artifact_type` to subclass. Used to lookup correct types for deserialization.

        Returns:
            dict: dictionary of str:class
        """
        if WBValue._type_mapping is None:
            WBValue._type_mapping = {}
            frontier = [WBValue]
            explored = set([])
            while len(frontier) > 0:
                class_option = frontier.pop()
                explored.add(class_option)
                if class_option.artifact_type is not None:
                    WBValue._type_mapping[class_option.artifact_type] = class_option
                for subclass in class_option.__subclasses__():
                    if subclass not in explored:
                        frontier.append(subclass)
        return WBValue._type_mapping

    def __eq__(self, other):
        return super(WBValue, self).__eq__(other)

    def __ne__(self, other):
        return not self.__eq__(other)

    @property
    def artifact_source(self):
        """Getter which returns the object's artifact source

        Returns:
            dict: {"artifact": wandb.Artifact, "name": str} the artifact from which this object was originally
            stored as well as the name (optional)
        """
        return self._artifact_source

    @artifact_source.setter
    def artifact_source(self, artifact_source):
        """Setter for artifact source

        Args:
            dict: {"artifact": wandb.Artifact, "name": str} the artifact from which this object was originally
            stored as well as the name (optional)
        """
        self._artifact_source = artifact_source


class Histogram(WBValue):
    """
    wandb class for histograms

    This object works just like numpy's histogram function
    https://docs.scipy.org/doc/numpy/reference/generated/numpy.histogram.html

    Examples:
        Generate histogram from a sequence
        ```
        wandb.Histogram([1,2,3])
        ```

        Efficiently initialize from np.histogram.
        ```
        hist = np.histogram(data)
        wandb.Histogram(np_histogram=hist)
        ```

    Arguments:
        sequence (array_like): input data for histogram
        np_histogram (numpy histogram): alternative input of a precoomputed histogram
        num_bins (int): Number of bins for the histogram.  The default number of bins
            is 64.  The maximum number of bins is 512

    Attributes:
        bins ([float]): edges of bins
        histogram ([int]): number of elements falling in each bin
    """

    MAX_LENGTH = 512

    def __init__(self, sequence=None, np_histogram=None, num_bins=64):

        if np_histogram:
            if len(np_histogram) == 2:
                self.histogram = (
                    np_histogram[0].tolist()
                    if hasattr(np_histogram[0], "tolist")
                    else np_histogram[0]
                )
                self.bins = (
                    np_histogram[1].tolist()
                    if hasattr(np_histogram[1], "tolist")
                    else np_histogram[1]
                )
            else:
                raise ValueError(
                    "Expected np_histogram to be a tuple of (values, bin_edges) or sequence to be specified"
                )
        else:
            np = util.get_module(
                "numpy", required="Auto creation of histograms requires numpy"
            )

            self.histogram, self.bins = np.histogram(sequence, bins=num_bins)
            self.histogram = self.histogram.tolist()
            self.bins = self.bins.tolist()
        if len(self.histogram) > self.MAX_LENGTH:
            raise ValueError(
                "The maximum length of a histogram is %i" % self.MAX_LENGTH
            )
        if len(self.histogram) + 1 != len(self.bins):
            raise ValueError("len(bins) must be len(histogram) + 1")

    def to_json(self, run=None):
        return {"_type": "histogram", "values": self.histogram, "bins": self.bins}


class Media(WBValue):
    """A WBValue that we store as a file outside JSON and show in a media panel
    on the front end.

    If necessary, we move or copy the file into the Run's media directory so that it gets
    uploaded.
    """

    def __init__(self, caption=None):
        super(Media, self).__init__()
        self._path = None
        # The run under which this object is bound, if any.
        self._run = None
        self._caption = caption

    def _set_file(self, path, is_tmp=False, extension=None):
        self._path = path
        self._is_tmp = is_tmp
        self._extension = extension
        if extension is not None and not path.endswith(extension):
            raise ValueError(
                'Media file extension "{}" must occur at the end of path "{}".'.format(
                    extension, path
                )
            )

        with open(self._path, "rb") as f:
            self._sha256 = hashlib.sha256(f.read()).hexdigest()
        self._size = os.path.getsize(self._path)

    @classmethod
    def get_media_subdir(cls):
        raise NotImplementedError

    @classmethod
    def captions(cls, media_items):
        if media_items[0]._caption is not None:
            return [m._caption for m in media_items]
        else:
            return False

    def is_bound(self):
        return self._run is not None

    def file_is_set(self):
        return self._path is not None

    def bind_to_run(self, run, key, step, id_=None):
        """Bind this object to a particular Run.

        Calling this function is necessary so that we have somewhere specific to
        put the file associated with this object, from which other Runs can
        refer to it.
        """
        if not self.file_is_set():
            raise AssertionError("bind_to_run called before _set_file")
        if run is None:
            raise TypeError('Argument "run" must not be None.')
        self._run = run

        base_path = os.path.join(self._run.dir, self.get_media_subdir())

        if self._extension is None:
            _, extension = os.path.splitext(os.path.basename(self._path))
        else:
            extension = self._extension

        if id_ is None:
            id_ = self._sha256[:8]

        file_path = wb_filename(urllib.parse.quote_plus(key), step, id_, extension)
        media_path = os.path.join(self.get_media_subdir(), file_path)
        new_path = os.path.join(base_path, file_path)
        util.mkdir_exists_ok(os.path.dirname(new_path))

        if self._is_tmp:
            shutil.move(self._path, new_path)
            self._path = new_path
            self._is_tmp = False
            _datatypes_callback(media_path)
        else:
            shutil.copy(self._path, new_path)
            self._path = new_path
            _datatypes_callback(media_path)

    def to_json(self, run):
        """Serializes the object into a JSON blob, using a run or artifact to store additional data. If `run_or_artifact`
        is a wandb.Run then `self.bind_to_run()` must have been previously been called.

        Args:
            run_or_artifact (wandb.Run | wandb.Artifact): the Run or Artifact for which this object should be generating
            JSON for - this is useful to to store additional data if needed.

        Returns:
            dict: JSON representation
        """
        json_obj = {}
        wandb_run, wandb_artifacts = _safe_sdk_import()
        if isinstance(run, wandb_run.Run):
            if not self.is_bound():
                raise RuntimeError(
                    "Value of type {} must be bound to a run with bind_to_run() before being serialized to JSON.".format(
                        type(self).__name__
                    )
                )

            assert (
                self._run is run
            ), "We don't support referring to media files across runs."

            json_obj.update(
                {
                    "_type": "file",  # TODO(adrian): This isn't (yet) a real media type we support on the frontend.
                    "path": util.to_forward_slash_path(
                        os.path.relpath(self._path, self._run.dir)
                    ),
                    "sha256": self._sha256,
                    "size": self._size,
                }
            )
        elif isinstance(run, wandb_artifacts.Artifact):
            if self.file_is_set():
                artifact = run
                # Checks if the concrete image has already been added to this artifact
                name = artifact.get_added_local_path_name(self._path)
                if name is None:
                    if self._is_tmp:
                        name = os.path.join(
                            self.get_media_subdir(), os.path.basename(self._path)
                        )
                    else:
                        # If the files is not temporary, include the first 8 characters of the file's SHA256 to
                        # avoid name collisions. This way, if there are two images `dir1/img.png` and `dir2/img.png`
                        # we end up with a unique path for each.
                        name = os.path.join(
                            self.get_media_subdir(),
                            self._sha256[:8],
                            os.path.basename(self._path),
                        )

                    # if not, check to see if there is a source artifact for this object
                    if (
                        self.artifact_source is not None
                        and self.artifact_source["artifact"] != artifact
                    ):
                        default_root = self.artifact_source["artifact"]._default_root()
                        # if there is, get the name of the entry (this might make sense to move to a helper off artifact)
                        if self._path.startswith(default_root):
                            name = self._path[len(default_root) :]
                            name = name.lstrip(os.sep)

                        # Add this image as a reference
                        path = self.artifact_source["artifact"].get_path(name)
                        artifact.add_reference(path.ref_url(), name=name)
                    else:
                        entry = artifact.add_file(
                            self._path, name=name, is_tmp=self._is_tmp
                        )
                        name = entry.path

                json_obj["path"] = name
            json_obj["_type"] = self.artifact_type
        return json_obj

    @classmethod
    def from_json(cls, json_obj, source_artifact):
        """Likely will need to override for any more complicated media objects"""
        return cls(source_artifact.get_path(json_obj["path"]).download())

    def __eq__(self, other):
        """Likely will need to override for any more complicated media objects"""
        return (
            self.__class__ == other.__class__
            and hasattr(self, "_sha256")
            and hasattr(other, "_sha256")
            and self._sha256 == other._sha256
        )


class BatchableMedia(Media):
    """Parent class for Media we treat specially in batches, like images and
    thumbnails.

    Apart from images, we just use these batches to help organize files by name
    in the media directory.
    """

    def __init__(self):
        super(BatchableMedia, self).__init__()

    @classmethod
    def seq_to_json(cls, seq, run, key, step):
        raise NotImplementedError


class Table(Media):
    """This is a table designed to display sets of records.

    Arguments:
        columns ([str]): Names of the columns in the table.
            Defaults to ["Input", "Output", "Expected"].
        data (array): 2D Array of values that will be displayed as strings.
        dataframe (pandas.DataFrame): DataFrame object used to create the table.
            When set, the other arguments are ignored.
    """

    MAX_ROWS = 10000
    MAX_ARTIFACT_ROWS = 200000
    artifact_type = "table"

    def __init__(
        self,
        columns=None,
        data=None,
        rows=None,
        dataframe=None,
        dtype=None,
        optional=True,
    ):
        """rows is kept for legacy reasons, we use data to mimic the Pandas api"""
        super(Table, self).__init__()

        # This is kept for legacy reasons (tss: personally, I think we should remove this)
        if columns is None:
            columns = ["Input", "Output", "Expected"]

        # Explicit dataframe option
        if dataframe is not None:
            self._init_from_dataframe(dataframe, columns, optional, dtype)
        else:
            # Expected pattern
            if data is not None:
                if util.is_numpy_array(data):
                    self._init_from_ndarray(data, columns, optional, dtype)
                elif util.is_pandas_data_frame(data):
                    self._init_from_dataframe(data, columns, optional, dtype)
                else:
                    self._init_from_list(data, columns, optional, dtype)

            # legacy
            elif rows is not None:
                self._init_from_list(rows, columns, optional, dtype)

            # Default empty case
            else:
                self._init_from_list([], columns, optional, dtype)

    @staticmethod
    def _assert_valid_columns(columns):
        valid_col_types = [str, int]
        if sys.version_info.major < 3:
            valid_col_types.append(unicode)  # noqa: F821 (unicode is in py2)
        assert type(columns) is list, "columns argument expects a `list` object"
        assert len(columns) == 0 or all(
            [type(col) in valid_col_types for col in columns]
        ), "columns argument expects list of strings or ints"

    def _init_from_list(self, data, columns, optional=True, dtype=None):
        assert type(data) is list, "data argument expects a `list` object"
        self.data = []
        self._assert_valid_columns(columns)
        self.columns = columns
        self._make_column_types(dtype, optional)
        for row in data:
            self.add_data(*row)

    def _init_from_ndarray(self, ndarray, columns, optional=True, dtype=None):
        assert util.is_numpy_array(
            ndarray
        ), "ndarray argument expects a `numpy.ndarray` object"
        self.data = []
        self._assert_valid_columns(columns)
        self.columns = columns
        self._make_column_types(dtype, optional)
        for row in ndarray.tolist():
            self.add_data(*row)

    def _init_from_dataframe(self, dataframe, columns, optional=True, dtype=None):
        assert util.is_pandas_data_frame(
            dataframe
        ), "dataframe argument expects a `pandas.core.frame.DataFrame` object"
        self.data = []
        self.columns = list(dataframe.columns)
        self._make_column_types(dtype, optional)
        for row in range(len(dataframe)):
            self.add_data(*tuple(dataframe[col].values[row] for col in self.columns))

    def _make_column_types(self, dtype=None, optional=True):
        if dtype is None:
            dtype = _dtypes.UnknownType()

        if optional.__class__ != list:
            optional = [optional for _ in range(len(self.columns))]

        if dtype.__class__ != list:
            dtype = [dtype for _ in range(len(self.columns))]

        self._column_types = _dtypes.DictType({})
        for col_name, opt, dt in zip(self.columns, optional, dtype):
            self.cast(col_name, dt, opt)

    def cast(self, col_name, dtype, optional=False):
        wbtype = _dtypes.TypeRegistry.type_from_dtype(dtype)
        if optional:
            wbtype = _dtypes.OptionalType(wbtype)
        col_ndx = self.columns.index(col_name)
        for row in self.data:
            result_type = wbtype.assign(row[col_ndx])
            if isinstance(result_type, _dtypes.InvalidType):
                raise TypeError(
                    "Existing data {}, of type {} cannot be cast to {}".format(
                        row[col_ndx],
                        self._column_types.params["type_map"][col_name],
                        wbtype,
                    )
                )
            wbtype = result_type
        self._column_types.params["type_map"][col_name] = wbtype
        return wbtype

    def __ne__(self, other):
        return not self.__eq__(other)

    def __eq__(self, other):
        if (
            not isinstance(other, Table)
            or len(self.data) != len(other.data)
            or self.columns != other.columns
        ):
            return False

        for row_ndx in range(len(self.data)):
            for col_ndx in range(len(self.data[row_ndx])):
                if self.data[row_ndx][col_ndx] != other.data[row_ndx][col_ndx]:
                    return False

        return self._column_types == other._column_types

    def add_row(self, *row):
        logging.warning("add_row is deprecated, use add_data")
        self.add_data(*row)

    def add_data(self, *data):
        """Add a row of data to the table. Argument length should match column length"""
        if len(data) != len(self.columns):
            raise ValueError(
                "This table expects {} columns: {}".format(
                    len(self.columns), self.columns
                )
            )
        self._validate_data(data)
        self.data.append(list(data))

    def _validate_data(self, data):
        incoming_data_dict = {
            col_key: data[ndx] for ndx, col_key in enumerate(self.columns)
        }
        current_type = self._column_types
        result_type = current_type.assign(incoming_data_dict)
        if isinstance(result_type, _dtypes.InvalidType):
            raise TypeError(
                "Data column contained incompatible types. Expected type {}, found data {}".format(
                    current_type, incoming_data_dict
                )
            )
        self._column_types = result_type

    def _to_table_json(self, max_rows=None):
        # seperate method for testing
        if max_rows is None:
            max_rows = Table.MAX_ROWS
        if len(self.data) > max_rows:
            logging.warning("Truncating wandb.Table object to %i rows." % max_rows)
        return {"columns": self.columns, "data": self.data[:max_rows]}

    def bind_to_run(self, *args, **kwargs):
        data = self._to_table_json()
        tmp_path = os.path.join(MEDIA_TMP.name, util.generate_id() + ".table.json")
        data = numpy_arrays_to_lists(data)
        util.json_dump_safer(data, codecs.open(tmp_path, "w", encoding="utf-8"))
        self._set_file(tmp_path, is_tmp=True, extension=".table.json")
        super(Table, self).bind_to_run(*args, **kwargs)

    @classmethod
    def get_media_subdir(cls):
        return os.path.join("media", "table")

    @classmethod
    def from_json(cls, json_obj, source_artifact):
        data = []
        for row in json_obj["data"]:
            row_data = []
            for item in row:
                cell = item
                if isinstance(item, dict):
                    obj = WBValue.init_from_json(item, source_artifact)
                    if obj is not None:
                        cell = obj
                row_data.append(cell)
            data.append(row_data)

        new_obj = cls(json_obj["columns"], data=data,)

        new_obj._column_types = _dtypes.TypeRegistry.type_from_dict(
            json_obj["column_types"], source_artifact
        )

        return new_obj

    def to_json(self, run_or_artifact):
        json_dict = super(Table, self).to_json(run_or_artifact)
        wandb_run, wandb_artifacts = _safe_sdk_import()

        if isinstance(run_or_artifact, wandb_run.Run):
            json_dict.update(
                {
                    "_type": "table-file",
                    "ncols": len(self.columns),
                    "nrows": len(self.data),
                }
            )

        elif isinstance(run_or_artifact, wandb_artifacts.Artifact):
            for column in self.columns:
                if isinstance(column, six.string_types) and "." in column:
                    raise ValueError(
                        "invalid column name: {} - tables added to artifacts must not contain periods.".format(
                            column
                        )
                    )
            artifact = run_or_artifact
            mapped_data = []
            data = self._to_table_json(Table.MAX_ARTIFACT_ROWS)["data"]

            def json_helper(val):
                if isinstance(val, WBValue):
                    return val.to_json(artifact)
                elif val.__class__ == dict:
                    res = {}
                    for key in val:
                        res[key] = json_helper(val[key])
                    return res
                else:
                    return util.json_friendly(val)[0]

            for row in data:
                mapped_row = []
                for v in row:
                    mapped_row.append(json_helper(v))
                mapped_data.append(mapped_row)
            json_dict.update(
                {
                    "_type": Table.artifact_type,
                    "columns": self.columns,
                    "data": mapped_data,
                    "ncols": len(self.columns),
                    "nrows": len(mapped_data),
                    "column_types": self._column_types.to_json(artifact),
                }
            )
        else:
            raise ValueError("to_json accepts wandb_run.Run or wandb_artifact.Artifact")

        return json_dict


class Audio(BatchableMedia):
    """
    Wandb class for audio clips.

    Arguments:
        data_or_path (string or numpy array): A path to an audio file
            or a numpy array of audio data.
        sample_rate (int): Sample rate, required when passing in raw
            numpy array of audio data.
        caption (string): Caption to display with audio.
    """

    def __init__(self, data_or_path, sample_rate=None, caption=None):
        """Accepts a path to an audio file or a numpy array of audio data."""
        super(Audio, self).__init__()
        self._duration = None
        self._sample_rate = sample_rate
        self._caption = caption

        if isinstance(data_or_path, six.string_types):
            self._set_file(data_or_path, is_tmp=False)
        else:
            if sample_rate is None:
                raise ValueError(
                    'Argument "sample_rate" is required when instantiating wandb.Audio with raw data.'
                )

            soundfile = util.get_module(
                "soundfile",
                required='Raw audio requires the soundfile package. To get it, run "pip install soundfile"',
            )

            tmp_path = os.path.join(MEDIA_TMP.name, util.generate_id() + ".wav")
            soundfile.write(tmp_path, data_or_path, sample_rate)
            self._duration = len(data_or_path) / float(sample_rate)

            self._set_file(tmp_path, is_tmp=True)

    @classmethod
    def get_media_subdir(cls):
        return os.path.join("media", "audio")

    def to_json(self, run):
        json_dict = super(Audio, self).to_json(run)
        json_dict.update(
            {
                "_type": "audio-file",
                "sample_rate": self._sample_rate,
                "caption": self._caption,
            }
        )
        return json_dict

    @classmethod
    def seq_to_json(cls, seq, run, key, step):
        audio_list = list(seq)

        util.get_module(
            "soundfile",
            required="wandb.Audio requires the soundfile package. To get it, run: pip install soundfile",
        )
        base_path = os.path.join(run.dir, "media", "audio")
        util.mkdir_exists_ok(base_path)
        meta = {
            "_type": "audio",
            "count": len(audio_list),
            "audio": [a.to_json(run) for a in audio_list],
        }
        sample_rates = cls.sample_rates(audio_list)
        if sample_rates:
            meta["sampleRates"] = sample_rates
        durations = cls.durations(audio_list)
        if durations:
            meta["durations"] = durations
        captions = cls.captions(audio_list)
        if captions:
            meta["captions"] = captions

        return meta

    @classmethod
    def durations(cls, audio_list):
        return [a._duration for a in audio_list]

    @classmethod
    def sample_rates(cls, audio_list):
        return [a._sample_rate for a in audio_list]

    @classmethod
    def captions(cls, audio_list):
        captions = [a._caption for a in audio_list]
        if all(c is None for c in captions):
            return False
        else:
            return ["" if c is None else c for c in captions]


def is_numpy_array(data):
    np = util.get_module(
        "numpy", required="Logging raw point cloud data requires numpy"
    )
    return isinstance(data, np.ndarray)


class Object3D(BatchableMedia):
    """
    Wandb class for 3D point clouds.

    Arguments:
        data_or_path (numpy array, string, io):
            Object3D can be initialized from a file or a numpy array.

            The file types supported are obj, gltf, babylon, stl.  You can pass a path to
                a file or an io object and a file_type which must be one of `'obj', 'gltf', 'babylon', 'stl'`.

            The shape of the numpy array must be one of either:
            ```
            [[x y z],       ...] nx3
            [x y z c],     ...] nx4 where c is a category with supported range [1, 14]
            [x y z r g b], ...] nx4 where is rgb is color
            ```

    """

    SUPPORTED_TYPES = set(["obj", "gltf", "babylon", "stl", "pts.json"])
    artifact_type = "object3D-file"

    def __init__(self, data_or_path, **kwargs):
        super(Object3D, self).__init__()

        if hasattr(data_or_path, "name"):
            # if the file has a path, we just detect the type and copy it from there
            data_or_path = data_or_path.name

        if hasattr(data_or_path, "read"):
            if hasattr(data_or_path, "seek"):
                data_or_path.seek(0)
            object_3d = data_or_path.read()

            extension = kwargs.pop("file_type", None)
            if extension is None:
                raise ValueError(
                    "Must pass file type keyword argument when using io objects."
                )
            if extension not in Object3D.SUPPORTED_TYPES:
                raise ValueError(
                    "Object 3D only supports numpy arrays or files of the type: "
                    + ", ".join(Object3D.SUPPORTED_TYPES)
                )

            tmp_path = os.path.join(
                MEDIA_TMP.name, util.generate_id() + "." + extension
            )
            with open(tmp_path, "w") as f:
                f.write(object_3d)

            self._set_file(tmp_path, is_tmp=True)
        elif isinstance(data_or_path, six.string_types):
            path = data_or_path
            extension = None
            for supported_type in Object3D.SUPPORTED_TYPES:
                if path.endswith(supported_type):
                    extension = supported_type
                    break

            if not extension:
                raise ValueError(
                    "File '"
                    + path
                    + "' is not compatible with Object3D: supported types are: "
                    + ", ".join(Object3D.SUPPORTED_TYPES)
                )

            self._set_file(data_or_path, is_tmp=False)
        # Supported different types and scene for 3D scenes
        elif isinstance(data_or_path, dict) and "type" in data_or_path:
            if data_or_path["type"] == "lidar/beta":
                data = {
                    "type": data_or_path["type"],
                    "vectors": data_or_path["vectors"].tolist()
                    if "vectors" in data_or_path
                    else [],
                    "points": data_or_path["points"].tolist()
                    if "points" in data_or_path
                    else [],
                    "boxes": data_or_path["boxes"].tolist()
                    if "boxes" in data_or_path
                    else [],
                }
            else:
                raise ValueError(
                    "Type not supported, only 'lidar/beta' is currently supported"
                )

            tmp_path = os.path.join(MEDIA_TMP.name, util.generate_id() + ".pts.json")
            json.dump(
                data,
                codecs.open(tmp_path, "w", encoding="utf-8"),
                separators=(",", ":"),
                sort_keys=True,
                indent=4,
            )
            self._set_file(tmp_path, is_tmp=True, extension=".pts.json")
        elif is_numpy_array(data_or_path):
            data = data_or_path

            if len(data.shape) != 2 or data.shape[1] not in {3, 4, 6}:
                raise ValueError(
                    """The shape of the numpy array must be one of either
                                    [[x y z],       ...] nx3
                                     [x y z c],     ...] nx4 where c is a category with supported range [1, 14]
                                     [x y z r g b], ...] nx4 where is rgb is color"""
                )

            data = data.tolist()
            tmp_path = os.path.join(MEDIA_TMP.name, util.generate_id() + ".pts.json")
            json.dump(
                data,
                codecs.open(tmp_path, "w", encoding="utf-8"),
                separators=(",", ":"),
                sort_keys=True,
                indent=4,
            )
            self._set_file(tmp_path, is_tmp=True, extension=".pts.json")
        else:
            raise ValueError("data must be a numpy array, dict or a file object")

    @classmethod
    def get_media_subdir(cls):
        return os.path.join("media", "object3D")

    def to_json(self, run_or_artifact):
        json_dict = super(Object3D, self).to_json(run_or_artifact)
        json_dict["_type"] = Object3D.artifact_type

        _, wandb_artifacts = _safe_sdk_import()

        if isinstance(run_or_artifact, wandb_artifacts.Artifact):
            if not self._path.endswith(".pts.json"):
                raise ValueError(
                    "Non-point cloud 3D objects are not yet supported with Artifacts"
                )

        return json_dict

    @classmethod
    def seq_to_json(cls, three_d_list, run, key, step):
        three_d_list = list(three_d_list)

        jsons = [obj.to_json(run) for obj in three_d_list]

        for obj in jsons:
            expected = util.to_forward_slash_path(cls.get_media_subdir())
            if not obj["path"].startswith(expected):
                raise ValueError(
                    "Files in an array of Object3D's must be in the {} directory, not {}".format(
                        expected, obj["path"]
                    )
                )

        return {
            "_type": "object3D",
            "filenames": [
                os.path.relpath(j["path"], cls.get_media_subdir()) for j in jsons
            ],
            "count": len(jsons),
            "objects": jsons,
        }


class Molecule(BatchableMedia):
    """
    Wandb class for Molecular data

    Arguments:
        data_or_path (string, io):
            Molecule can be initialized from a file name or an io object.
    """

    SUPPORTED_TYPES = set(
        ["pdb", "pqr", "mmcif", "mcif", "cif", "sdf", "sd", "gro", "mol2", "mmtf"]
    )

    def __init__(self, data_or_path, **kwargs):
        super(Molecule, self).__init__(**kwargs)

        if hasattr(data_or_path, "name"):
            # if the file has a path, we just detect the type and copy it from there
            data_or_path = data_or_path.name

        if hasattr(data_or_path, "read"):
            if hasattr(data_or_path, "seek"):
                data_or_path.seek(0)
            molecule = data_or_path.read()

            extension = kwargs.pop("file_type", None)
            if extension is None:
                raise ValueError(
                    "Must pass file type keyword argument when using io objects."
                )
            if extension not in Molecule.SUPPORTED_TYPES:
                raise ValueError(
                    "Molecule 3D only supports files of the type: "
                    + ", ".join(Molecule.SUPPORTED_TYPES)
                )

            tmp_path = os.path.join(
                MEDIA_TMP.name, util.generate_id() + "." + extension
            )
            with open(tmp_path, "w") as f:
                f.write(molecule)

            self._set_file(tmp_path, is_tmp=True)
        elif isinstance(data_or_path, six.string_types):
            extension = os.path.splitext(data_or_path)[1][1:]
            if extension not in Molecule.SUPPORTED_TYPES:
                raise ValueError(
                    "Molecule only supports files of the type: "
                    + ", ".join(Molecule.SUPPORTED_TYPES)
                )

            self._set_file(data_or_path, is_tmp=False)
        else:
            raise ValueError("Data must be file name or a file object")

    @classmethod
    def get_media_subdir(cls):
        return os.path.join("media", "molecule")

    def to_json(self, run):
        json_dict = super(Molecule, self).to_json(run)
        json_dict["_type"] = "molecule-file"
        if self._caption:
            json_dict["caption"] = self._caption
        return json_dict

    @classmethod
    def seq_to_json(cls, molecule_list, run, key, step):
        molecule_list = list(molecule_list)

        jsons = [obj.to_json(run) for obj in molecule_list]

        for obj in jsons:
            expected = util.to_forward_slash_path(cls.get_media_subdir())
            if not obj["path"].startswith(expected):
                raise ValueError(
                    "Files in an array of Molecule's must be in the {} directory, not {}".format(
                        cls.get_media_subdir(), obj["path"]
                    )
                )

        return {
            "_type": "molecule",
            "filenames": [obj["path"] for obj in jsons],
            "count": len(jsons),
            "captions": Media.captions(molecule_list),
        }


class Html(BatchableMedia):
    """
    Wandb class for arbitrary html

    Arguments:
        data (string or io object): HTML to display in wandb
        inject (boolean): Add a stylesheet to the HTML object.  If set
            to False the HTML will pass through unchanged.
    """

    artifact_type = "html-file"

    def __init__(self, data, inject=True):
        super(Html, self).__init__()
        data_is_path = isinstance(data, str) and os.path.exists(data)
        if data_is_path:
            with open(data, "r") as file:
                self.html = file.read()
        elif isinstance(data, str):
            self.html = data
        elif hasattr(data, "read"):
            if hasattr(data, "seek"):
                data.seek(0)
            self.html = data.read()
        else:
            raise ValueError("data must be a string or an io object")

        if inject:
            self.inject_head()

        if inject or not data_is_path:
            tmp_path = os.path.join(MEDIA_TMP.name, util.generate_id() + ".html")
            with open(tmp_path, "w") as out:
                print(self.html, file=out)

            self._set_file(tmp_path, is_tmp=True)
        else:
            self._set_file(data, is_tmp=False)

    def inject_head(self):
        join = ""
        if "<head>" in self.html:
            parts = self.html.split("<head>", 1)
            parts[0] = parts[0] + "<head>"
        elif "<html>" in self.html:
            parts = self.html.split("<html>", 1)
            parts[0] = parts[0] + "<html><head>"
            parts[1] = "</head>" + parts[1]
        else:
            parts = ["", self.html]
        parts.insert(
            1,
            '<base target="_blank"><link rel="stylesheet" type="text/css" href="https://app.wandb.ai/normalize.css" />',
        )
        self.html = join.join(parts).strip()

    @classmethod
    def get_media_subdir(cls):
        return os.path.join("media", "html")

    def to_json(self, run):
        json_dict = super(Html, self).to_json(run)
        json_dict["_type"] = "html-file"
        return json_dict

    @classmethod
    def from_json(cls, json_obj, source_artifact):
        return cls(source_artifact.get_path(json_obj["path"]).download(), inject=False)

    @classmethod
    def seq_to_json(cls, html_list, run, key, step):
        base_path = os.path.join(run.dir, cls.get_media_subdir())
        util.mkdir_exists_ok(base_path)

        meta = {
            "_type": "html",
            "count": len(html_list),
            "html": [h.to_json(run) for h in html_list],
        }
        return meta


class Video(BatchableMedia):

    """
    Wandb representation of video.

    Arguments:
        data_or_path (numpy array, string, io):
            Video can be initialized with a path to a file or an io object.
                The format must be "gif", "mp4", "webm" or "ogg".
                The format must be specified with the format argument.
            Video can be initialized with a numpy tensor.
                The numpy tensor must be either 4 dimensional or 5 dimensional.
                Channels should be (time, channel, height, width) or
                    (batch, time, channel, height width)
        caption (string): caption associated with the video for display
        fps (int): frames per second for video. Default is 4.
        format (string): format of video, necessary if initializing with path or io object.
    """

    artifact_type = "video-file"
    EXTS = ("gif", "mp4", "webm", "ogg")

    def __init__(self, data_or_path, caption=None, fps=4, format=None):
        super(Video, self).__init__()

        self._fps = fps
        self._format = format or "gif"
        self._width = None
        self._height = None
        self._channels = None
        self._caption = caption
        if self._format not in Video.EXTS:
            raise ValueError("wandb.Video accepts %s formats" % ", ".join(Video.EXTS))

        if isinstance(data_or_path, six.BytesIO):
            filename = os.path.join(
                MEDIA_TMP.name, util.generate_id() + "." + self._format
            )
            with open(filename, "wb") as f:
                f.write(data_or_path.read())
            self._set_file(filename, is_tmp=True)
        elif isinstance(data_or_path, six.string_types):
            _, ext = os.path.splitext(data_or_path)
            ext = ext[1:].lower()
            if ext not in Video.EXTS:
                raise ValueError(
                    "wandb.Video accepts %s formats" % ", ".join(Video.EXTS)
                )
            self._set_file(data_or_path, is_tmp=False)
            # ffprobe -v error -select_streams v:0 -show_entries stream=width,height -of csv=p=0 data_or_path
        else:
            if hasattr(data_or_path, "numpy"):  # TF data eager tensors
                self.data = data_or_path.numpy()
            elif is_numpy_array(data_or_path):
                self.data = data_or_path
            else:
                raise ValueError(
                    "wandb.Video accepts a file path or numpy like data as input"
                )
            self.encode()

    def encode(self):
        mpy = util.get_module(
            "moviepy.editor",
            required='wandb.Video requires moviepy and imageio when passing raw data.  Install with "pip install moviepy imageio"',
        )
        tensor = self._prepare_video(self.data)
        _, self._height, self._width, self._channels = tensor.shape

        # encode sequence of images into gif string
        clip = mpy.ImageSequenceClip(list(tensor), fps=self._fps)

        filename = os.path.join(MEDIA_TMP.name, util.generate_id() + "." + self._format)
        try:  # older version of moviepy does not support progress_bar argument.
            if self._format == "gif":
                clip.write_gif(filename, verbose=False, progress_bar=False)
            else:
                clip.write_videofile(filename, verbose=False, progress_bar=False)
        except TypeError:
            if self._format == "gif":
                clip.write_gif(filename, verbose=False)
            else:
                clip.write_videofile(filename, verbose=False)
        self._set_file(filename, is_tmp=True)

    @classmethod
    def get_media_subdir(cls):
        return os.path.join("media", "videos")

    def to_json(self, run):
        json_dict = super(Video, self).to_json(run)
        json_dict["_type"] = "video-file"

        if self._width is not None:
            json_dict["width"] = self._width
        if self._height is not None:
            json_dict["height"] = self._height
        if self._caption:
            json_dict["caption"] = self._caption

        return json_dict

    def _prepare_video(self, video):
        """This logic was mostly taken from tensorboardX"""
        np = util.get_module(
            "numpy",
            required='wandb.Video requires numpy when passing raw data. To get it, run "pip install numpy".',
        )
        if video.ndim < 4:
            raise ValueError(
                "Video must be atleast 4 dimensions: time, channels, height, width"
            )
        if video.ndim == 4:
            video = video.reshape(1, *video.shape)
        b, t, c, h, w = video.shape

        if video.dtype != np.uint8:
            logging.warning("Converting video data to uint8")
            video = video.astype(np.uint8)

        def is_power2(num):
            return num != 0 and ((num & (num - 1)) == 0)

        # pad to nearest power of 2, all at once
        if not is_power2(video.shape[0]):
            len_addition = int(2 ** video.shape[0].bit_length() - video.shape[0])
            video = np.concatenate(
                (video, np.zeros(shape=(len_addition, t, c, h, w))), axis=0
            )

        n_rows = 2 ** ((b.bit_length() - 1) // 2)
        n_cols = video.shape[0] // n_rows

        video = np.reshape(video, newshape=(n_rows, n_cols, t, c, h, w))
        video = np.transpose(video, axes=(2, 0, 4, 1, 5, 3))
        video = np.reshape(video, newshape=(t, n_rows * h, n_cols * w, c))
        return video

    @classmethod
    def seq_to_json(cls, videos, run, key, step):
        base_path = os.path.join(run.dir, cls.get_media_subdir())
        util.mkdir_exists_ok(base_path)

        meta = {
            "_type": "videos",
            "count": len(videos),
            "videos": [v.to_json(run) for v in videos],
            "captions": Video.captions(videos),
        }
        return meta

    @classmethod
    def captions(cls, videos):
        if videos[0]._caption is not None:
            return [v._caption for v in videos]
        else:
            return False


class Classes(Media):
    artifact_type = "classes"

    def __init__(self, class_set):
        """Classes is holds class metadata intended to be used in concert with other objects when visualizing artifacts

        Args:
            class_set (list): list of dicts in the form of {"id":int|str, "name":str}
        """
        super(Classes, self).__init__()
        for class_obj in class_set:
            assert "id" in class_obj and "name" in class_obj
        self._class_set = class_set

    @classmethod
    def from_json(cls, json_obj, source_artifact):
        return cls(json_obj.get("class_set"))

    def to_json(self, artifact=None):
        json_obj = {}
        # This is a bit of a hack to allow _ClassesIdType to
        # be able to operate fully without an artifact in play.
        # In all other cases, artifact should be a true artifact.
        if artifact is not None:
            json_obj = super(Classes, self).to_json(artifact)
        json_obj["_type"] = Classes.artifact_type
        json_obj["class_set"] = self._class_set
        return json_obj

    def get_type(self):
        return _ClassesIdType(self)

    def __ne__(self, other):
        return not self.__eq__(other)

    def __eq__(self, other):
        return self._class_set == other._class_set


class JoinedTable(Media):
    """Joins two tables for visualization in the Artifact UI

    Arguments:
        table1 (str, wandb.Table, ArtifactEntry):
            the path to a wandb.Table in an artifact, the table object, or ArtifactEntry
        table2 (str, wandb.Table):
            the path to a wandb.Table in an artifact, the table object, or ArtifactEntry
        join_key (str, [str, str]):
            key or keys to perform the join
    """

    artifact_type = "joined-table"

    def __init__(self, table1, table2, join_key):
        super(JoinedTable, self).__init__()

        if not isinstance(join_key, str) and (
            not isinstance(join_key, list) or len(join_key) != 2
        ):
            raise ValueError(
                "JoinedTable join_key should be a string or a list of two strings"
            )

        if not self._validate_table_input(table1):
            raise ValueError(
                "JoinedTable table1 should be an artifact path to a table or wandb.Table object"
            )

        if not self._validate_table_input(table2):
            raise ValueError(
                "JoinedTable table2 should be an artifact path to a table or wandb.Table object"
            )

        self._table1 = table1
        self._table2 = table2
        self._join_key = join_key

    @classmethod
    def from_json(cls, json_obj, source_artifact):
        t1 = source_artifact.get(json_obj["table1"])
        if t1 is None:
            t1 = json_obj["table1"]

        t2 = source_artifact.get(json_obj["table2"])
        if t2 is None:
            t2 = json_obj["table2"]

        return cls(t1, t2, json_obj["join_key"],)

    @staticmethod
    def _validate_table_input(table):
        """Helper method to validate that the table input is one of the 3 supported types"""
        return (
            (type(table) == str and table.endswith(".table.json"))
            or isinstance(table, Table)
            or (hasattr(table, "ref_url") and table.ref_url().endswith(".table.json"))
        )

    def _ensure_table_in_artifact(self, table, artifact, table_ndx):
        """Helper method to add the table to the incoming artifact. Returns the path"""
        if isinstance(table, Table):
            table_name = "t{}_{}".format(table_ndx, str(id(self)))
            if (
                table.artifact_source is not None
                and table.artifact_source["name"] is not None
            ):
                table_name = os.path.basename(table.artifact_source["name"])
            entry = artifact.add(table, table_name)
            table = entry.path
        # Check if this is an ArtifactEntry
        elif hasattr(table, "ref_url"):
            # Give the new object a unique, yet deterministic name
            name = binascii.hexlify(
                base64.standard_b64decode(table.entry.digest)
            ).decode("ascii")[:8]
            entry = artifact.add_reference(
                table.ref_url(), "{}.table.json".format(name)
            )[0]
            table = entry.path

        err_str = "JoinedTable table:{} not found in artifact. Add a table to the artifact using Artifact#add(<table>, {}) before adding this JoinedTable"
        if table not in artifact._manifest.entries:
            raise ValueError(err_str.format(table, table))

        return table

    def to_json(self, artifact):
        json_obj = super(JoinedTable, self).to_json(artifact)

        table1 = self._ensure_table_in_artifact(self._table1, artifact, 1)
        table2 = self._ensure_table_in_artifact(self._table2, artifact, 2)

        json_obj.update(
            {
                "_type": JoinedTable.artifact_type,
                "table1": table1,
                "table2": table2,
                "join_key": self._join_key,
            }
        )
        return json_obj

    def __ne__(self, other):
        return not self.__eq__(other)

    def __eq__(self, other):
        return (
            self._table1 == other._table1
            and self._table2 == other._table2
            and self._join_key == other._join_key
        )


class Image(BatchableMedia):
    """
    Wandb class for images.

    Arguments:
        data_or_path (numpy array, string, io): Accepts numpy array of
            image data, or a PIL image. The class attempts to infer
            the data format and converts it.
        mode (string): The PIL mode for an image. Most common are "L", "RGB",
            "RGBA". Full explanation at https://pillow.readthedocs.io/en/4.2.x/handbook/concepts.html#concept-modes.
        caption (string): Label for display of image.
    """

    MAX_ITEMS = 108

    # PIL limit
    MAX_DIMENSION = 65500

    artifact_type = "image-file"

    def __init__(
        self,
        data_or_path,
        mode=None,
        caption=None,
        grouping=None,
        classes=None,
        boxes=None,
        masks=None,
    ):
        super(Image, self).__init__()
        # TODO: We should remove grouping, it's a terrible name and I don't
        # think anyone uses it.

        self._grouping = None
        self._caption = None
        self._width = None
        self._height = None
        self._image = None
        self._classes = None
        self._boxes = None
        self._masks = None

        # Allows the user to pass an Image object as the first parameter and have a perfect copy,
        # only overriding additional metdata passed in. If this pattern is compelling, we can generalize.
        if isinstance(data_or_path, Image):
            self._initialize_from_wbimage(data_or_path)
        elif isinstance(data_or_path, six.string_types):
            self._initialize_from_path(data_or_path)
        else:
            self._initialize_from_data(data_or_path, mode)

        self._set_initialization_meta(grouping, caption, classes, boxes, masks)

    def _set_initialization_meta(
        self, grouping=None, caption=None, classes=None, boxes=None, masks=None
    ):
        if grouping is not None:
            self._grouping = grouping

        if caption is not None:
            self._caption = caption

        if classes is not None:
            if not isinstance(classes, Classes):
                self._classes = Classes(classes)
            else:
                self._classes = classes

        if boxes:
            if not isinstance(boxes, dict):
                raise ValueError('Images "boxes" argument must be a dictionary')
            boxes_final = {}
            for key in boxes:
                if isinstance(boxes[key], BoundingBoxes2D):
                    boxes_final[key] = boxes[key]
                else:
                    boxes_final[key] = BoundingBoxes2D(boxes[key], key)
            self._boxes = boxes_final

        if masks:
            if not isinstance(masks, dict):
                raise ValueError('Images "masks" argument must be a dictionary')
            masks_final = {}
            for key in masks:
                if isinstance(masks[key], ImageMask):
                    masks_final[key] = masks[key]
                else:
                    masks_final[key] = ImageMask(masks[key], key)
            self._masks = masks_final

        self._width, self._height = self._image.size

    def _initialize_from_wbimage(self, wbimage):
        self._grouping = wbimage._grouping
        self._caption = wbimage._caption
        self._width = wbimage._width
        self._height = wbimage._height
        self._image = wbimage._image
        self._classes = wbimage._classes
        self._path = wbimage._path
        self._is_tmp = wbimage._is_tmp
        self._extension = wbimage._extension
        self._sha256 = wbimage._sha256
        self._size = wbimage._size
        self.format = wbimage.format
        self.artifact_source = wbimage.artifact_source

        # We do not want to implicitly copy boxes or masks, just the image-related data.
        # self._boxes = wbimage._boxes
        # self._masks = wbimage._masks

    def _initialize_from_path(self, path):
        pil_image = util.get_module(
            "PIL.Image",
            required='wandb.Image needs the PIL package. To get it, run "pip install pillow".',
        )
        self._set_file(path, is_tmp=False)
        self._image = pil_image.open(path)
        self._image.load()
        ext = os.path.splitext(path)[1][1:]
        self.format = ext

    def _initialize_from_data(self, data, mode=None):
        pil_image = util.get_module(
            "PIL.Image",
            required='wandb.Image needs the PIL package. To get it, run "pip install pillow".',
        )
        if util.is_matplotlib_typename(util.get_full_typename(data)):
            buf = six.BytesIO()
            util.ensure_matplotlib_figure(data).savefig(buf)
            self._image = pil_image.open(buf)
        elif isinstance(data, pil_image.Image):
            self._image = data
        elif util.is_pytorch_tensor_typename(util.get_full_typename(data)):
            vis_util = util.get_module(
                "torchvision.utils", "torchvision is required to render images"
            )
            if hasattr(data, "requires_grad") and data.requires_grad:
                data = data.detach()
            data = vis_util.make_grid(data, normalize=True)
            self._image = pil_image.fromarray(
                data.mul(255).clamp(0, 255).byte().permute(1, 2, 0).cpu().numpy()
            )
        else:
            if hasattr(data, "numpy"):  # TF data eager tensors
                data = data.numpy()
            if data.ndim > 2:
                data = data.squeeze()  # get rid of trivial dimensions as a convenience
            self._image = pil_image.fromarray(
                self.to_uint8(data), mode=mode or self.guess_mode(data)
            )

        tmp_path = os.path.join(MEDIA_TMP.name, util.generate_id() + ".png")
        self.format = "png"
        self._image.save(tmp_path, transparency=None)
        self._set_file(tmp_path, is_tmp=True)

    @classmethod
    def from_json(cls, json_obj, source_artifact):
        classes = None
        if json_obj.get("classes") is not None:
            classes = source_artifact.get(json_obj["classes"]["path"])

        _masks = None
        masks = json_obj.get("masks")
        if masks:
            _masks = {}
            for key in masks:
                _masks[key] = ImageMask.from_json(masks[key], source_artifact)
                _masks[key].artifact_source = {"artifact": source_artifact}
                _masks[key]._key = key

        boxes = json_obj.get("boxes")
        _boxes = None
        if boxes:
            _boxes = {}
            for key in boxes:
                _boxes[key] = BoundingBoxes2D.from_json(boxes[key], source_artifact)
                _boxes[key]._key = key

        return cls(
            source_artifact.get_path(json_obj["path"]).download(),
            caption=json_obj.get("caption"),
            grouping=json_obj.get("grouping"),
            classes=classes,
            boxes=_boxes,
            masks=_masks,
        )

    @classmethod
    def get_media_subdir(cls):
        return os.path.join("media", "images")

    def bind_to_run(self, *args, **kwargs):
        super(Image, self).bind_to_run(*args, **kwargs)
        id_ = kwargs.get("id_")
        if self._boxes is not None:
            for i, k in enumerate(self._boxes):
                kwargs["id_"] = "{}{}".format(id_, i) if id_ is not None else None
                self._boxes[k].bind_to_run(*args, **kwargs)

        if self._masks is not None:
            for i, k in enumerate(self._masks):
                kwargs["id_"] = "{}{}".format(id_, i) if id_ is not None else None
                self._masks[k].bind_to_run(*args, **kwargs)

    def to_json(self, run_or_artifact):
        json_dict = super(Image, self).to_json(run_or_artifact)
        json_dict["_type"] = Image.artifact_type
        json_dict["format"] = self.format

        if self._width is not None:
            json_dict["width"] = self._width
        if self._height is not None:
            json_dict["height"] = self._height
        if self._grouping:
            json_dict["grouping"] = self._grouping
        if self._caption:
            json_dict["caption"] = self._caption

        wandb_run, wandb_artifacts = _safe_sdk_import()

        if isinstance(run_or_artifact, wandb_artifacts.Artifact):
            artifact = run_or_artifact
            if (
                self._masks is not None or self._boxes is not None
            ) and self._classes is None:
                raise ValueError(
                    "classes must be passed to wandb.Image which have masks or bounding boxes when adding to artifacts"
                )

            if self._classes is not None:
                # Here, rather than give each class definition it's own name (and entry), we
                # purposely are giving a non-unique class name of /media/cls.classes.json.
                # This may create user confusion if if multiple different class definitions
                # are expected in a single artifact. However, we want to catch this user pattern
                # if it exists and dive deeper. The alternative code is provided below.
                #
                class_name = os.path.join("media", "cls")
                #
                # class_name = os.path.join(
                #     "media", "classes", os.path.basename(self._path) + "_cls"
                # )
                #
                classes_entry = artifact.add(self._classes, class_name)
                json_dict["classes"] = {
                    "type": "classes-file",
                    "path": classes_entry.path,
                    "digest": classes_entry.digest,
                }

        elif not isinstance(run_or_artifact, wandb_run.Run):
            raise ValueError("to_json accepts wandb_run.Run or wandb_artifact.Artifact")

        if self._boxes:
            json_dict["boxes"] = {
                k: box.to_json(run_or_artifact) for (k, box) in self._boxes.items()
            }
        if self._masks:
            json_dict["masks"] = {
                k: mask.to_json(run_or_artifact) for (k, mask) in self._masks.items()
            }
        return json_dict

    def guess_mode(self, data):
        """
        Guess what type of image the np.array is representing
        """
        # TODO: do we want to support dimensions being at the beginning of the array?
        if data.ndim == 2:
            return "L"
        elif data.shape[-1] == 3:
            return "RGB"
        elif data.shape[-1] == 4:
            return "RGBA"
        else:
            raise ValueError(
                "Un-supported shape for image conversion %s" % list(data.shape)
            )

    @classmethod
    def to_uint8(cls, data):
        """
        Converts floating point image on the range [0,1] and integer images
        on the range [0,255] to uint8, clipping if necessary.
        """
        np = util.get_module(
            "numpy",
            required="wandb.Image requires numpy if not supplying PIL Images: pip install numpy",
        )

        # I think it's better to check the image range vs the data type, since many
        # image libraries will return floats between 0 and 255

        # some images have range -1...1 or 0-1
        dmin = np.min(data)
        if dmin < 0:
            data = (data - np.min(data)) / np.ptp(data)
        if np.max(data) <= 1.0:
            data = (data * 255).astype(np.int32)

        # assert issubclass(data.dtype.type, np.integer), 'Illegal image format.'
        return data.clip(0, 255).astype(np.uint8)

    @classmethod
    def seq_to_json(cls, images, run, key, step):
        """
        Combines a list of images into a meta dictionary object describing the child images.
        """

        jsons = [obj.to_json(run) for obj in images]

        media_dir = cls.get_media_subdir()

        for obj in jsons:
            expected = util.to_forward_slash_path(media_dir)
            if not obj["path"].startswith(expected):
                raise ValueError(
                    "Files in an array of Image's must be in the {} directory, not {}".format(
                        cls.get_media_subdir(), obj["path"]
                    )
                )

        num_images_to_log = len(images)
        width, height = images[0]._image.size
        format = jsons[0]["format"]

        def size_equals_image(image):
            img_width, img_height = image._image.size
            return img_width == width and img_height == height

        sizes_match = all(size_equals_image(img) for img in images)
        if not sizes_match:
            logging.warning(
                "Images sizes do not match. This will causes images to be display incorrectly in the UI."
            )

        meta = {
            "_type": "images/separated",
            "width": width,
            "height": height,
            "format": format,
            "count": num_images_to_log,
        }

        captions = Image.all_captions(images)

        if captions:
            meta["captions"] = captions

        all_masks = Image.all_masks(images, run, key, step)

        if all_masks:
            meta["all_masks"] = all_masks

        all_boxes = Image.all_boxes(images, run, key, step)

        if all_boxes:
            meta["all_boxes"] = all_boxes

        return meta

    @classmethod
    def all_masks(cls, images, run, run_key, step):
        all_mask_groups = []
        for image in images:
            if image._masks:
                mask_group = {}
                for k in image._masks:
                    mask = image._masks[k]
                    mask_group[k] = mask.to_json(run)
                all_mask_groups.append(mask_group)
            else:
                all_mask_groups.append(None)
        if all_mask_groups and not all(x is None for x in all_mask_groups):
            return all_mask_groups
        else:
            return False

    @classmethod
    def all_boxes(cls, images, run, run_key, step):
        all_box_groups = []
        for image in images:
            if image._boxes:
                box_group = {}
                for k in image._boxes:
                    box = image._boxes[k]
                    box_group[k] = box.to_json(run)
                all_box_groups.append(box_group)
            else:
                all_box_groups.append(None)
        if all_box_groups and not all(x is None for x in all_box_groups):
            return all_box_groups
        else:
            return False

    @classmethod
    def all_captions(cls, images):
        if images[0]._caption is not None:
            return [i._caption for i in images]
        else:
            return False

    def __ne__(self, other):
        return not self.__eq__(other)

    def __eq__(self, other):
        return (
            self._grouping == other._grouping
            and self._caption == other._caption
            and self._width == other._width
            and self._height == other._height
            and self._image == other._image
            and self._classes == other._classes
        )


# Allows encoding of arbitrary JSON structures
# as a file
#
# This class should be used as an abstract class
# extended to have validation methods


class JSONMetadata(Media):
    """
    JSONMetadata is a type for encoding arbitrary metadata as files.
    """

    def __init__(self, val, **kwargs):
        super(JSONMetadata, self).__init__()

        self.validate(val)
        self._val = val

        ext = "." + self.type_name() + ".json"
        tmp_path = os.path.join(MEDIA_TMP.name, util.generate_id() + ext)
        util.json_dump_uncompressed(
            self._val, codecs.open(tmp_path, "w", encoding="utf-8")
        )
        self._set_file(tmp_path, is_tmp=True, extension=ext)

    def get_media_subdir(self):
        return os.path.join("media", "metadata", self.type_name())

    def to_json(self, run):
        json_dict = super(JSONMetadata, self).to_json(run)
        json_dict["_type"] = self.type_name()

        return json_dict

    # These methods should be overridden in the child class
    def type_name(self):
        return "metadata"

    def validate(self, val):
        return True


class BoundingBoxes2D(JSONMetadata):
    """
    Wandb class for 2D bounding boxes
    """

    artifact_type = "bounding-boxes"

    def __init__(self, val, key, **kwargs):
        """
        Args:
            val (dict): dictionary following the form:
            {
                "class_labels": optional mapping from class ids to strings {id: str}
                "box_data": list of boxes: [
                    {
                        "position": {
                            "minX": float,
                            "maxX": float,
                            "minY": float,
                            "maxY": float,
                        },
                        "class_id": 1,
                        "box_caption": optional str
                        "scores": optional dict of scores
                    },
                    ...
                ],
            }
            key (str): id for set of bounding boxes
        """
        super(BoundingBoxes2D, self).__init__(val)
        self._val = val["box_data"]
        self._key = key
        # Add default class mapping
        if "class_labels" not in val:
            np = util.get_module(
                "numpy", required="Semantic Segmentation mask support requires numpy"
            )
            classes = (
                np.unique(list(map(lambda box: box["class_id"], val["box_data"])))
                .astype(np.int32)
                .tolist()
            )
            class_labels = dict((c, "class_" + str(c)) for c in classes)
            self._class_labels = class_labels
        else:
            self._class_labels = val["class_labels"]

    def bind_to_run(self, run, key, step, id_=None):
        # bind_to_run key argument is the Image parent key
        # the self._key value is the mask's sub key
        super(BoundingBoxes2D, self).bind_to_run(run, key, step, id_=id_)
        run._add_singleton(
            "bounding_box/class_labels",
            key + "_wandb_delimeter_" + self._key,
            self._class_labels,
        )

    def type_name(self):
        return "boxes2D"

    def validate(self, val):
        # Optional argument
        if "class_labels" in val:
            for k, v in list(val["class_labels"].items()):
                if (not isinstance(k, numbers.Number)) or (
                    not isinstance(v, six.string_types)
                ):
                    raise TypeError(
                        "Class labels must be a dictionary of numbers to string"
                    )

        boxes = val["box_data"]
        if not isinstance(boxes, Sequence):
            raise TypeError("Boxes must be a list")

        for box in boxes:
            # Required arguments
            error_str = "Each box must contain a position with: middle, width, and height or \
                    \nminX, maxX, minY, maxY."
            if "position" not in box:
                raise TypeError(error_str)
            else:
                valid = False
                if (
                    "middle" in box["position"]
                    and len(box["position"]["middle"]) == 2
                    and has_num(box["position"], "width")
                    and has_num(box["position"], "height")
                ):
                    valid = True
                elif (
                    has_num(box["position"], "minX")
                    and has_num(box["position"], "maxX")
                    and has_num(box["position"], "minY")
                    and has_num(box["position"], "maxY")
                ):
                    valid = True

                if not valid:
                    raise TypeError(error_str)

            # Optional arguments
            if ("scores" in box) and not isinstance(box["scores"], dict):
                raise TypeError("Box scores must be a dictionary")
            elif "scores" in box:
                for k, v in list(box["scores"].items()):
                    if not isinstance(k, six.string_types):
                        raise TypeError("A score key must be a string")
                    if not isinstance(v, numbers.Number):
                        raise TypeError("A score value must be a number")

            if ("class_id" in box) and not isinstance(
                box["class_id"], six.integer_types
            ):
                raise TypeError("A box's class_id must be an integer")

            # Optional
            if ("box_caption" in box) and not isinstance(
                box["box_caption"], six.string_types
            ):
                raise TypeError("A box's caption must be a string")

    def to_json(self, run_or_artifact):
        wandb_run, wandb_artifacts = _safe_sdk_import()

        if isinstance(run_or_artifact, wandb_run.Run):
            return super(BoundingBoxes2D, self).to_json(run_or_artifact)
        elif isinstance(run_or_artifact, wandb_artifacts.Artifact):
            # TODO (tim): I would like to log out a proper dictionary representing this object, but don't
            # want to mess with the visualizations that are currently available in the UI. This really should output
            # an object with a _type key. Will need to push this change to the UI first to ensure backwards compat
            return self._val
        else:
            raise ValueError("to_json accepts wandb_run.Run or wandb_artifact.Artifact")

    @classmethod
    def from_json(cls, json_obj, source_artifact):
        return cls({"box_data": json_obj}, "")


class ImageMask(Media):
    """
    Wandb class for image masks, useful for segmentation tasks
    """

    artifact_type = "mask"

    def __init__(self, val, key, **kwargs):
        """
        Args:
            val (dict): dictionary following 1 of two forms:
            {
                "mask_data": 2d array of integers corresponding to classes,
                "class_labels": optional mapping from class ids to strings {id: str}
            }

            {
                "path": path to an image file containing integers corresponding to classes,
                "class_labels": optional mapping from class ids to strings {id: str}
            }
            key (str): id for set of masks
        """
        super(ImageMask, self).__init__()

        if "path" in val:
            self._set_file(val["path"])
        else:
            np = util.get_module(
                "numpy", required="Semantic Segmentation mask support requires numpy"
            )
            # Add default class mapping
            if "class_labels" not in val:
                classes = np.unique(val["mask_data"]).astype(np.int32).tolist()
                class_labels = dict((c, "class_" + str(c)) for c in classes)
                val["class_labels"] = class_labels

            self.validate(val)
            self._val = val
            self._key = key

            ext = "." + self.type_name() + ".png"
            tmp_path = os.path.join(MEDIA_TMP.name, util.generate_id() + ext)

            pil_image = util.get_module(
                "PIL.Image",
                required='wandb.Image needs the PIL package. To get it, run "pip install pillow".',
            )
            image = pil_image.fromarray(val["mask_data"].astype(np.int8), mode="L")

            image.save(tmp_path, transparency=None)
            self._set_file(tmp_path, is_tmp=True, extension=ext)

    def bind_to_run(self, run, key, step, id_=None):
        # bind_to_run key argument is the Image parent key
        # the self._key value is the mask's sub key
        super(ImageMask, self).bind_to_run(run, key, step, id_=id_)
        class_labels = self._val["class_labels"]

        run._add_singleton(
            "mask/class_labels", key + "_wandb_delimeter_" + self._key, class_labels
        )

    def get_media_subdir(self):
        return os.path.join("media", "images", self.type_name())

    @classmethod
    def from_json(cls, json_obj, source_artifact):
        return cls(
            {"path": source_artifact.get_path(json_obj["path"]).download()}, key="",
        )

    def to_json(self, run_or_artifact):
        json_dict = super(ImageMask, self).to_json(run_or_artifact)
        wandb_run, wandb_artifacts = _safe_sdk_import()

        if isinstance(run_or_artifact, wandb_run.Run):
            json_dict["_type"] = self.type_name()
            return json_dict
        elif isinstance(run_or_artifact, wandb_artifacts.Artifact):
            # Nothing special to add (used to add "digest", but no longer used.)
            return json_dict
        else:
            raise ValueError("to_json accepts wandb_run.Run or wandb_artifact.Artifact")

    def type_name(self):
        return "mask"

    def validate(self, mask):
        np = util.get_module(
            "numpy", required="Semantic Segmentation mask support requires numpy"
        )
        # 2D Make this work with all tensor(like) types
        if "mask_data" not in mask:
            raise TypeError(
                'Missing key "mask_data": A mask requires mask data(A 2D array representing the predctions)'
            )
        else:
            error_str = "mask_data must be a 2d array"
            shape = mask["mask_data"].shape
            if len(shape) != 2:
                raise TypeError(error_str)
            if not (
                (mask["mask_data"] >= 0).all() and (mask["mask_data"] <= 255).all()
            ) and issubclass(mask["mask_data"].dtype.type, np.integer):
                raise TypeError("Mask data must be integers between 0 and 255")

        # Optional argument
        if "class_labels" in mask:
            for k, v in list(mask["class_labels"].items()):
                if (not isinstance(k, numbers.Number)) or (
                    not isinstance(v, six.string_types)
                ):
                    raise TypeError(
                        "Class labels must be a dictionary of numbers to string"
                    )


class Plotly(Media):
    """
    Wandb class for plotly plots.

    Arguments:
        val: matplotlib or plotly figure
    """

    @classmethod
    def make_plot_media(cls, val):
        if util.is_matplotlib_typename(util.get_full_typename(val)):
            if util.matplotlib_contains_images(val):
                return Image(val)
            val = util.matplotlib_to_plotly(val)
        return cls(val)

    def __init__(self, val, **kwargs):
        super(Plotly, self).__init__()
        # First, check to see if the incoming `val` object is a plotfly figure
        if not util.is_plotly_figure_typename(util.get_full_typename(val)):
            # If it is not, but it is a matplotlib figure, then attempt to convert it to plotly
            if util.is_matplotlib_typename(util.get_full_typename(val)):
                if util.matplotlib_contains_images(val):
                    raise ValueError(
                        "Plotly does not currently support converting matplotlib figures containing images. \
                            You can convert the plot to a static image with `wandb.Image(plt)` "
                    )
                val = util.matplotlib_to_plotly(val)
            else:
                raise ValueError(
                    "Logged plots must be plotly figures, or matplotlib plots convertible to plotly via mpl_to_plotly"
                )

        tmp_path = os.path.join(MEDIA_TMP.name, util.generate_id() + ".plotly.json")
        val = numpy_arrays_to_lists(val.to_plotly_json())
        util.json_dump_safer(val, codecs.open(tmp_path, "w", encoding="utf-8"))
        self._set_file(tmp_path, is_tmp=True, extension=".plotly.json")

    def get_media_subdir(self):
        return os.path.join("media", "plotly")

    def to_json(self, run):
        json_dict = super(Plotly, self).to_json(run)
        json_dict["_type"] = "plotly-file"
        return json_dict


class Graph(Media):
    """Wandb class for graphs

    This class is typically used for saving and diplaying neural net models.  It
    represents the graph as an array of nodes and edges.  The nodes can have
    labels that can be visualized by wandb.

    Examples:
        Import a keras model:
        ```
            Graph.from_keras(keras_model)
        ```

    Attributes:
        format (string): Format to help wandb display the graph nicely.
        nodes ([wandb.Node]): List of wandb.Nodes
        nodes_by_id (dict): dict of ids -> nodes
        edges ([(wandb.Node, wandb.Node)]): List of pairs of nodes interpreted as edges
        loaded (boolean): Flag to tell whether the graph is completely loaded
        root (wandb.Node): root node of the graph
    """

    def __init__(self, format="keras"):
        super(Graph, self).__init__()
        # LB: TODO: I think we should factor criterion and criterion_passed out
        self.format = format
        self.nodes = []
        self.nodes_by_id = {}
        self.edges = []
        self.loaded = False
        self.criterion = None
        self.criterion_passed = False
        self.root = None  # optional root Node if applicable

    def _to_graph_json(self, run=None):
        # Needs to be it's own function for tests
        return {
            "format": self.format,
            "nodes": [node.to_json() for node in self.nodes],
            "edges": [edge.to_json() for edge in self.edges],
        }

    def bind_to_run(self, *args, **kwargs):
        data = self._to_graph_json()
        tmp_path = os.path.join(MEDIA_TMP.name, util.generate_id() + ".graph.json")
        data = numpy_arrays_to_lists(data)
        util.json_dump_safer(data, codecs.open(tmp_path, "w", encoding="utf-8"))
        self._set_file(tmp_path, is_tmp=True, extension=".graph.json")
        if self.is_bound():
            return
        super(Graph, self).bind_to_run(*args, **kwargs)

    @classmethod
    def get_media_subdir(cls):
        return os.path.join("media", "graph")

    def to_json(self, run):
        json_dict = super(Graph, self).to_json(run)
        json_dict["_type"] = "graph-file"
        return json_dict

    def __getitem__(self, nid):
        return self.nodes_by_id[nid]

    def pprint(self):
        for edge in self.edges:
            pprint.pprint(edge.attributes)
        for node in self.nodes:
            pprint.pprint(node.attributes)

    def add_node(self, node=None, **node_kwargs):
        if node is None:
            node = Node(**node_kwargs)
        elif node_kwargs:
            raise ValueError(
                "Only pass one of either node ({node}) or other keyword arguments ({node_kwargs})".format(
                    node=node, node_kwargs=node_kwargs
                )
            )
        self.nodes.append(node)
        self.nodes_by_id[node.id] = node

        return node

    def add_edge(self, from_node, to_node):
        edge = Edge(from_node, to_node)
        self.edges.append(edge)

        return edge

    @classmethod
    def from_keras(cls, model):
        graph = cls()
        # Shamelessly copied (then modified) from keras/keras/utils/layer_utils.py
        sequential_like = cls._is_sequential(model)

        relevant_nodes = None
        if not sequential_like:
            relevant_nodes = []
            for v in model._nodes_by_depth.values():
                relevant_nodes += v

        layers = model.layers
        for i in range(len(layers)):
            node = Node.from_keras(layers[i])
            if hasattr(layers[i], "_inbound_nodes"):
                for in_node in layers[i]._inbound_nodes:
                    if relevant_nodes and in_node not in relevant_nodes:
                        # node is not part of the current network
                        continue
                    for in_layer in nest(in_node.inbound_layers):
                        inbound_keras_node = Node.from_keras(in_layer)

                        if inbound_keras_node.id not in graph.nodes_by_id:
                            graph.add_node(inbound_keras_node)
                        inbound_node = graph.nodes_by_id[inbound_keras_node.id]

                        graph.add_edge(inbound_node, node)
            graph.add_node(node)
        return graph

    @classmethod
    def _is_sequential(cls, model):
        sequential_like = True

        if (
            model.__class__.__name__ != "Sequential"
            and hasattr(model, "_is_graph_network")
            and model._is_graph_network
        ):
            nodes_by_depth = model._nodes_by_depth.values()
            nodes = []
            for v in nodes_by_depth:
                # TensorFlow2 doesn't insure inbound is always a list
                inbound = v[0].inbound_layers
                if not hasattr(inbound, "__len__"):
                    inbound = [inbound]
                if (len(v) > 1) or (len(v) == 1 and len(inbound) > 1):
                    # if the model has multiple nodes
                    # or if the nodes have multiple inbound_layers
                    # the model is no longer sequential
                    sequential_like = False
                    break
                nodes += v
            if sequential_like:
                # search for shared layers
                for layer in model.layers:
                    flag = False
                    if hasattr(layer, "_inbound_nodes"):
                        for node in layer._inbound_nodes:
                            if node in nodes:
                                if flag:
                                    sequential_like = False
                                    break
                                else:
                                    flag = True
                    if not sequential_like:
                        break
        return sequential_like


class Node(WBValue):
    """
    Node used in `Graph`
    """

    def __init__(
        self,
        id=None,
        name=None,
        class_name=None,
        size=None,
        parameters=None,
        output_shape=None,
        is_output=None,
        num_parameters=None,
        node=None,
    ):
        self._attributes = {"name": None}
        self.in_edges = {}  # indexed by source node id
        self.out_edges = {}  # indexed by dest node id
        # optional object (eg. PyTorch Parameter or Module) that this Node represents
        self.obj = None

        if node is not None:
            self._attributes.update(node._attributes)
            del self._attributes["id"]
            self.obj = node.obj

        if id is not None:
            self.id = id
        if name is not None:
            self.name = name
        if class_name is not None:
            self.class_name = class_name
        if size is not None:
            self.size = size
        if parameters is not None:
            self.parameters = parameters
        if output_shape is not None:
            self.output_shape = output_shape
        if is_output is not None:
            self.is_output = is_output
        if num_parameters is not None:
            self.num_parameters = num_parameters

    def to_json(self, run=None):
        return self._attributes

    def __repr__(self):
        return repr(self._attributes)

    @property
    def id(self):
        """Must be unique in the graph"""
        return self._attributes.get("id")

    @id.setter
    def id(self, val):
        self._attributes["id"] = val
        return val

    @property
    def name(self):
        """Usually the type of layer or sublayer"""
        return self._attributes.get("name")

    @name.setter
    def name(self, val):
        self._attributes["name"] = val
        return val

    @property
    def class_name(self):
        """Usually the type of layer or sublayer"""
        return self._attributes.get("class_name")

    @class_name.setter
    def class_name(self, val):
        self._attributes["class_name"] = val
        return val

    @property
    def functions(self):
        return self._attributes.get("functions", [])

    @functions.setter
    def functions(self, val):
        self._attributes["functions"] = val
        return val

    @property
    def parameters(self):
        return self._attributes.get("parameters", [])

    @parameters.setter
    def parameters(self, val):
        self._attributes["parameters"] = val
        return val

    @property
    def size(self):
        return self._attributes.get("size")

    @size.setter
    def size(self, val):
        """Tensor size"""
        self._attributes["size"] = tuple(val)
        return val

    @property
    def output_shape(self):
        return self._attributes.get("output_shape")

    @output_shape.setter
    def output_shape(self, val):
        """Tensor output_shape"""
        self._attributes["output_shape"] = val
        return val

    @property
    def is_output(self):
        return self._attributes.get("is_output")

    @is_output.setter
    def is_output(self, val):
        """Tensor is_output"""
        self._attributes["is_output"] = val
        return val

    @property
    def num_parameters(self):
        return self._attributes.get("num_parameters")

    @num_parameters.setter
    def num_parameters(self, val):
        """Tensor num_parameters"""
        self._attributes["num_parameters"] = val
        return val

    @property
    def child_parameters(self):
        return self._attributes.get("child_parameters")

    @child_parameters.setter
    def child_parameters(self, val):
        """Tensor child_parameters"""
        self._attributes["child_parameters"] = val
        return val

    @property
    def is_constant(self):
        return self._attributes.get("is_constant")

    @is_constant.setter
    def is_constant(self, val):
        """Tensor is_constant"""
        self._attributes["is_constant"] = val
        return val

    @classmethod
    def from_keras(cls, layer):
        node = cls()

        try:
            output_shape = layer.output_shape
        except AttributeError:
            output_shape = ["multiple"]

        node.id = layer.name
        node.name = layer.name
        node.class_name = layer.__class__.__name__
        node.output_shape = output_shape
        node.num_parameters = layer.count_params()

        return node


class Edge(WBValue):
    """
    Edge used in `Graph`
    """

    def __init__(self, from_node, to_node):
        self._attributes = {}
        self.from_node = from_node
        self.to_node = to_node

    def __repr__(self):
        temp_attr = dict(self._attributes)
        del temp_attr["from_node"]
        del temp_attr["to_node"]
        temp_attr["from_id"] = self.from_node.id
        temp_attr["to_id"] = self.to_node.id
        return str(temp_attr)

    def to_json(self, run=None):
        return [self.from_node.id, self.to_node.id]

    @property
    def name(self):
        """Optional, not necessarily unique"""
        return self._attributes.get("name")

    @name.setter
    def name(self, val):
        self._attributes["name"] = val
        return val

    @property
    def from_node(self):
        return self._attributes.get("from_node")

    @from_node.setter
    def from_node(self, val):
        self._attributes["from_node"] = val
        return val

    @property
    def to_node(self):
        return self._attributes.get("to_node")

    @to_node.setter
    def to_node(self, val):
        self._attributes["to_node"] = val
        return val


def nest(thing):
    # Use tensorflows nest function if available, otherwise just wrap object in an array"""

    tfutil = util.get_module("tensorflow.python.util")
    if tfutil:
        return tfutil.nest.flatten(thing)
    else:
        return [thing]


def history_dict_to_json(run, payload, step=None):
    # Converts a History row dict's elements so they're friendly for JSON serialization.

    if step is None:
        # We should be at the top level of the History row; assume this key is set.
        step = payload["_step"]

    # We use list here because we were still seeing cases of RuntimeError dict changed size
    for key in list(payload):
        val = payload[key]
        if isinstance(val, dict):
            payload[key] = history_dict_to_json(run, val, step=step)
        else:
            payload[key] = val_to_json(run, key, val, namespace=step)

    return payload


def numpy_arrays_to_lists(payload):
    # Casts all numpy arrays to lists so we don't convert them to histograms, primarily for Plotly

    if isinstance(payload, dict):
        res = {}
        for key, val in six.iteritems(payload):
            res[key] = numpy_arrays_to_lists(val)
        return res
    elif isinstance(payload, Sequence) and not isinstance(payload, six.string_types):
        return [numpy_arrays_to_lists(v) for v in payload]
    elif util.is_numpy_array(payload):
        return [numpy_arrays_to_lists(v) for v in payload.tolist()]

    return payload


def prune_max_seq(seq):
    # If media type has a max respect it
    items = seq
    if hasattr(seq[0], "MAX_ITEMS") and seq[0].MAX_ITEMS < len(seq):
        logging.warning(
            "Only %i %s will be uploaded."
            % (seq[0].MAX_ITEMS, seq[0].__class__.__name__)
        )
        items = seq[: seq[0].MAX_ITEMS]
    return items


def val_to_json(run, key, val, namespace=None):
    # Converts a wandb datatype to its JSON representation.
    if namespace is None:
        raise ValueError(
            "val_to_json must be called with a namespace(a step number, or 'summary') argument"
        )

    converted = val
    typename = util.get_full_typename(val)

    if util.is_pandas_data_frame(val):
        assert namespace == "summary", "We don't yet support DataFrames in History."
        return data_frame_to_json(val, run, key, namespace)
    elif util.is_matplotlib_typename(typename) or util.is_plotly_typename(typename):
        val = Plotly.make_plot_media(val)
    elif isinstance(val, Sequence) and all(isinstance(v, WBValue) for v in val):
        # This check will break down if Image/Audio/... have child classes.
        if (
            len(val)
            and isinstance(val[0], BatchableMedia)
            and all(isinstance(v, type(val[0])) for v in val)
        ):
            items = prune_max_seq(val)

            for i, item in enumerate(items):
                item.bind_to_run(run, key, namespace, id_=i)

            return items[0].seq_to_json(items, run, key, namespace)
        else:
            # TODO(adrian): Good idea to pass on the same key here? Maybe include
            # the array index?
            # There is a bug here: if this array contains two arrays of the same type of
            # anonymous media objects, their eventual names will collide.
            # This used to happen. The frontend doesn't handle heterogenous arrays
            # raise ValueError(
            #    "Mixed media types in the same list aren't supported")
            return [val_to_json(run, key, v, namespace=namespace) for v in val]

    if isinstance(val, WBValue):
        if isinstance(val, Media) and not val.is_bound():
            val.bind_to_run(run, key, namespace)
        return val.to_json(run)

    return converted


def data_frame_to_json(df, run, key, step):
    """!NODOC Encode a Pandas DataFrame into the JSON/backend format.

    Writes the data to a file and returns a dictionary that we use to represent
    it in `Summary`'s.

    Arguments:
        df (pandas.DataFrame): The DataFrame. Must not have columns named
            "wandb_run_id" or "wandb_data_frame_id". They will be added to the
            DataFrame here.
        run (wandb_run.Run): The Run the DataFrame is associated with. We need
            this because the information we store on the DataFrame is derived
            from the Run it's in.
        key (str): Name of the DataFrame, ie. the summary key path in which it's
            stored. This is for convenience, so people exploring the
            directory tree can have some idea of what is in the Parquet files.
        step: History step or "summary".

    Returns:
        A dict representing the DataFrame that we can store in summaries or
        histories. This is the format:
        {
            '_type': 'data-frame',
                # Magic field that indicates that this object is a data frame as
                # opposed to a normal dictionary or anything else.
            'id': 'asdf',
                # ID for the data frame that is unique to this Run.
            'format': 'parquet',
                # The file format in which the data frame is stored. Currently can
                # only be Parquet.
            'project': 'wfeas',
                # (Current) name of the project that this Run is in. It'd be
                # better to store the project's ID because we know it'll never
                # change but we don't have that here. We store this just in
                # case because we use the project name in identifiers on the
                # back end.
            'path': 'media/data_frames/sdlk.parquet',
                # Path to the Parquet file in the Run directory.
        }
    """
    pandas = util.get_module("pandas")
    fastparquet = util.get_module("fastparquet")
    missing_reqs = []
    if not pandas:
        missing_reqs.append("pandas")
    if not fastparquet:
        missing_reqs.append("fastparquet")
    if len(missing_reqs) > 0:
        raise wandb.Error(
            "Failed to save data frame. Please run 'pip install %s'"
            % " ".join(missing_reqs)
        )

    data_frame_id = util.generate_id()

    df = df.copy()  # we don't want to modify the user's DataFrame instance.

    for _, series in df.items():
        for i, val in enumerate(series):
            if isinstance(val, WBValue):
                series.iat[i] = six.text_type(
                    json.dumps(val_to_json(run, key, val, namespace=step))
                )

    # We have to call this wandb_run_id because that name is treated specially by
    # our filtering code
    df["wandb_run_id"] = pandas.Series(
        [six.text_type(run.id)] * len(df.index), index=df.index
    )

    df["wandb_data_frame_id"] = pandas.Series(
        [six.text_type(data_frame_id)] * len(df.index), index=df.index
    )
    frames_dir = os.path.join(run.dir, DATA_FRAMES_SUBDIR)
    util.mkdir_exists_ok(frames_dir)
    path = os.path.join(frames_dir, "{}-{}.parquet".format(key, data_frame_id))
    fastparquet.write(path, df)

    return {
        "id": data_frame_id,
        "_type": "data-frame",
        "format": "parquet",
        "project": run.project_name(),  # we don't have the project ID here
        "entity": run.entity,
        "run": run.id,
        "path": path,
    }


# Custom dtypes for typing system


class _ClassesIdType(_dtypes.Type):
    name = "wandb.Classes_id"
    types = [Classes]

    def __init__(
        self, classes_obj=None, valid_ids=None,
    ):
        if valid_ids is None:
            valid_ids = _dtypes.UnionType()
        elif isinstance(valid_ids, list):
            valid_ids = _dtypes.UnionType(
                [_dtypes.ConstType(item) for item in valid_ids]
            )
        elif isinstance(valid_ids, _dtypes.UnionType):
            valid_ids = valid_ids
        else:
            raise TypeError("valid_ids must be None, list, or UnionType")

        if classes_obj is None:
            classes_obj = Classes(
                [
                    {"id": _id.params["val"], "name": str(_id.params["val"])}
                    for _id in valid_ids.params["allowed_types"]
                ]
            )
        elif not isinstance(classes_obj, Classes):
            raise TypeError("valid_ids must be None, or instance of Classes")
        else:
            valid_ids = _dtypes.UnionType(
                [
                    _dtypes.ConstType(class_obj["id"])
                    for class_obj in classes_obj._class_set
                ]
            )

        self.wb_classes_obj_ref = classes_obj
        self.params.update({"valid_ids": valid_ids})

    def assign(self, py_obj=None):
        return self.assign_type(_dtypes.ConstType(py_obj))

    def assign_type(self, wb_type=None):
        valid_ids = self.params["valid_ids"].assign_type(wb_type)
        if not isinstance(valid_ids, _dtypes.InvalidType):
            return self

        return _dtypes.InvalidType()

    @classmethod
    def from_obj(cls, py_obj=None):
        return cls(py_obj)

    def to_json(self, artifact=None):
        cl_dict = super(_ClassesIdType, self).to_json(artifact)
        # TODO (tss): Refactor this block with the similar one in wandb.Image.
        # This is a bit of a smell that the classes object does not follow
        # the same file-pattern as other media types.
        if artifact is not None:
            class_name = os.path.join("media", "cls")
            classes_entry = artifact.add(self.wb_classes_obj_ref, class_name)
            cl_dict["params"]["classes_obj"] = {
                "type": "classes-file",
                "path": classes_entry.path,
                "digest": classes_entry.digest,  # is this needed really?
            }
        else:
            cl_dict["params"]["classes_obj"] = self.wb_classes_obj_ref.to_json(artifact)
        return cl_dict

    @classmethod
    def from_json(cls, json_dict, artifact=None):
        classes_obj = None
        if (
            json_dict.get("params", {}).get("classes_obj", {}).get("type")
            == "classes-file"
        ):
            classes_obj = artifact.get(
                json_dict.get("params", {}).get("classes_obj", {}).get("path")
            )
        else:
            classes_obj = Classes.from_json(
                json_dict["params"]["classes_obj"], artifact
            )

        return cls(classes_obj)


class _ImageType(_dtypes.Type):
    name = "wandb.Image"
    types = [Image]

    def __init__(self, box_keys=None, mask_keys=None):
        if box_keys is None:
            box_keys = _dtypes.UnknownType()
        elif isinstance(box_keys, _dtypes.ConstType):
            box_keys = box_keys
        elif not isinstance(box_keys, list):
            raise TypeError("box_keys must be a list")
        else:
            box_keys = _dtypes.ConstType(set(box_keys))

        if mask_keys is None:
            mask_keys = _dtypes.UnknownType()
        elif isinstance(mask_keys, _dtypes.ConstType):
            mask_keys = mask_keys
        elif not isinstance(mask_keys, list):
            raise TypeError("mask_keys must be a list")
        else:
            mask_keys = _dtypes.ConstType(set(mask_keys))

        self.params.update(
            {"box_keys": box_keys, "mask_keys": mask_keys,}
        )

    def assign_type(self, wb_type=None):
        if isinstance(wb_type, _ImageType):
            box_keys = self.params["box_keys"].assign_type(wb_type.params["box_keys"])
            mask_keys = self.params["mask_keys"].assign_type(
                wb_type.params["mask_keys"]
            )
            if not (
                isinstance(box_keys, _dtypes.InvalidType)
                or isinstance(mask_keys, _dtypes.InvalidType)
            ):
                return _ImageType(box_keys, mask_keys)

        return _dtypes.InvalidType()

    @classmethod
    def from_obj(cls, py_obj):
        if not isinstance(py_obj, Image):
            raise TypeError("py_obj must be a wandb.Image")
        else:
            if hasattr(py_obj, "_boxes") and py_obj._boxes:
                box_keys = list(py_obj._boxes.keys())
            else:
                box_keys = []

            if hasattr(py_obj, "masks") and py_obj.masks:
                mask_keys = list(py_obj.masks.keys())
            else:
                mask_keys = []

            return cls(box_keys, mask_keys)


class _TableType(_dtypes.Type):
    name = "wandb.Table"
    types = [Table]

    def __init__(self, column_types=None):
        if column_types is None:
            column_types = _dtypes.UnknownType()
        if isinstance(column_types, dict):
            column_types = _dtypes.DictType(column_types)
        elif not (
            isinstance(column_types, _dtypes.DictType)
            or isinstance(column_types, _dtypes.UnknownType)
        ):
            raise TypeError("column_types must be a dict or DictType")

        self.params.update({"column_types": column_types})

    def assign_type(self, wb_type=None):
        if isinstance(wb_type, _TableType):
            column_types = self.params["column_types"].assign_type(
                wb_type.params["column_types"]
            )
            if not isinstance(column_types, _dtypes.InvalidType):
                return _TableType(column_types)

        return _dtypes.InvalidType()

    @classmethod
    def from_obj(cls, py_obj):
        if not isinstance(py_obj, Table):
            raise TypeError("py_obj must be a wandb.Table")
        else:
            return cls(py_obj._column_types)


_dtypes.TypeRegistry.add(_ClassesIdType)
_dtypes.TypeRegistry.add(_ImageType)
_dtypes.TypeRegistry.add(_TableType)<|MERGE_RESOLUTION|>--- conflicted
+++ resolved
@@ -21,10 +21,6 @@
 import sys
 import warnings
 
-<<<<<<< HEAD
-=======
-import numbers
->>>>>>> ec99dfe5
 import six
 from six.moves import urllib
 from six.moves.collections_abc import Sequence
