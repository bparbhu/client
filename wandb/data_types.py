"""
Wandb has special data types for logging rich visualizations.

All of the special data types are subclasses of WBValue. All of the data types
serialize to JSON, since that is what wandb uses to save the objects locally
and upload them to the W&B server.
"""

from __future__ import print_function

import base64
import binascii
import codecs
import hashlib
import json
import logging
import os
import pprint
import re
import sys
import warnings

import six
from wandb import util
from wandb.compat import tempfile

_PY3 = sys.version_info.major == 3 and sys.version_info.minor >= 6

if _PY3:
    from wandb.sdk.interface import _dtypes
    from wandb.sdk.data_types import (
        WBValue,
        Histogram,
        Media,
        BatchableMedia,
        Object3D,
        Molecule,
        Html,
        Video,
        ImageMask,
        BoundingBoxes2D,
        Classes,
        Image,
        Plotly,
        history_dict_to_json,
        val_to_json,
        _numpy_arrays_to_lists,
    )
else:
    from wandb.sdk_py27.interface import _dtypes
    from wandb.sdk_py27.data_types import (
        WBValue,
        Histogram,
        Media,
        BatchableMedia,
        Object3D,
        Molecule,
        Html,
        Video,
        ImageMask,
        BoundingBoxes2D,
        Classes,
        Image,
        Plotly,
        history_dict_to_json,
        val_to_json,
        _numpy_arrays_to_lists,
    )

__all__ = [
    "Histogram",
    "Object3D",
    "Molecule",
    "Html",
    "Video",
    "ImageMask",
    "BoundingBoxes2D",
    "Classes",
    "Image",
    "Plotly",
    "history_dict_to_json",
    "val_to_json",
]


def _safe_sdk_import():
    """Safely imports sdks respecting python version"""

    if _PY3:
        from wandb.sdk import wandb_run
        from wandb.sdk import wandb_artifacts
    else:
        from wandb.sdk_py27 import wandb_run
        from wandb.sdk_py27 import wandb_artifacts

    return wandb_run, wandb_artifacts


# Get rid of cleanup warnings in Python 2.7.
warnings.filterwarnings(
    "ignore", "Implicitly cleaning up", RuntimeWarning, "wandb.compat.tempfile"
)

# Staging directory so we can encode raw data into files, then hash them before
# we put them into the Run directory to be uploaded.
MEDIA_TMP = tempfile.TemporaryDirectory("wandb-media")


class _TableLinkMixin(object):
    def set_table(self, table):
        self._table = table


class _TableKey(str, _TableLinkMixin):
    def set_table(self, table, col_name):
        assert col_name in table.columns
        self._table = table
        self._col_name = col_name


class _TableIndex(int, _TableLinkMixin):
    pass


class Table(Media):
    """This is a table designed to display sets of records.

    Arguments:
        columns: ([str]) Names of the columns in the table.
            Defaults to ["Input", "Output", "Expected"].
        data: (array) 2D Array of values that will be displayed as strings.
        dataframe: (pandas.DataFrame) DataFrame object used to create the table.
            When set, the other arguments are ignored.
        optional (Union[bool,List[bool]]): If None values are allowed. Singular bool
            applies to all columns. A list of bool values applies to each respective column.
            Default to True.
        allow_mixed_types (bool): Determines if columns are allowed to have mixed types (disables type validation). Defaults to False
    """

    MAX_ROWS = 10000
    MAX_ARTIFACT_ROWS = 200000
    artifact_type = "table"

    def __init__(
        self,
        columns=None,
        data=None,
        rows=None,
        dataframe=None,
        dtype=None,
        optional=True,
        allow_mixed_types=False,
    ):
        """rows is kept for legacy reasons, we use data to mimic the Pandas api"""
        super(Table, self).__init__()
        self._pk_col = None
        self._fk_cols = set()
        if allow_mixed_types:
            dtype = _dtypes.AnyType

        # This is kept for legacy reasons (tss: personally, I think we should remove this)
        if columns is None:
            columns = ["Input", "Output", "Expected"]

        # Explicit dataframe option
        if dataframe is not None:
            self._init_from_dataframe(dataframe, columns, optional, dtype)
        else:
            # Expected pattern
            if data is not None:
                if util.is_numpy_array(data):
                    self._init_from_ndarray(data, columns, optional, dtype)
                elif util.is_pandas_data_frame(data):
                    self._init_from_dataframe(data, columns, optional, dtype)
                else:
                    self._init_from_list(data, columns, optional, dtype)

            # legacy
            elif rows is not None:
                self._init_from_list(rows, columns, optional, dtype)

            # Default empty case
            else:
                self._init_from_list([], columns, optional, dtype)

    @staticmethod
    def _assert_valid_columns(columns):
        valid_col_types = [str, int]
        if sys.version_info.major < 3:
            valid_col_types.append(unicode)  # noqa: F821 (unicode is in py2)
        assert type(columns) is list, "columns argument expects a `list` object"
        assert len(columns) == 0 or all(
            [type(col) in valid_col_types for col in columns]
        ), "columns argument expects list of strings or ints"

    def _init_from_list(self, data, columns, optional=True, dtype=None):
        assert type(data) is list, "data argument expects a `list` object"
        self.data = []
        self._assert_valid_columns(columns)
        self.columns = columns
        self._make_column_types(dtype, optional)
        for row in data:
            self.add_data(*row)

    def _init_from_ndarray(self, ndarray, columns, optional=True, dtype=None):
        assert util.is_numpy_array(
            ndarray
        ), "ndarray argument expects a `numpy.ndarray` object"
        self.data = []
        self._assert_valid_columns(columns)
        self.columns = columns
        self._make_column_types(dtype, optional)
        for row in ndarray:
            self.add_data(*row)

    def _init_from_dataframe(self, dataframe, columns, optional=True, dtype=None):
        assert util.is_pandas_data_frame(
            dataframe
        ), "dataframe argument expects a `pandas.core.frame.DataFrame` object"
        self.data = []
        self.columns = list(dataframe.columns)
        self._make_column_types(dtype, optional)
        for row in range(len(dataframe)):
            self.add_data(*tuple(dataframe[col].values[row] for col in self.columns))

    def _make_column_types(self, dtype=None, optional=True):
        if dtype is None:
            dtype = _dtypes.UnknownType()

        if optional.__class__ != list:
            optional = [optional for _ in range(len(self.columns))]

        if dtype.__class__ != list:
            dtype = [dtype for _ in range(len(self.columns))]

        self._column_types = _dtypes.DictType({})
        for col_name, opt, dt in zip(self.columns, optional, dtype):
            self.cast(col_name, dt, opt)

    def cast(self, col_name, dtype, optional=False):
        """Casts a column to a specific type

        Arguments:
            col_name: (str) - name of the column to cast
            dtype: (class, wandb.wandb_sdk.interface._dtypes.Type, any) - the target dtype. Can be one of
                normal python class, internal WB type, or an example object (eg. an instance of wandb.Image or wandb.Classes)
            optional: (bool) - if the column should allow Nones
        """
        assert col_name in self.columns

        wbtype = _dtypes.TypeRegistry.type_from_dtype(dtype)

        if optional:
            wbtype = _dtypes.OptionalType(wbtype)

        # Cast each value in the row, raising an error if there are invalid entries.
        col_ndx = self.columns.index(col_name)
        for row in self.data:
            result_type = wbtype.assign(row[col_ndx])
            if isinstance(result_type, _dtypes.InvalidType):
                raise TypeError(
                    "Existing data {}, of type {} cannot be cast to {}".format(
                        row[col_ndx],
                        _dtypes.TypeRegistry.type_of(row[col_ndx]),
                        wbtype,
                    )
                )
            wbtype = result_type

        # Assert valid options
        is_pk = isinstance(wbtype, _TablePrimaryKeyType)
        is_fk = isinstance(wbtype, _TableForeignKeyType)
        is_fi = isinstance(wbtype, _TableForeignIndexType)
        if is_pk or is_fk or is_fi:
            assert (
                not optional
            ), "Primary keys, foreign keys, and foreign indexes cannot be optional"

        if (is_fk or is_fk) and id(wbtype.params["table"]) == id(self):
            raise AssertionError("Cannot set a foreign table reference to same table")

        if is_pk:
            assert (
                self._pk_col is None
            ), "Cannot have multiple primary keys - {} is already set as the primary key.".format(
                self._pk_col
            )

        # Update the column type
        self._column_types.params["type_map"][col_name] = wbtype

        # Wrap the data if needed
        self._update_keys()
        return wbtype

    def __ne__(self, other):
        return not self.__eq__(other)

    def _eq_debug(self, other, should_assert=False):
        eq = isinstance(other, Table)
        assert not should_assert or eq, "Found type {}, expected {}".format(
            other.__class__, Table
        )
        eq = eq and len(self.data) == len(other.data)
        assert not should_assert or eq, "Found {} rows, expected {}".format(
            len(other.data), len(self.data)
        )
        eq = eq and self.columns == other.columns
        assert not should_assert or eq, "Found columns {}, expected {}".format(
            other.columns, self.columns
        )
        eq = eq and self._column_types == other._column_types
        assert (
            not should_assert or eq
        ), "Found column type {}, expected column type {}".format(
            other._column_types, self._column_types
        )
        for row_ndx in range(len(self.data)):
            for col_ndx in range(len(self.data[row_ndx])):
                eq = eq and self.data[row_ndx][col_ndx] == other.data[row_ndx][col_ndx]
                assert (
                    not should_assert or eq
                ), "Unequal data at row_ndx {} col_ndx {}: found {}, expected {}".format(
                    row_ndx,
                    col_ndx,
                    other.data[row_ndx][col_ndx],
                    self.data[row_ndx][col_ndx],
                )
                if not eq:
                    return eq
        return eq

    def __eq__(self, other):
        return self._eq_debug(other)

    def add_row(self, *row):
        logging.warning("add_row is deprecated, use add_data")
        self.add_data(*row)

    def add_data(self, *data):
        """Add a row of data to the table. Argument length should match column length"""
        if len(data) != len(self.columns):
            raise ValueError(
                "This table expects {} columns: {}, found {}".format(
                    len(self.columns), self.columns, len(data)
                )
            )

        # Special case to pre-emptively cast a column as a key.
        # Needed as String.assign(Key) is invalid
        for ndx, item in enumerate(data):
            if isinstance(item, _TableLinkMixin):
                self.cast(
                    self.columns[ndx],
                    _dtypes.TypeRegistry.type_of(item),
                    optional=False,
                )

        # Update the table's column types
        result_type = self._get_updated_result_type(data)
        self._column_types = result_type

        # rows need to be mutable
        if isinstance(data, tuple):
            data = list(data)
        # Add the new data
        self.data.append(data)

        # Update the wrapper values if needed
        self._update_keys(force_last=True)

    def _get_updated_result_type(self, row):
        """Returns an updated result type based on incoming row. Raises error if
        the assignment is invalid"""
        incoming_row_dict = {
            col_key: row[ndx] for ndx, col_key in enumerate(self.columns)
        }
        current_type = self._column_types
        result_type = current_type.assign(incoming_row_dict)
        if isinstance(result_type, _dtypes.InvalidType):
            raise TypeError(
                "Data row contained incompatible types:\n{}".format(
                    current_type.explain(incoming_row_dict)
                )
            )
        return result_type

    def _to_table_json(self, max_rows=None):
        # separate this method for easier testing
        if max_rows is None:
            max_rows = Table.MAX_ROWS
        if len(self.data) > max_rows:
            logging.warning("Truncating wandb.Table object to %i rows." % max_rows)
        return {"columns": self.columns, "data": self.data[:max_rows]}

    def bind_to_run(self, *args, **kwargs):
        data = self._to_table_json()
        tmp_path = os.path.join(MEDIA_TMP.name, util.generate_id() + ".table.json")
        data = _numpy_arrays_to_lists(data)
        util.json_dump_safer(data, codecs.open(tmp_path, "w", encoding="utf-8"))
        self._set_file(tmp_path, is_tmp=True, extension=".table.json")
        super(Table, self).bind_to_run(*args, **kwargs)

    @classmethod
    def get_media_subdir(cls):
        return os.path.join("media", "table")

    @classmethod
    def from_json(cls, json_obj, source_artifact):
        data = []
        for row in json_obj["data"]:
            row_data = []
            for item in row:
                cell = item
                if isinstance(item, dict) and "_type" in item:
                    obj = WBValue.init_from_json(item, source_artifact)
                    if obj is not None:
                        cell = obj
                row_data.append(cell)
            data.append(row_data)

        new_obj = cls(columns=json_obj["columns"], data=data)

        if json_obj.get("column_types") is not None:
            new_obj._column_types = _dtypes.TypeRegistry.type_from_dict(
                json_obj["column_types"], source_artifact
            )

        new_obj._update_keys()
        return new_obj

    def to_json(self, run_or_artifact):
        json_dict = super(Table, self).to_json(run_or_artifact)
        wandb_run, wandb_artifacts = _safe_sdk_import()

        if isinstance(run_or_artifact, wandb_run.Run):
            json_dict.update(
                {
                    "_type": "table-file",
                    "ncols": len(self.columns),
                    "nrows": len(self.data),
                }
            )

        elif isinstance(run_or_artifact, wandb_artifacts.Artifact):
            for column in self.columns:
                if isinstance(column, six.string_types) and "." in column:
                    raise ValueError(
                        "invalid column name: {} - tables added to artifacts must not contain periods.".format(
                            column
                        )
                    )
            artifact = run_or_artifact
            mapped_data = []
            data = self._to_table_json(Table.MAX_ARTIFACT_ROWS)["data"]

            def json_helper(val):
                if isinstance(val, WBValue):
                    return val.to_json(artifact)
                elif val.__class__ == dict:
                    res = {}
                    for key in val:
                        res[key] = json_helper(val[key])
                    return res
                elif hasattr(val, "tolist"):
                    return val.tolist()
                else:
                    return util.json_friendly(val)[0]

            for row in data:
                mapped_row = []
                for v in row:
                    mapped_row.append(json_helper(v))
                mapped_data.append(mapped_row)
            json_dict.update(
                {
                    "_type": Table.artifact_type,
                    "columns": self.columns,
                    "data": mapped_data,
                    "ncols": len(self.columns),
                    "nrows": len(mapped_data),
                    "column_types": self._column_types.to_json(artifact),
                }
            )
        else:
            raise ValueError("to_json accepts wandb_run.Run or wandb_artifact.Artifact")

        return json_dict

    def iterrows(self):
        """Iterate over rows as (ndx, row)
        Yields
        ------
        index : int
            The index of the row. Using this value in other WandB tables
            will automatically build a relationship between the tables
        row : List[any]
            The data of the row
        """
        for ndx in range(len(self.data)):
            index = _TableIndex(ndx)
            index.set_table(self)
            yield index, self.data[ndx]

    def set_pk(self, col_name):
        # TODO: Docs
        assert col_name in self.columns
        self.cast(col_name, _TablePrimaryKeyType())

    def set_fk(self, col_name, table, table_col):
        # TODO: Docs
        assert col_name in self.columns
        assert col_name != self._pk_col
        self.cast(col_name, _TableForeignKeyType(table, table_col))

    def _update_keys(self, force_last=False):
        """Updates the known key-like columns based on the current
        column types. If the state has been updated since
        the last update, we wrap the data appropriately in the Key classes

        Arguments:
        force_last: (bool) Determines wrapping the last column of data even if
        there are no key updates.
        """
        _pk_col = None
        _fk_cols = set()

        # Buildup the known keys from column types
        c_types = self._column_types.params["type_map"]
        for t in c_types:
            if isinstance(c_types[t], _TablePrimaryKeyType):
                _pk_col = t
            elif isinstance(c_types[t], _TableForeignKeyType) or isinstance(
                c_types[t], _TableForeignIndexType
            ):
                _fk_cols.add(t)

        # If there are updates to perform, safely update them
        has_update = _pk_col != self._pk_col or _fk_cols != self._fk_cols
        if has_update:
            # If we removed the PK
            if _pk_col is None and self._pk_col is not None:
                raise AssertionError(
                    "Cannot unset primary key (column {})".format(self._pk_col)
                )
            # If there is a removed FK
            if len(self._fk_cols - _fk_cols) > 0:
                raise AssertionError(
                    "Cannot unset foreign key. Attempted to unset ({})".format(
                        self._fk_cols - _fk_cols
                    )
                )

            self._pk_col = _pk_col
            self._fk_cols = _fk_cols

        # Apply updates to data only if there are update or the caller
        # requested the final row to be updated
        if has_update or force_last:
            self._apply_key_updates(not has_update)

    def _apply_key_updates(self, only_last=False):
        """Appropriately wraps the underlying data in special key classes.

        Arguments:
            only_last: only apply the updates to the last row (used for performance when
            the caller knows that the only new data is the last row and no updates were
            applied to the column types)
        """
        c_types = self._column_types.params["type_map"]

        # Define a helper function which will wrap the data of a single row
        # in the appropriate class wrapper.
        def update_row(row_ndx):
            for fk_col in self._fk_cols:
                col_ndx = self.columns.index(fk_col)

                # Wrap the Foreign Keys
                if isinstance(c_types[fk_col], _TableForeignKeyType) and not isinstance(
                    self.data[row_ndx][col_ndx], _TableKey
                ):
                    self.data[row_ndx][col_ndx] = _TableKey(self.data[row_ndx][col_ndx])
                    self.data[row_ndx][col_ndx].set_table(
                        c_types[fk_col].params["table"],
                        c_types[fk_col].params["col_name"],
                    )

                # Wrap the Foreign Indexes
                elif isinstance(
                    c_types[fk_col], _TableForeignIndexType
                ) and not isinstance(self.data[row_ndx][col_ndx], _TableIndex):
                    self.data[row_ndx][col_ndx] = _TableIndex(
                        self.data[row_ndx][col_ndx]
                    )
                    self.data[row_ndx][col_ndx].set_table(
                        c_types[fk_col].params["table"]
                    )

            # Wrap the Primary Key
            if self._pk_col is not None:
                col_ndx = self.columns.index(self._pk_col)
                self.data[row_ndx][col_ndx] = _TableKey(self.data[row_ndx][col_ndx])
                self.data[row_ndx][col_ndx].set_table(self, self._pk_col)

        if only_last:
            update_row(len(self.data) - 1)
        else:
            for row_ndx in range(len(self.data)):
                update_row(row_ndx)

    def add_column(self, name, data, optional=False):
        """Add a column of data to the table.

        Arguments
            name: (str) - the unique name of the column
            data: (list | np.array) - a column of homogenous data
            optional: (bool) - if null-like values are permitted
        """
        assert isinstance(name, str) and name not in self.columns
        is_np = util.is_numpy_array(data)
        assert isinstance(data, list) or is_np
        assert isinstance(optional, bool)
        is_first_col = len(self.columns) == 0
<<<<<<< HEAD
        assert is_first_col or len(data) == len(self.data)
=======
        assert is_first_col or len(data) == len(
            self.data
        ), "Expected length {}, found {}".format(len(self.data), len(data))
>>>>>>> 1df36f9b

        # Add the new data
        for ndx in range(max(len(data), len(self.data))):
            if is_first_col:
                self.data.append([])
            if is_np:
<<<<<<< HEAD
                self.data[ndx].append(data[ndx].tolist())
=======
                self.data[ndx].append(data[ndx])
>>>>>>> 1df36f9b
            else:
                self.data[ndx].append(data[ndx])
        # add the column
        self.columns.append(name)

        try:
            self.cast(name, _dtypes.UnknownType(), optional=optional)
        except TypeError as err:
            # Undo the changes
            if is_first_col:
                self.data = []
                self.columns = []
            else:
                for ndx in range(len(self.data)):
                    self.data[ndx] = self.data[ndx][:-1]
                self.columns = self.columns[:-1]
            raise err

    def get_column(self, name, convert_to=None):
        """Retrieves a column of data from the table

        Arguments
            name: (str) - the name of the column
            convert_to: (str, optional)
                - "numpy": will convert the underlying data to numpy object
        """
        assert isinstance(name, str) and name in self.columns
        assert convert_to is None or convert_to == "numpy"
        if convert_to == "numpy":
            np = util.get_module(
                "numpy", required="Converting to numpy requires installing numpy"
            )
        col = []
        col_ndx = self.columns.index(name)
        for row in self.data:
            item = row[col_ndx]
            if convert_to is not None and isinstance(item, WBValue):
                item = item.to_data_array()
            col.append(item)
        if convert_to == "numpy":
            col = np.array(col)
        return col

    def get_index(self):
        """Returns an array of row indexes which can be used in other tables to create links"""
        ndxs = []
        for ndx in range(len(self.data)):
            index = _TableIndex(ndx)
            index.set_table(self)
            ndxs.append(index)
        return ndxs


class _PartitionTablePartEntry:
    """Helper class for PartitionTable to track its parts
    """

    def __init__(self, entry, source_artifact):
        self.entry = entry
        self.source_artifact = source_artifact
        self._part = None

    def get_part(self):
        if self._part is None:
            self._part = self.source_artifact.get(self.entry.path)
        return self._part

    def free(self):
        self._part = None


class PartitionedTable(Media):
    """ PartitionedTable represents a table which is composed
    by the union of multiple sub-tables. Currently, PartitionedTable
    is designed to point to a directory within an artifact.
    """

    artifact_type = "partitioned-table"

    def __init__(self, parts_path):
        """
        Args:
            parts_path (str): path to a directory of tables in the artifact
        """
        super(PartitionedTable, self).__init__()
        self.parts_path = parts_path
        self._loaded_part_entries = {}

    def to_json(self, artifact):
        json_obj = super(PartitionedTable, self).to_json(artifact)
        json_obj["parts_path"] = self.parts_path
        return json_obj

    @classmethod
    def from_json(cls, json_obj, source_artifact):
        instance = cls(json_obj["parts_path"])
        entries = source_artifact.manifest.get_entries_in_directory(
            json_obj["parts_path"]
        )
        for entry in entries:
            instance._add_part_entry(entry, source_artifact)
        return instance

    def iterrows(self):
        """Iterate over rows as (ndx, row)
        Yields
        ------
        index : int
            The index of the row.
        row : List[any]
            The data of the row
        """
        columns = None
        ndx = 0
        for entry_path in self._loaded_part_entries:
            part = self._loaded_part_entries[entry_path].get_part()
            if columns is None:
                columns = part.columns
            elif columns != part.columns:
                raise ValueError(
                    "Table parts have non-matching columns. {} != {}".format(
                        columns, part.columns
                    )
                )
            for _, row in part.iterrows():
                yield ndx, row
                ndx += 1

            self._loaded_part_entries[entry_path].free()

    def _add_part_entry(self, entry, source_artifact):
        self._loaded_part_entries[entry.path] = _PartitionTablePartEntry(
            entry, source_artifact
        )

    def __ne__(self, other):
        return not self.__eq__(other)

    def __eq__(self, other):
        return isinstance(other, self.__class__) and self.parts_path == other.parts_path


class Audio(BatchableMedia):
    """
    Wandb class for audio clips.

    Arguments:
        data_or_path: (string or numpy array) A path to an audio file
            or a numpy array of audio data.
        sample_rate: (int) Sample rate, required when passing in raw
            numpy array of audio data.
        caption: (string) Caption to display with audio.
    """

    artifact_type = "audio-file"

    def __init__(self, data_or_path, sample_rate=None, caption=None):
        """Accepts a path to an audio file or a numpy array of audio data."""
        super(Audio, self).__init__()
        self._duration = None
        self._sample_rate = sample_rate
        self._caption = caption

        if isinstance(data_or_path, six.string_types):
            if Audio.path_is_reference(data_or_path):
                self._path = data_or_path
                self._sha256 = hashlib.sha256(data_or_path.encode("utf-8")).hexdigest()
                self._is_tmp = False
            else:
                self._set_file(data_or_path, is_tmp=False)
        else:
            if sample_rate is None:
                raise ValueError(
                    'Argument "sample_rate" is required when instantiating wandb.Audio with raw data.'
                )

            soundfile = util.get_module(
                "soundfile",
                required='Raw audio requires the soundfile package. To get it, run "pip install soundfile"',
            )

            tmp_path = os.path.join(MEDIA_TMP.name, util.generate_id() + ".wav")
            soundfile.write(tmp_path, data_or_path, sample_rate)
            self._duration = len(data_or_path) / float(sample_rate)

            self._set_file(tmp_path, is_tmp=True)

    @classmethod
    def path_is_reference(cls, path):
        return bool(re.match(r"^(gs|s3|https?)://", path))

    @classmethod
    def get_media_subdir(cls):
        return os.path.join("media", "audio")

    @classmethod
    def from_json(cls, json_obj, source_artifact):
        return cls(
            source_artifact.get_path(json_obj["path"]).download(),
            caption=json_obj["caption"],
        )

    def bind_to_run(self, run, key, step, id_=None):
        if Audio.path_is_reference(self._path):
            raise ValueError(
                "Audio media created by a reference to external storage cannot currently be added to a run"
            )

        return super(Audio, self).bind_to_run(run, key, step, id_)

    def to_json(self, run):
        json_dict = super(Audio, self).to_json(run)
        json_dict.update(
            {"_type": self.artifact_type, "caption": self._caption,}
        )
        return json_dict

    @classmethod
    def seq_to_json(cls, seq, run, key, step):
        audio_list = list(seq)

        util.get_module(
            "soundfile",
            required="wandb.Audio requires the soundfile package. To get it, run: pip install soundfile",
        )
        base_path = os.path.join(run.dir, "media", "audio")
        util.mkdir_exists_ok(base_path)
        meta = {
            "_type": "audio",
            "count": len(audio_list),
            "audio": [a.to_json(run) for a in audio_list],
        }
        sample_rates = cls.sample_rates(audio_list)
        if sample_rates:
            meta["sampleRates"] = sample_rates
        durations = cls.durations(audio_list)
        if durations:
            meta["durations"] = durations
        captions = cls.captions(audio_list)
        if captions:
            meta["captions"] = captions

        return meta

    @classmethod
    def durations(cls, audio_list):
        return [a._duration for a in audio_list]

    @classmethod
    def sample_rates(cls, audio_list):
        return [a._sample_rate for a in audio_list]

    @classmethod
    def captions(cls, audio_list):
        captions = [a._caption for a in audio_list]
        if all(c is None for c in captions):
            return False
        else:
            return ["" if c is None else c for c in captions]

    def resolve_ref(self):
        if Audio.path_is_reference(self._path):
            # this object was already created using a ref:
            return self._path
        source_artifact = self._artifact_source.artifact

        resolved_name = source_artifact._local_path_to_name(self._path)
        if resolved_name is not None:
            target_entry = source_artifact.manifest.get_entry_by_path(resolved_name)
            if target_entry is not None:
                return target_entry.ref

        return None

    def __eq__(self, other):
        if Audio.path_is_reference(self._path) or Audio.path_is_reference(other._path):
            # one or more of these objects is an unresolved reference -- we'll compare
            # their reference paths instead of their SHAs:
            return (
                self.resolve_ref() == other.resolve_ref()
                and self._caption == other._caption
            )

        return super(Audio, self).__eq__(other) and self._caption == other._caption

    def __ne__(self, other):
        return not self.__eq__(other)


def is_numpy_array(data):
    np = util.get_module(
        "numpy", required="Logging raw point cloud data requires numpy"
    )
    return isinstance(data, np.ndarray)


class JoinedTable(Media):
    """Joins two tables for visualization in the Artifact UI

    Arguments:
        table1 (str, wandb.Table, ArtifactEntry):
            the path to a wandb.Table in an artifact, the table object, or ArtifactEntry
        table2 (str, wandb.Table):
            the path to a wandb.Table in an artifact, the table object, or ArtifactEntry
        join_key (str, [str, str]):
            key or keys to perform the join
    """

    artifact_type = "joined-table"

    def __init__(self, table1, table2, join_key):
        super(JoinedTable, self).__init__()

        if not isinstance(join_key, str) and (
            not isinstance(join_key, list) or len(join_key) != 2
        ):
            raise ValueError(
                "JoinedTable join_key should be a string or a list of two strings"
            )

        if not self._validate_table_input(table1):
            raise ValueError(
                "JoinedTable table1 should be an artifact path to a table or wandb.Table object"
            )

        if not self._validate_table_input(table2):
            raise ValueError(
                "JoinedTable table2 should be an artifact path to a table or wandb.Table object"
            )

        self._table1 = table1
        self._table2 = table2
        self._join_key = join_key

    @classmethod
    def from_json(cls, json_obj, source_artifact):
        t1 = source_artifact.get(json_obj["table1"])
        if t1 is None:
            t1 = json_obj["table1"]

        t2 = source_artifact.get(json_obj["table2"])
        if t2 is None:
            t2 = json_obj["table2"]

        return cls(t1, t2, json_obj["join_key"],)

    @staticmethod
    def _validate_table_input(table):
        """Helper method to validate that the table input is one of the 3 supported types"""
        return (
            (type(table) == str and table.endswith(".table.json"))
            or isinstance(table, Table)
            or isinstance(table, PartitionedTable)
            or (hasattr(table, "ref_url") and table.ref_url().endswith(".table.json"))
        )

    def _ensure_table_in_artifact(self, table, artifact, table_ndx):
        """Helper method to add the table to the incoming artifact. Returns the path"""
        if isinstance(table, Table) or isinstance(table, PartitionedTable):
            table_name = "t{}_{}".format(table_ndx, str(id(self)))
            if (
                table._artifact_source is not None
                and table._artifact_source.name is not None
            ):
                table_name = os.path.basename(table._artifact_source.name)
            entry = artifact.add(table, table_name)
            table = entry.path
        # Check if this is an ArtifactEntry
        elif hasattr(table, "ref_url"):
            # Give the new object a unique, yet deterministic name
            name = binascii.hexlify(
                base64.standard_b64decode(table.entry.digest)
            ).decode("ascii")[:8]
            entry = artifact.add_reference(
                table.ref_url(), "{}.{}.json".format(name, table.name.split(".")[-2])
            )[0]
            table = entry.path

        err_str = "JoinedTable table:{} not found in artifact. Add a table to the artifact using Artifact#add(<table>, {}) before adding this JoinedTable"
        if table not in artifact._manifest.entries:
            raise ValueError(err_str.format(table, table))

        return table

    def to_json(self, artifact):
        json_obj = super(JoinedTable, self).to_json(artifact)

        table1 = self._ensure_table_in_artifact(self._table1, artifact, 1)
        table2 = self._ensure_table_in_artifact(self._table2, artifact, 2)

        json_obj.update(
            {
                "_type": JoinedTable.artifact_type,
                "table1": table1,
                "table2": table2,
                "join_key": self._join_key,
            }
        )
        return json_obj

    def __ne__(self, other):
        return not self.__eq__(other)

    def _eq_debug(self, other, should_assert=False):
        eq = isinstance(other, JoinedTable)
        assert not should_assert or eq, "Found type {}, expected {}".format(
            other.__class__, JoinedTable
        )
        eq = eq and self._join_key == other._join_key
        assert not should_assert or eq, "Found {} join key, expected {}".format(
            other._join_key, self._join_key
        )
        eq = eq and self._table1._eq_debug(other._table1, should_assert)
        eq = eq and self._table2._eq_debug(other._table2, should_assert)
        return eq

    def __eq__(self, other):
        return self._eq_debug(other, False)


class Bokeh(Media):
    """
    Wandb class for Bokeh plots.

    Arguments:
        val: Bokeh plot
    """

    artifact_type = "bokeh-file"

    def __init__(self, data_or_path):
        super(Bokeh, self).__init__()
        bokeh = util.get_module("bokeh", required=True)
        if isinstance(data_or_path, str) and os.path.exists(data_or_path):
            with open(data_or_path, "r") as file:
                b_json = json.load(file)
            self.b_obj = bokeh.document.Document.from_json(b_json)
            self._set_file(data_or_path, is_tmp=False, extension=".bokeh.json")
        elif isinstance(data_or_path, bokeh.model.Model):
            _data = bokeh.document.Document()
            _data.add_root(data_or_path)
            # serialize/deserialize pairing followed by sorting attributes ensures
            # that the file's shas are equivalent in subsequent calls
            self.b_obj = bokeh.document.Document.from_json(_data.to_json())
            b_json = self.b_obj.to_json()
            if "references" in b_json["roots"]:
                b_json["roots"]["references"].sort(key=lambda x: x["id"])

            tmp_path = os.path.join(MEDIA_TMP.name, util.generate_id() + ".bokeh.json")
            util.json_dump_safer(b_json, codecs.open(tmp_path, "w", encoding="utf-8"))
            self._set_file(tmp_path, is_tmp=True, extension=".bokeh.json")
        elif not isinstance(data_or_path, bokeh.document.Document):
            raise TypeError(
                "Bokeh constructor accepts Bokeh document/model or path to Bokeh json file"
            )

    def get_media_subdir(self):
        return os.path.join("media", "bokeh")

    def to_json(self, run):
        # TODO: (tss) this is getting redundant for all the media objects. We can probably
        # pull this into Media#to_json and remove this type override for all the media types.
        # There are only a few cases where the type is different between artifacts and runs.
        json_dict = super(Bokeh, self).to_json(run)
        json_dict["_type"] = self.artifact_type
        return json_dict

    @classmethod
    def from_json(cls, json_obj, source_artifact):
        return cls(source_artifact.get_path(json_obj["path"]).download())


def _nest(thing):
    # Use tensorflows nest function if available, otherwise just wrap object in an array"""

    tfutil = util.get_module("tensorflow.python.util")
    if tfutil:
        return tfutil.nest.flatten(thing)
    else:
        return [thing]


class Graph(Media):
    """Wandb class for graphs

    This class is typically used for saving and diplaying neural net models.  It
    represents the graph as an array of nodes and edges.  The nodes can have
    labels that can be visualized by wandb.

    Examples:
        Import a keras model:
        ```
            Graph.from_keras(keras_model)
        ```

    Attributes:
        format (string): Format to help wandb display the graph nicely.
        nodes ([wandb.Node]): List of wandb.Nodes
        nodes_by_id (dict): dict of ids -> nodes
        edges ([(wandb.Node, wandb.Node)]): List of pairs of nodes interpreted as edges
        loaded (boolean): Flag to tell whether the graph is completely loaded
        root (wandb.Node): root node of the graph
    """

    def __init__(self, format="keras"):
        super(Graph, self).__init__()
        # LB: TODO: I think we should factor criterion and criterion_passed out
        self.format = format
        self.nodes = []
        self.nodes_by_id = {}
        self.edges = []
        self.loaded = False
        self.criterion = None
        self.criterion_passed = False
        self.root = None  # optional root Node if applicable

    def _to_graph_json(self, run=None):
        # Needs to be it's own function for tests
        return {
            "format": self.format,
            "nodes": [node.to_json() for node in self.nodes],
            "edges": [edge.to_json() for edge in self.edges],
        }

    def bind_to_run(self, *args, **kwargs):
        data = self._to_graph_json()
        tmp_path = os.path.join(MEDIA_TMP.name, util.generate_id() + ".graph.json")
        data = _numpy_arrays_to_lists(data)
        util.json_dump_safer(data, codecs.open(tmp_path, "w", encoding="utf-8"))
        self._set_file(tmp_path, is_tmp=True, extension=".graph.json")
        if self.is_bound():
            return
        super(Graph, self).bind_to_run(*args, **kwargs)

    @classmethod
    def get_media_subdir(cls):
        return os.path.join("media", "graph")

    def to_json(self, run):
        json_dict = super(Graph, self).to_json(run)
        json_dict["_type"] = "graph-file"
        return json_dict

    def __getitem__(self, nid):
        return self.nodes_by_id[nid]

    def pprint(self):
        for edge in self.edges:
            pprint.pprint(edge.attributes)
        for node in self.nodes:
            pprint.pprint(node.attributes)

    def add_node(self, node=None, **node_kwargs):
        if node is None:
            node = Node(**node_kwargs)
        elif node_kwargs:
            raise ValueError(
                "Only pass one of either node ({node}) or other keyword arguments ({node_kwargs})".format(
                    node=node, node_kwargs=node_kwargs
                )
            )
        self.nodes.append(node)
        self.nodes_by_id[node.id] = node

        return node

    def add_edge(self, from_node, to_node):
        edge = Edge(from_node, to_node)
        self.edges.append(edge)

        return edge

    @classmethod
    def from_keras(cls, model):
        graph = cls()
        # Shamelessly copied (then modified) from keras/keras/utils/layer_utils.py
        sequential_like = cls._is_sequential(model)

        relevant_nodes = None
        if not sequential_like:
            relevant_nodes = []
            for v in model._nodes_by_depth.values():
                relevant_nodes += v

        layers = model.layers
        for i in range(len(layers)):
            node = Node.from_keras(layers[i])
            if hasattr(layers[i], "_inbound_nodes"):
                for in_node in layers[i]._inbound_nodes:
                    if relevant_nodes and in_node not in relevant_nodes:
                        # node is not part of the current network
                        continue
                    for in_layer in _nest(in_node.inbound_layers):
                        inbound_keras_node = Node.from_keras(in_layer)

                        if inbound_keras_node.id not in graph.nodes_by_id:
                            graph.add_node(inbound_keras_node)
                        inbound_node = graph.nodes_by_id[inbound_keras_node.id]

                        graph.add_edge(inbound_node, node)
            graph.add_node(node)
        return graph

    @classmethod
    def _is_sequential(cls, model):
        sequential_like = True

        if (
            model.__class__.__name__ != "Sequential"
            and hasattr(model, "_is_graph_network")
            and model._is_graph_network
        ):
            nodes_by_depth = model._nodes_by_depth.values()
            nodes = []
            for v in nodes_by_depth:
                # TensorFlow2 doesn't insure inbound is always a list
                inbound = v[0].inbound_layers
                if not hasattr(inbound, "__len__"):
                    inbound = [inbound]
                if (len(v) > 1) or (len(v) == 1 and len(inbound) > 1):
                    # if the model has multiple nodes
                    # or if the nodes have multiple inbound_layers
                    # the model is no longer sequential
                    sequential_like = False
                    break
                nodes += v
            if sequential_like:
                # search for shared layers
                for layer in model.layers:
                    flag = False
                    if hasattr(layer, "_inbound_nodes"):
                        for node in layer._inbound_nodes:
                            if node in nodes:
                                if flag:
                                    sequential_like = False
                                    break
                                else:
                                    flag = True
                    if not sequential_like:
                        break
        return sequential_like


class Node(WBValue):
    """
    Node used in `Graph`
    """

    def __init__(
        self,
        id=None,
        name=None,
        class_name=None,
        size=None,
        parameters=None,
        output_shape=None,
        is_output=None,
        num_parameters=None,
        node=None,
    ):
        self._attributes = {"name": None}
        self.in_edges = {}  # indexed by source node id
        self.out_edges = {}  # indexed by dest node id
        # optional object (eg. PyTorch Parameter or Module) that this Node represents
        self.obj = None

        if node is not None:
            self._attributes.update(node._attributes)
            del self._attributes["id"]
            self.obj = node.obj

        if id is not None:
            self.id = id
        if name is not None:
            self.name = name
        if class_name is not None:
            self.class_name = class_name
        if size is not None:
            self.size = size
        if parameters is not None:
            self.parameters = parameters
        if output_shape is not None:
            self.output_shape = output_shape
        if is_output is not None:
            self.is_output = is_output
        if num_parameters is not None:
            self.num_parameters = num_parameters

    def to_json(self, run=None):
        return self._attributes

    def __repr__(self):
        return repr(self._attributes)

    @property
    def id(self):
        """Must be unique in the graph"""
        return self._attributes.get("id")

    @id.setter
    def id(self, val):
        self._attributes["id"] = val
        return val

    @property
    def name(self):
        """Usually the type of layer or sublayer"""
        return self._attributes.get("name")

    @name.setter
    def name(self, val):
        self._attributes["name"] = val
        return val

    @property
    def class_name(self):
        """Usually the type of layer or sublayer"""
        return self._attributes.get("class_name")

    @class_name.setter
    def class_name(self, val):
        self._attributes["class_name"] = val
        return val

    @property
    def functions(self):
        return self._attributes.get("functions", [])

    @functions.setter
    def functions(self, val):
        self._attributes["functions"] = val
        return val

    @property
    def parameters(self):
        return self._attributes.get("parameters", [])

    @parameters.setter
    def parameters(self, val):
        self._attributes["parameters"] = val
        return val

    @property
    def size(self):
        return self._attributes.get("size")

    @size.setter
    def size(self, val):
        """Tensor size"""
        self._attributes["size"] = tuple(val)
        return val

    @property
    def output_shape(self):
        return self._attributes.get("output_shape")

    @output_shape.setter
    def output_shape(self, val):
        """Tensor output_shape"""
        self._attributes["output_shape"] = val
        return val

    @property
    def is_output(self):
        return self._attributes.get("is_output")

    @is_output.setter
    def is_output(self, val):
        """Tensor is_output"""
        self._attributes["is_output"] = val
        return val

    @property
    def num_parameters(self):
        return self._attributes.get("num_parameters")

    @num_parameters.setter
    def num_parameters(self, val):
        """Tensor num_parameters"""
        self._attributes["num_parameters"] = val
        return val

    @property
    def child_parameters(self):
        return self._attributes.get("child_parameters")

    @child_parameters.setter
    def child_parameters(self, val):
        """Tensor child_parameters"""
        self._attributes["child_parameters"] = val
        return val

    @property
    def is_constant(self):
        return self._attributes.get("is_constant")

    @is_constant.setter
    def is_constant(self, val):
        """Tensor is_constant"""
        self._attributes["is_constant"] = val
        return val

    @classmethod
    def from_keras(cls, layer):
        node = cls()

        try:
            output_shape = layer.output_shape
        except AttributeError:
            output_shape = ["multiple"]

        node.id = layer.name
        node.name = layer.name
        node.class_name = layer.__class__.__name__
        node.output_shape = output_shape
        node.num_parameters = layer.count_params()

        return node


class Edge(WBValue):
    """
    Edge used in `Graph`
    """

    def __init__(self, from_node, to_node):
        self._attributes = {}
        self.from_node = from_node
        self.to_node = to_node

    def __repr__(self):
        temp_attr = dict(self._attributes)
        del temp_attr["from_node"]
        del temp_attr["to_node"]
        temp_attr["from_id"] = self.from_node.id
        temp_attr["to_id"] = self.to_node.id
        return str(temp_attr)

    def to_json(self, run=None):
        return [self.from_node.id, self.to_node.id]

    @property
    def name(self):
        """Optional, not necessarily unique"""
        return self._attributes.get("name")

    @name.setter
    def name(self, val):
        self._attributes["name"] = val
        return val

    @property
    def from_node(self):
        return self._attributes.get("from_node")

    @from_node.setter
    def from_node(self, val):
        self._attributes["from_node"] = val
        return val

    @property
    def to_node(self):
        return self._attributes.get("to_node")

    @to_node.setter
    def to_node(self, val):
        self._attributes["to_node"] = val
        return val


# Custom dtypes for typing system


class _ImageType(_dtypes.Type):
    name = "wandb.Image"
    types = [Image]

    def __init__(self, box_keys=None, mask_keys=None):
        if box_keys is None:
            box_keys = _dtypes.UnknownType()
        elif isinstance(box_keys, _dtypes.ConstType):
            box_keys = box_keys
        elif not isinstance(box_keys, list):
            raise TypeError("box_keys must be a list")
        else:
            box_keys = _dtypes.ConstType(set(box_keys))

        if mask_keys is None:
            mask_keys = _dtypes.UnknownType()
        elif isinstance(mask_keys, _dtypes.ConstType):
            mask_keys = mask_keys
        elif not isinstance(mask_keys, list):
            raise TypeError("mask_keys must be a list")
        else:
            mask_keys = _dtypes.ConstType(set(mask_keys))

        self.params.update(
            {"box_keys": box_keys, "mask_keys": mask_keys,}
        )

    def assign_type(self, wb_type=None):
        if isinstance(wb_type, _ImageType):
            box_keys = self.params["box_keys"].assign_type(wb_type.params["box_keys"])
            mask_keys = self.params["mask_keys"].assign_type(
                wb_type.params["mask_keys"]
            )
            if not (
                isinstance(box_keys, _dtypes.InvalidType)
                or isinstance(mask_keys, _dtypes.InvalidType)
            ):
                return _ImageType(box_keys, mask_keys)

        return _dtypes.InvalidType()

    @classmethod
    def from_obj(cls, py_obj):
        if not isinstance(py_obj, Image):
            raise TypeError("py_obj must be a wandb.Image")
        else:
            if hasattr(py_obj, "_boxes") and py_obj._boxes:
                box_keys = list(py_obj._boxes.keys())
            else:
                box_keys = []

            if hasattr(py_obj, "masks") and py_obj.masks:
                mask_keys = list(py_obj.masks.keys())
            else:
                mask_keys = []

            return cls(box_keys, mask_keys)


class _TableType(_dtypes.Type):
    name = "wandb.Table"
    types = [Table]

    def __init__(self, column_types=None):
        if column_types is None:
            column_types = _dtypes.UnknownType()
        if isinstance(column_types, dict):
            column_types = _dtypes.DictType(column_types)
        elif not (
            isinstance(column_types, _dtypes.DictType)
            or isinstance(column_types, _dtypes.UnknownType)
        ):
            raise TypeError("column_types must be a dict or DictType")

        self.params.update({"column_types": column_types})

    def assign_type(self, wb_type=None):
        if isinstance(wb_type, _TableType):
            column_types = self.params["column_types"].assign_type(
                wb_type.params["column_types"]
            )
            if not isinstance(column_types, _dtypes.InvalidType):
                return _TableType(column_types)

        return _dtypes.InvalidType()

    @classmethod
    def from_obj(cls, py_obj):
        if not isinstance(py_obj, Table):
            raise TypeError("py_obj must be a wandb.Table")
        else:
            return cls(py_obj._column_types)


class _TableForeignKeyType(_dtypes.Type):
    name = "wandb.TableForeignKey"
    types = [_TableKey]

    def __init__(self, table, col_name):
        assert isinstance(table, Table)
        assert isinstance(col_name, str)
        assert col_name in table.columns
        self.params.update({"table": table, "col_name": col_name})

    def assign_type(self, wb_type=None):
        if isinstance(wb_type, _dtypes.StringType):
            return self
        elif (
            isinstance(wb_type, _TableForeignKeyType)
            and id(self.params["table"]) == id(wb_type.params["table"])
            and self.params["col_name"] == wb_type.params["col_name"]
        ):
            return self

        return _dtypes.InvalidType()

    @classmethod
    def from_obj(cls, py_obj):
        if not isinstance(py_obj, _TableKey):
            raise TypeError("py_obj must be a _TableKey")
        else:
            return cls(py_obj._table, py_obj._col_name)

    def to_json(self, artifact=None):
        res = super(_TableForeignKeyType, self).to_json(artifact)
        if artifact is not None:
            table_name = "media/tables/t_{}".format(util.generate_id())
            entry = artifact.add(self.params["table"], table_name)
            res["params"]["table"] = entry.path
        else:
            raise AssertionError(
                "_TableForeignKeyType does not support serialization without an artifact"
            )
        return res

    @classmethod
    def from_json(
        cls, json_dict, artifact,
    ):
        table = None
        col_name = None
        if artifact is None:
            raise AssertionError(
                "_TableForeignKeyType does not support deserialization without an artifact"
            )
        else:
            table = artifact.get(json_dict["params"]["table"])
            col_name = json_dict["params"]["col_name"]

        if table is None:
            raise AssertionError("Unable to deserialize referenced table")

        return cls(table, col_name)


class _TableForeignIndexType(_dtypes.Type):
    name = "wandb.TableForeignIndex"
    types = [_TableIndex]

    def __init__(self, table):
        assert isinstance(table, Table)
        self.params.update({"table": table})

    def assign_type(self, wb_type=None):
        if isinstance(wb_type, _dtypes.NumberType):
            return self
        elif isinstance(wb_type, _TableForeignIndexType) and id(
            self.params["table"]
        ) == id(wb_type.params["table"]):
            return self

        return _dtypes.InvalidType()

    @classmethod
    def from_obj(cls, py_obj):
        if not isinstance(py_obj, _TableIndex):
            raise TypeError("py_obj must be a _TableIndex")
        else:
            return cls(py_obj._table)

    def to_json(self, artifact=None):
        res = super(_TableForeignIndexType, self).to_json(artifact)
        if artifact is not None:
            table_name = "media/tables/t_{}".format(util.generate_id())
            entry = artifact.add(self.params["table"], table_name)
            res["params"]["table"] = entry.path
        else:
            raise AssertionError(
                "_TableForeignIndexType does not support serialization without an artifact"
            )
        return res

    @classmethod
    def from_json(
        cls, json_dict, artifact,
    ):
        table = None
        if artifact is None:
            raise AssertionError(
                "_TableForeignIndexType does not support deserialization without an artifact"
            )
        else:
            table = artifact.get(json_dict["params"]["table"])

        if table is None:
            raise AssertionError("Unable to deserialize referenced table")

        return cls(table)


class _TablePrimaryKeyType(_dtypes.Type):
    name = "wandb.TablePrimaryKey"

    def assign_type(self, wb_type=None):
        if isinstance(wb_type, _dtypes.StringType) or isinstance(
            wb_type, _TablePrimaryKeyType
        ):
            return self
        return _dtypes.InvalidType()

    @classmethod
    def from_obj(cls, py_obj):
        if not isinstance(py_obj, _TableKey):
            raise TypeError("py_obj must be a wandb.Table")
        else:
            return cls()


_dtypes.TypeRegistry.add(_ImageType)
_dtypes.TypeRegistry.add(_TableType)
_dtypes.TypeRegistry.add(_TableForeignKeyType)
_dtypes.TypeRegistry.add(_TablePrimaryKeyType)
_dtypes.TypeRegistry.add(_TableForeignIndexType)<|MERGE_RESOLUTION|>--- conflicted
+++ resolved
@@ -621,24 +621,16 @@
         assert isinstance(data, list) or is_np
         assert isinstance(optional, bool)
         is_first_col = len(self.columns) == 0
-<<<<<<< HEAD
-        assert is_first_col or len(data) == len(self.data)
-=======
         assert is_first_col or len(data) == len(
             self.data
         ), "Expected length {}, found {}".format(len(self.data), len(data))
->>>>>>> 1df36f9b
 
         # Add the new data
         for ndx in range(max(len(data), len(self.data))):
             if is_first_col:
                 self.data.append([])
             if is_np:
-<<<<<<< HEAD
-                self.data[ndx].append(data[ndx].tolist())
-=======
                 self.data[ndx].append(data[ndx])
->>>>>>> 1df36f9b
             else:
                 self.data[ndx].append(data[ndx])
         # add the column
