"""Wandb has special data types for logging rich visualizations.

All of the special data types are subclasses of WBValue. All of the data types
    serialize to JSON, since that is what wandb uses to save the objects locally
    and upload them to the W&B server.
"""

from __future__ import print_function

import hashlib
import itertools
import json
import pprint
import shutil
from six.moves import queue
import warnings

import numbers
import collections
import os
import io
import logging
import six
import wandb
import uuid
import json
import codecs
import tempfile
import sys
from wandb import util
from wandb.util import has_num
from wandb.compat import tempfile

def _safe_sdk_import():
    PY3 = sys.version_info.major == 3 and sys.version_info.minor >= 6
    if PY3:
        from wandb.sdk import wandb_run
        from wandb.sdk import wandb_artifacts
    else:
        from wandb.sdk_py27 import wandb_run
        from wandb.sdk_py27 import wandb_artifacts
    
    return wandb_run, wandb_artifacts

# Get rid of cleanup warnings in Python 2.7.
warnings.filterwarnings(
    "ignore", "Implicitly cleaning up", RuntimeWarning, "wandb.compat.tempfile"
)

# Staging directory so we can encode raw data into files, then hash them before
# we put them into the Run directory to be uploaded.
MEDIA_TMP = tempfile.TemporaryDirectory("wandb-media")

DATA_FRAMES_SUBDIR = os.path.join("media", "data_frames")


# cling below
_glob_datatypes_callback = None


def _datatypes_set_callback(cb):
    global _glob_datatypes_callback
    _glob_datatypes_callback = cb


def _datatypes_callback(fname):
    if _glob_datatypes_callback:
        _glob_datatypes_callback(fname)


# cling above


def wb_filename(key, step, id, extension):
    return "{}_{}_{}{}".format(key, step, id, extension)


class WBValue(object):
    """Abstract parent class for things that can be logged by wandb.log() and
        visualized by wandb.

    The objects will be serialized as JSON and always have a _type attribute
        that indicates how to interpret the other fields.

    Returns:
        JSON-friendly `dict` representation of this object that can later be
            serialized to a string.
    """

    def __init__(self):
        pass

    def to_json(self, run):
        """
        """
        raise NotImplementedError


class Histogram(WBValue):
    """
    wandb class for histograms

    This object works just like numpy's histogram function
    https://docs.scipy.org/doc/numpy/reference/generated/numpy.histogram.html

    Examples:
        Generate histogram from a sequence
        ```
        wandb.Histogram([1,2,3])
        ```

        Efficiently initialize from np.histogram.
        ```
        hist = np.histogram(data)
        wandb.Histogram(np_histogram=hist)
        ```

    Arguments:
        sequence (array_like): input data for histogram
        np_histogram (numpy histogram): alternative input of a precoomputed histogram
        num_bins (int): Number of bins for the histogram.  The default number of bins
            is 64.  The maximum number of bins is 512

    Attributes:
        bins ([float]): edges of bins
        histogram ([int]): number of elements falling in each bin
    """

    MAX_LENGTH = 512

    def __init__(self, sequence=None, np_histogram=None, num_bins=64):

        if np_histogram:
            if len(np_histogram) == 2:
                self.histogram = (
                    np_histogram[0].tolist()
                    if hasattr(np_histogram[0], "tolist")
                    else np_histogram[0]
                )
                self.bins = (
                    np_histogram[1].tolist()
                    if hasattr(np_histogram[1], "tolist")
                    else np_histogram[1]
                )
            else:
                raise ValueError(
                    "Expected np_histogram to be a tuple of (values, bin_edges) or sequence to be specified"
                )
        else:
            np = util.get_module(
                "numpy", required="Auto creation of histograms requires numpy"
            )

            self.histogram, self.bins = np.histogram(sequence, bins=num_bins)
            self.histogram = self.histogram.tolist()
            self.bins = self.bins.tolist()
        if len(self.histogram) > self.MAX_LENGTH:
            raise ValueError(
                "The maximum length of a histogram is %i" % self.MAX_LENGTH
            )
        if len(self.histogram) + 1 != len(self.bins):
            raise ValueError("len(bins) must be len(histogram) + 1")

    def to_json(self, run=None):
        return {"_type": "histogram", "values": self.histogram, "bins": self.bins}


class Media(WBValue):
    """A WBValue that we store as a file outside JSON and show in a media panel
    on the front end.

    If necessary, we move or copy the file into the Run's media directory so that it gets
    uploaded.
    """

    def __init__(self, caption=None, source=None):
        self._path = None
        # The run under which this object is bound, if any.
        self._run = None
        self._caption = caption
        self._source = source

    def _set_file(self, path, is_tmp=False, extension=None):
        self._path = path
        self._is_tmp = is_tmp
        self._extension = extension
        if extension is not None and not path.endswith(extension):
            raise ValueError(
                'Media file extension "{}" must occur at the end of path "{}".'.format(
                    extension, path
                )
            )

    @classmethod
    def get_media_subdir(cls):
        raise NotImplementedError

    @classmethod
    def captions(cls, media_items):
        if media_items[0]._caption != None:
            return [m._caption for m in media_items]
        else:
            return False

    def is_bound(self):
        return self._run is not None

    def file_is_set(self):
        return self._path is not None

    def bind_to_run(self, run, key, step, id_=None):
        """Bind this object to a particular Run.

        Calling this function is necessary so that we have somewhere specific to
        put the file associated with this object, from which other Runs can
        refer to it.
        """
        if not self.file_is_set():
            raise AssertionError("bind_to_run called before _set_file")
        if run is None:
            raise TypeError('Argument "run" must not be None.')
        self._run = run

        base_path = os.path.join(self._run.dir, self.get_media_subdir())

        if self._extension is None:
            rootname, extension = os.path.splitext(os.path.basename(self._path))
        else:
            extension = self._extension
            rootname = os.path.basename(self._path)[: -len(extension)]

        with open(self._path, "rb") as f:
            self._sha256 = hashlib.sha256(f.read()).hexdigest()
        self._size = os.path.getsize(self._path)

        if id_ is None:
            id_ = self._sha256[:8]

        file_path = wb_filename(key, step, id_, extension)
        media_path = os.path.join(self.get_media_subdir(), file_path)
        new_path = os.path.join(base_path, file_path)
        util.mkdir_exists_ok(os.path.dirname(new_path))

        if self._is_tmp:
            shutil.move(self._path, new_path)
            self._path = new_path
            self._is_tmp = False
            _datatypes_callback(media_path)
        else:
            shutil.copy(self._path, new_path)
            self._path = new_path
            _datatypes_callback(media_path)

    @staticmethod
    def get_json_suffix():
        raise NotImplementedError

    @classmethod
    def from_json(cls, json_obj, root="."):
        raise NotImplementedError

    def to_json(self, run):
        """Get the JSON-friendly dict that represents this object.

        Only works if `self.bind_to_run()` has previously been called.

        The resulting dict lets you load this object into other W&B runs.
        """
        if not self.is_bound():
            raise RuntimeError(
                "Value of type {} must be bound to a run with bind_to_run() before being serialized to JSON.".format(
                    type(self).__name__
                )
            )

        assert (
            self._run is run
        ), "We don't support referring to media files across runs."

        return {
            "_type": "file",  # TODO(adrian): This isn't (yet) a real media type we support on the frontend.
            "path": util.to_forward_slash_path(
                os.path.relpath(self._path, self._run.dir)
            ),
            "sha256": self._sha256,
            "size": self._size,
            #'entity': self._run.entity,
            #'project': self._run.project_name(),
            #'run': self._run.name,
        }


class BatchableMedia(Media):
    """Parent class for Media we treat specially in batches, like images and
    thumbnails.

    Apart from images, we just use these batches to help organize files by name
    in the media directory.
    """

    @classmethod
    def seq_to_json(self, seq, run, key, step):
        raise NotImplementedError


class Table(Media):
    """This is a table designed to display small sets of records.

    Arguments:
        columns ([str]): Names of the columns in the table.
            Defaults to ["Input", "Output", "Expected"].
        data (array): 2D Array of values that will be displayed as strings.
        dataframe (pandas.DataFrame): DataFrame object used to create the table.
            When set, the other arguments are ignored.
    """

    MAX_ROWS = 10000

    @staticmethod
    def get_json_suffix():
        return "table"

    def __init__(
        self,
        columns=["Input", "Output", "Expected"],
        data=None,
        rows=None,
        dataframe=None,
    ):
        """rows is kept for legacy reasons, we use data to mimic the Pandas api
        """
        super(Table, self).__init__()
        self.columns = columns
        self.data = list(rows or data or [])
        if dataframe is not None:
            assert util.is_pandas_data_frame(
                dataframe
            ), "dataframe argument expects a `Dataframe` object"
            self.columns = list(dataframe.columns)
            self.data = []
            for row in range(len(dataframe)):
                self.add_data(
                    *tuple(dataframe[col].values[row] for col in self.columns)
                )

    def add_row(self, *row):
        logging.warning("add_row is deprecated, use add_data")
        self.add_data(*row)

    def add_data(self, *data):
        if len(data) != len(self.columns):
            raise ValueError(
                "This table expects {} columns: {}".format(
                    len(self.columns), self.columns
                )
            )
        self.data.append(list(data))

    def _to_table_json(self):
        # seperate method for testing
        if len(self.data) > Table.MAX_ROWS:
            logging.warn("Truncating wandb.Table object to %i rows." % Table.MAX_ROWS)
        return {"columns": self.columns, "data": self.data[: Table.MAX_ROWS]}

    def bind_to_run(self, *args, **kwargs):
        data = self._to_table_json()
        tmp_path = os.path.join(MEDIA_TMP.name, util.generate_id() + ".table.json")
        data = numpy_arrays_to_lists(data)
        util.json_dump_safer(data, codecs.open(tmp_path, "w", encoding="utf-8"))
        self._set_file(tmp_path, is_tmp=True, extension=".table.json")
        super(Table, self).bind_to_run(*args, **kwargs)

    @classmethod
    def get_media_subdir(cls):
        return os.path.join("media", "table")

    @classmethod
    def from_json(cls, json_obj, root="."):

        return cls(
            json_obj["columns"],
            data=[
                [
                    JSON_SUFFIX_TO_CLASS[item.get("_type")].from_json(item, root)
                    if isinstance(item, dict) and item.get("_type") is not None
                    else item
                    for item in row
                ]
                for row in json_obj["data"]
            ],
        )

    def to_json(self, run_or_artifact):
        wandb_run, wandb_artifacts = _safe_sdk_import()

        if isinstance(run_or_artifact, wandb_run.Run):
            json_dict = super(Table, self).to_json(run_or_artifact)
            json_dict["_type"] = "table-file"
            json_dict["ncols"] = len(self.columns)
            json_dict["nrows"] = len(self.data)
            return json_dict
        elif isinstance(run_or_artifact, wandb_artifacts.Artifact):
            artifact = run_or_artifact
            mapped_data = []
            for row in self.data:
                mapped_row = []
                for v in row:
                    if isinstance(v, Media):
                        mapped_row.append(v.to_json(artifact))
                    else:
                        mapped_row.append(v)
                mapped_data.append(mapped_row)
            json_dict = {"columns": self.columns, "data": mapped_data}
            json_dict["ncols"] = len(self.columns)
            json_dict["nrows"] = len(mapped_data)
            return json_dict
        else:
            raise ValueError("to_json accepts wandb_run.Run or wandb_artifact.Artifact")


class Audio(BatchableMedia):
    """
        Wandb class for audio clips.

        Args:
            data_or_path (string or numpy array): A path to an audio file
                or a numpy array of audio data.
            sample_rate (int): Sample rate, required when passing in raw
                numpy array of audio data.
            caption (string): Caption to display with audio.
    """

    def __init__(self, data_or_path, sample_rate=None, caption=None):
        """Accepts a path to an audio file or a numpy array of audio data.
        """
        super(Audio, self).__init__()
        self._duration = None
        self._sample_rate = sample_rate
        self._caption = caption

        if isinstance(data_or_path, six.string_types):
            self._set_file(data_or_path, is_tmp=False)
        else:
            if sample_rate == None:
                raise ValueError(
                    'Argument "sample_rate" is required when instantiating wandb.Audio with raw data.'
                )

            soundfile = util.get_module(
                "soundfile",
                required='Raw audio requires the soundfile package. To get it, run "pip install soundfile"',
            )

            tmp_path = os.path.join(MEDIA_TMP.name, util.generate_id() + ".wav")
            soundfile.write(tmp_path, data_or_path, sample_rate)
            self._duration = len(data_or_path) / float(sample_rate)

            self._set_file(tmp_path, is_tmp=True)

    @classmethod
    def get_media_subdir(cls):
        return os.path.join("media", "audio")

    def to_json(self, run):
        json_dict = super(Audio, self).to_json(run)
        json_dict.update(
            {
                "_type": "audio-file",
                "sample_rate": self._sample_rate,
                "caption": self._caption,
            }
        )
        return json_dict

    @classmethod
    def seq_to_json(cls, seq, run, key, step):
        audio_list = list(seq)

        sf = util.get_module(
            "soundfile",
            required="wandb.Audio requires the soundfile package. To get it, run: pip install soundfile",
        )
        base_path = os.path.join(run.dir, "media", "audio")
        util.mkdir_exists_ok(base_path)
        meta = {
            "_type": "audio",
            "count": len(audio_list),
            "audio": [a.to_json(run) for a in audio_list],
        }
        sample_rates = cls.sample_rates(audio_list)
        if sample_rates:
            meta["sampleRates"] = sample_rates
        durations = cls.durations(audio_list)
        if durations:
            meta["durations"] = durations
        captions = cls.captions(audio_list)
        if captions:
            meta["captions"] = captions

        return meta

    @classmethod
    def durations(cls, audio_list):
        return [a._duration for a in audio_list]

    @classmethod
    def sample_rates(cls, audio_list):
        return [a._sample_rate for a in audio_list]

    @classmethod
    def captions(cls, audio_list):
        captions = [a._caption for a in audio_list]
        if all(c is None for c in captions):
            return False
        else:
            return ["" if c == None else c for c in captions]


def is_numpy_array(data):
    np = util.get_module(
        "numpy", required="Logging raw point cloud data requires numpy"
    )
    return isinstance(data, np.ndarray)


class Object3D(BatchableMedia):
    """
        Wandb class for 3D point clouds.

        Args:
            data_or_path (numpy array | string | io ):
                Object3D can be initialized from a file or a numpy array.

                The file types supported are obj, gltf, babylon, stl.  You can pass a path to
                    a file or an io object and a file_type which must be one of `'obj', 'gltf', 'babylon', 'stl'`.

                The shape of the numpy array must be one of either:
                ```
                [[x y z],       ...] nx3
                [x y z c],     ...] nx4 where c is a category with supported range [1, 14]
                [x y z r g b], ...] nx4 where is rgb is color
                ```

    """

    SUPPORTED_TYPES = set(["obj", "gltf", "babylon", "stl"])

    def __init__(self, data_or_path, **kwargs):
        super(Object3D, self).__init__()

        if hasattr(data_or_path, "name"):
            # if the file has a path, we just detect the type and copy it from there
            data_or_path = data_or_path.name

        if hasattr(data_or_path, "read"):
            if hasattr(data_or_path, "seek"):
                data_or_path.seek(0)
            object3D = data_or_path.read()

            extension = kwargs.pop("file_type", None)
            if extension == None:
                raise ValueError(
                    "Must pass file type keyword argument when using io objects."
                )
            if extension not in Object3D.SUPPORTED_TYPES:
                raise ValueError(
                    "Object 3D only supports numpy arrays or files of the type: "
                    + ", ".join(Object3D.SUPPORTED_TYPES)
                )

            tmp_path = os.path.join(
                MEDIA_TMP.name, util.generate_id() + "." + extension
            )
            with open(tmp_path, "w") as f:
                f.write(object3D)

            self._set_file(tmp_path, is_tmp=True)
        elif isinstance(data_or_path, six.string_types):
            path = data_or_path
            try:
                extension = os.path.splitext(data_or_path)[1][1:]
            except:
                raise ValueError("File type must have an extension")
            if extension not in Object3D.SUPPORTED_TYPES:
                raise ValueError(
                    "Object 3D only supports numpy arrays or files of the type: "
                    + ", ".join(Object3D.SUPPORTED_TYPES)
                )

            self._set_file(data_or_path, is_tmp=False)
        # Supported different types and scene for 3D scenes
        elif isinstance(data_or_path, dict) and "type" in data_or_path:
            if data_or_path["type"] == "lidar/beta":
                data = {
                    "type": data_or_path["type"],
                    "vectors": data_or_path["vectors"].tolist()
                    if "vectors" in data_or_path
                    else [],
                    "points": data_or_path["points"].tolist()
                    if "points" in data_or_path
                    else [],
                    "boxes": data_or_path["boxes"].tolist()
                    if "boxes" in data_or_path
                    else [],
                }
            else:
                raise ValueError(
                    "Type not supported, only 'lidar/beta' is currently supported"
                )

            tmp_path = os.path.join(MEDIA_TMP.name, util.generate_id() + ".pts.json")
            json.dump(
                data,
                codecs.open(tmp_path, "w", encoding="utf-8"),
                separators=(",", ":"),
                sort_keys=True,
                indent=4,
            )
            self._set_file(tmp_path, is_tmp=True, extension=".pts.json")
        elif is_numpy_array(data_or_path):
            data = data_or_path

            if len(data.shape) != 2 or data.shape[1] not in {3, 4, 6}:
                raise ValueError(
                    """The shape of the numpy array must be one of either
                                    [[x y z],       ...] nx3
                                     [x y z c],     ...] nx4 where c is a category with supported range [1, 14]
                                     [x y z r g b], ...] nx4 where is rgb is color"""
                )

            data = data.tolist()
            tmp_path = os.path.join(MEDIA_TMP.name, util.generate_id() + ".pts.json")
            json.dump(
                data,
                codecs.open(tmp_path, "w", encoding="utf-8"),
                separators=(",", ":"),
                sort_keys=True,
                indent=4,
            )
            self._set_file(tmp_path, is_tmp=True, extension=".pts.json")
        else:
            raise ValueError("data must be a numpy array, dict or a file object")

    @classmethod
    def get_media_subdir(self):
        return os.path.join("media", "object3D")

    def to_json(self, run):
        json_dict = super(Object3D, self).to_json(run)
        json_dict["_type"] = "object3D-file"
        return json_dict

    @classmethod
    def seq_to_json(cls, threeD_list, run, key, step):
        threeD_list = list(threeD_list)

        jsons = [obj.to_json(run) for obj in threeD_list]

        for obj in jsons:
            expected = util.to_forward_slash_path(cls.get_media_subdir())
            if not obj["path"].startswith(expected):
                raise ValueError(
                    "Files in an array of Object3D's must be in the {} directory, not {}".format(
                        expected, obj["path"]
                    )
                )

        return {
            "_type": "object3D",
            "filenames": [
                os.path.relpath(j["path"], cls.get_media_subdir()) for j in jsons
            ],
            "count": len(jsons),
            "objects": jsons,
        }


class Molecule(BatchableMedia):
    """
        Wandb class for Molecular data

        Args:
            data_or_path ( string | io ):
                Molecule can be initialized from a file name or an io object.
    """

    SUPPORTED_TYPES = set(
        ["pdb", "pqr", "mmcif", "mcif", "cif", "sdf", "sd", "gro", "mol2", "mmtf"]
    )

    def __init__(self, data_or_path, **kwargs):
        super(Molecule, self).__init__(**kwargs)

        if hasattr(data_or_path, "name"):
            # if the file has a path, we just detect the type and copy it from there
            data_or_path = data_or_path.name

        if hasattr(data_or_path, "read"):
            if hasattr(data_or_path, "seek"):
                data_or_path.seek(0)
            molecule = data_or_path.read()

            extension = kwargs.pop("file_type", None)
            if extension == None:
                raise ValueError(
                    "Must pass file type keyword argument when using io objects."
                )
            if extension not in Molecule.SUPPORTED_TYPES:
                raise ValueError(
                    "Molecule 3D only supports files of the type: "
                    + ", ".join(Molecule.SUPPORTED_TYPES)
                )

            tmp_path = os.path.join(
                MEDIA_TMP.name, util.generate_id() + "." + extension
            )
            with open(tmp_path, "w") as f:
                f.write(molecule)

            self._set_file(tmp_path, is_tmp=True)
        elif isinstance(data_or_path, six.string_types):
            path = data_or_path
            try:
                extension = os.path.splitext(data_or_path)[1][1:]
            except:
                raise ValueError("File type must have an extension")
            if extension not in Molecule.SUPPORTED_TYPES:
                raise ValueError(
                    "Molecule only supports files of the type: "
                    + ", ".join(Molecule.SUPPORTED_TYPES)
                )

            self._set_file(data_or_path, is_tmp=False)
        else:
            raise ValueError("Data must be file name or a file object")

    @classmethod
    def get_media_subdir(self):
        return os.path.join("media", "molecule")

    def to_json(self, run):
        json_dict = super(Molecule, self).to_json(run)
        json_dict["_type"] = "molecule-file"
        if self._caption:
            json_dict["caption"] = self._caption
        return json_dict

    @classmethod
    def seq_to_json(cls, molecule_list, run, key, step):
        molecule_list = list(molecule_list)

        jsons = [obj.to_json(run) for obj in molecule_list]

        for obj in jsons:
            expected = util.to_forward_slash_path(cls.get_media_subdir())
            if not obj["path"].startswith(expected):
                raise ValueError(
                    "Files in an array of Molecule's must be in the {} directory, not {}".format(
                        cls.get_media_subdir(), obj["path"]
                    )
                )

        return {
            "_type": "molecule",
            "filenames": [obj["path"] for obj in jsons],
            "count": len(jsons),
            "captions": Media.captions(molecule_list),
        }


class Html(BatchableMedia):
    """
        Wandb class for arbitrary html

        Arguments:
            data (string or io object): HTML to display in wandb
            inject (boolean): Add a stylesheet to the HTML object.  If set
                to False the HTML will pass through unchanged.
    """

    def __init__(self, data, inject=True):
        super(Html, self).__init__()

        if isinstance(data, str):
            self.html = data
        elif hasattr(data, "read"):
            if hasattr(data, "seek"):
                data.seek(0)
            self.html = data.read()
        else:
            raise ValueError("data must be a string or an io object")
        if inject:
            self.inject_head()

        tmp_path = os.path.join(MEDIA_TMP.name, util.generate_id() + ".html")
        with open(tmp_path, "w") as out:
            print(self.html, file=out)

        self._set_file(tmp_path, is_tmp=True)

    def inject_head(self):
        join = ""
        if "<head>" in self.html:
            parts = self.html.split("<head>", 1)
            parts[0] = parts[0] + "<head>"
        elif "<html>" in self.html:
            parts = self.html.split("<html>", 1)
            parts[0] = parts[0] + "<html><head>"
            parts[1] = "</head>" + parts[1]
        else:
            parts = ["", self.html]
        parts.insert(
            1,
            '<base target="_blank"><link rel="stylesheet" type="text/css" href="https://app.wandb.ai/normalize.css" />',
        )
        self.html = join.join(parts).strip()

    @classmethod
    def get_media_subdir(self):
        return os.path.join("media", "html")

    def to_json(self, run):
        json_dict = super(Html, self).to_json(run)
        json_dict["_type"] = "html-file"
        return json_dict

    @classmethod
    def seq_to_json(cls, html_list, run, key, step):
        base_path = os.path.join(run.dir, cls.get_media_subdir())
        util.mkdir_exists_ok(base_path)

        meta = {
            "_type": "html",
            "count": len(html_list),
            "html": [h.to_json(run) for h in html_list],
        }
        return meta


class Video(BatchableMedia):

    """
        Wandb representation of video.

        Args:
            data_or_path (numpy array | string | io):
                Video can be initialized with a path to a file or an io object.
                    The format must be "gif", "mp4", "webm" or "ogg".
                    The format must be specified with the format argument.
                Video can be initialized with a numpy tensor.
                    The numpy tensor must be either 4 dimensional or 5 dimensional.
                    Channels should be (time, channel, height, width) or
                        (batch, time, channel, height width)
            caption (string): caption associated with the video for display
            fps (int): frames per second for video. Default is 4.
            format (string): format of video, necessary if initializing with path or io object.
    """

    EXTS = ("gif", "mp4", "webm", "ogg")

    def __init__(self, data_or_path, caption=None, fps=4, format=None):
        super(Video, self).__init__()

        self._fps = fps
        self._format = format or "gif"
        self._width = None
        self._height = None
        self._channels = None
        self._caption = caption
        if self._format not in Video.EXTS:
            raise ValueError("wandb.Video accepts %s formats" % ", ".join(Video.EXTS))

        if isinstance(data_or_path, six.BytesIO):
            filename = os.path.join(
                MEDIA_TMP.name, util.generate_id() + "." + self._format
            )
            with open(filename, "wb") as f:
                f.write(data_or_path.read())
            self._set_file(filename, is_tmp=True)
        elif isinstance(data_or_path, six.string_types):
            _, ext = os.path.splitext(data_or_path)
            ext = ext[1:].lower()
            if ext not in Video.EXTS:
                raise ValueError(
                    "wandb.Video accepts %s formats" % ", ".join(Video.EXTS)
                )
            self._set_file(data_or_path, is_tmp=False)
            # ffprobe -v error -select_streams v:0 -show_entries stream=width,height -of csv=p=0 data_or_path
        else:
            if hasattr(data_or_path, "numpy"):  # TF data eager tensors
                self.data = data_or_path.numpy()
            elif is_numpy_array(data_or_path):
                self.data = data_or_path
            else:
                raise ValueError(
                    "wandb.Video accepts a file path or numpy like data as input"
                )
            self.encode()

    def encode(self):
        mpy = util.get_module(
            "moviepy.editor",
            required='wandb.Video requires moviepy and imageio when passing raw data.  Install with "pip install moviepy imageio"',
        )
        tensor = self._prepare_video(self.data)
        _, self._height, self._width, self._channels = tensor.shape

        # encode sequence of images into gif string
        clip = mpy.ImageSequenceClip(list(tensor), fps=self._fps)

        filename = os.path.join(MEDIA_TMP.name, util.generate_id() + "." + self._format)
        try:  # older version of moviepy does not support progress_bar argument.
            if self._format == "gif":
                clip.write_gif(filename, verbose=False, progress_bar=False)
            else:
                clip.write_videofile(filename, verbose=False, progress_bar=False)
        except TypeError:
            if self._format == "gif":
                clip.write_gif(filename, verbose=False)
            else:
                clip.write_videofile(filename, verbose=False)
        self._set_file(filename, is_tmp=True)

    @classmethod
    def get_media_subdir(cls):
        return os.path.join("media", "videos")

    def to_json(self, run):
        json_dict = super(Video, self).to_json(run)
        json_dict["_type"] = "video-file"

        if self._width is not None:
            json_dict["width"] = self._width
        if self._height is not None:
            json_dict["height"] = self._height
        if self._caption:
            json_dict["caption"] = self._caption

        return json_dict

    def _prepare_video(self, V):
        """This logic was mostly taken from tensorboardX"""
        np = util.get_module(
            "numpy",
            required='wandb.Video requires numpy when passing raw data. To get it, run "pip install numpy".',
        )
        if V.ndim < 4:
            raise ValueError(
                "Video must be atleast 4 dimensions: time, channels, height, width"
            )
        if V.ndim == 4:
            V = V.reshape(1, *V.shape)
        b, t, c, h, w = V.shape

        if V.dtype != np.uint8:
            logging.warning("Converting video data to uint8")
            V = V.astype(np.uint8)

        def is_power2(num):
            return num != 0 and ((num & (num - 1)) == 0)

        # pad to nearest power of 2, all at once
        if not is_power2(V.shape[0]):
            len_addition = int(2 ** V.shape[0].bit_length() - V.shape[0])
            V = np.concatenate((V, np.zeros(shape=(len_addition, t, c, h, w))), axis=0)

        n_rows = 2 ** ((b.bit_length() - 1) // 2)
        n_cols = V.shape[0] // n_rows

        V = np.reshape(V, newshape=(n_rows, n_cols, t, c, h, w))
        V = np.transpose(V, axes=(2, 0, 4, 1, 5, 3))
        V = np.reshape(V, newshape=(t, n_rows * h, n_cols * w, c))
        return V

    @classmethod
    def seq_to_json(cls, videos, run, key, step):
        base_path = os.path.join(run.dir, cls.get_media_subdir())
        util.mkdir_exists_ok(base_path)

        meta = {
            "_type": "videos",
            "count": len(videos),
            "videos": [v.to_json(run) for v in videos],
            "captions": Video.captions(videos),
        }
        return meta

    @classmethod
    def captions(cls, videos):
        if videos[0]._caption != None:
            return [v._caption for v in videos]
        else:
            return False


class Classes(Media):
    def __init__(self, class_set):
        self._class_set = class_set
        # TODO: validate

    @staticmethod
    def get_json_suffix():
        return "classes"

    @classmethod
    def from_json(cls, json_obj, root="."):
        return cls(json_obj.get("class_set"))

    def to_json(self, artifact):
        return {"_type": "classes", "class_set": self._class_set}


class JoinedTable(Media):
    def __init__(self, table1_path, table2_path, join_key):
        self._table1_path = table1_path
        self._table2_path = table2_path
        self._join_key = join_key

    @staticmethod
    def get_json_suffix():
        return "joined-table"

    def to_json(self, artifact):
        table1_path = self._table1_path
        table2_path = self._table2_path

        if isinstance(self._table1_path, Table):
<<<<<<< HEAD
            table1_path = "t1_" + str(id(self))
            entry = artifact.add(self._table1_path, table1_path)
            table1_path = entry.path

        if isinstance(self._table2_path, Table):
            table2_path = "t2_" + str(id(self))
            entry = artifact.add(self._table2_path, table2_path)
            table2_path = entry.path
=======
            table_name = "t1_" + str(id(self))
            if hasattr(self._table1_path, '_source'):
                table_name = os.path.basename(self._table1_path._source['name'])
            table1_path = artifact.add(self._table1_path, table_name)

        if isinstance(self._table2_path, Table):
            table_name = "t2_" + str(id(self))
            if hasattr(self._table2_path, '_source'):
                table_name = os.path.basename(self._table2_path._source['name'])
            table2_path = artifact.add(self._table2_path, table_name)
>>>>>>> 6b41147a

        return {
            "_type": JoinedTable.get_json_suffix(),
            "table1_path": table1_path,
            "table2_path": table2_path,
            "join_key": self._join_key,
        }


class Image(BatchableMedia):
    """
        Wandb class for images.

        Args:
            data_or_path (numpy array | string | io): Accepts numpy array of
                image data, or a PIL image. The class attempts to infer
                the data format and converts it.
            mode (string): The PIL mode for an image. Most common are "L", "RGB",
                "RGBA". Full explanation at https://pillow.readthedocs.io/en/4.2.x/handbook/concepts.html#concept-modes.
            caption (string): Label for display of image.
    """

    MAX_ITEMS = 108

    # PIL limit
    MAX_DIMENSION = 65500

    @staticmethod
    def get_json_suffix():
        return "image-file"

    def __init__(
        self,
        data_or_path,
        mode=None,
        caption=None,
        grouping=None,
        classes=None,
        boxes=None,
        masks=None,
    ):
        super(Image, self).__init__()
        # TODO: We should remove grouping, it's a terrible name and I don't
        # think anyone uses it.

        self._grouping = grouping
        self._caption = caption
        self._width = None
        self._height = None
        self._image = None
        self._classes = classes
        if classes is not None and not isinstance(self._classes, Classes):
            self._classes = Classes(self._classes)

        self._boxes = None
        if boxes:
            if not isinstance(boxes, dict):
                raise ValueError('Images "boxes" argument must be a dictionary')
            boxes_final = {}
            for key in boxes:
                boxes_final[key] = BoundingBoxes2D(boxes[key], key)
            self._boxes = boxes_final

        self._masks = None
        if masks:
            if not isinstance(masks, dict):
                raise ValueError('Images "masks" argument must be a dictionary')
            masks_final = {}
            for key in masks:
                if isinstance(masks[key], ImageMask):
                    masks_final[key] = masks[key]
                else:
                    masks_final[key] = ImageMask(masks[key], key)
            self._masks = masks_final

        PILImage = util.get_module(
            "PIL.Image",
            required='wandb.Image needs the PIL package. To get it, run "pip install pillow".',
        )

        if isinstance(data_or_path, six.string_types):
            self._set_file(data_or_path, is_tmp=False)
            self._image = PILImage.open(data_or_path)
            self._image.load()
            ext = os.path.splitext(data_or_path)[1][1:]
            self.format = ext
        else:
            data = data_or_path

            if util.is_matplotlib_typename(util.get_full_typename(data)):
                buf = six.BytesIO()
                util.ensure_matplotlib_figure(data).savefig(buf)
                self._image = PILImage.open(buf)
            elif isinstance(data, PILImage.Image):
                self._image = data
            elif util.is_pytorch_tensor_typename(util.get_full_typename(data)):
                vis_util = util.get_module(
                    "torchvision.utils", "torchvision is required to render images"
                )
                if hasattr(data, "requires_grad") and data.requires_grad:
                    data = data.detach()
                data = vis_util.make_grid(data, normalize=True)
                self._image = PILImage.fromarray(
                    data.mul(255).clamp(0, 255).byte().permute(1, 2, 0).cpu().numpy()
                )
            else:
                if hasattr(data, "numpy"):  # TF data eager tensors
                    data = data.numpy()
                if data.ndim > 2:
                    data = (
                        data.squeeze()
                    )  # get rid of trivial dimensions as a convenience
                self._image = PILImage.fromarray(
                    self.to_uint8(data), mode=mode or self.guess_mode(data)
                )

            tmp_path = os.path.join(MEDIA_TMP.name, util.generate_id() + ".png")
            self.format = "png"
            self._image.save(tmp_path, transparency=None)
            self._set_file(tmp_path, is_tmp=True)

        self._width, self._height = self._image.size

    @classmethod
    def from_json(cls, json_obj, root="."):
        classes = None
        if json_obj.get("classes") is not None:
            child_json_obj = {}
            with open(os.path.join(root, json_obj["classes"]["path"])) as file:
                child_json_obj = json.load(file)
            classes = Classes.from_json(child_json_obj, root)

        masks = json_obj.get("masks")
        _masks = None
        if masks:
            _masks = {}
            for key in masks:
                _masks[key] = ImageMask.from_json(masks[key], root)

        # TODO: (tim): Implement this
        # boxes = json_obj.get("boxes")
        # _boxes = None
        # if boxes:
        #     _boxes = {}
        #     for key in boxes:
        #         _boxes[key] = BoundingBoxes2D.from_json(boxes[key], root)

        return cls(
            os.path.join(root, json_obj["path"]),
            caption=json_obj.get("caption"),
            grouping=json_obj.get("grouping"),
            classes=classes,
            boxes=json_obj.get("boxes"),
            masks=_masks,
        )

    @classmethod
    def get_media_subdir(cls):
        return os.path.join("media", "images")

    def bind_to_run(self, *args, **kwargs):
        super(Image, self).bind_to_run(*args, **kwargs)
        id_ = kwargs.get("id_")
        if self._boxes is not None:
            for i, k in enumerate(self._boxes):
                kwargs["id_"] = "{}{}".format(id_, i) if id_ is not None else None
                self._boxes[k].bind_to_run(*args, **kwargs)

        if self._masks is not None:
            for i, k in enumerate(self._masks):
                kwargs["id_"] = "{}{}".format(id_, i) if id_ is not None else None
                self._masks[k].bind_to_run(*args, **kwargs)

    def to_json(self, run_or_artifact):
        wandb_run, wandb_artifacts = _safe_sdk_import()

        if isinstance(run_or_artifact, wandb_run.Run):
            run = run_or_artifact
            json_dict = super(Image, self).to_json(run)
        elif isinstance(run_or_artifact, wandb_artifacts.Artifact):
            artifact = run_or_artifact
            json_dict = {}
            if self._masks != None or self._boxes != None:
                if self._classes is None:
                    raise ValueError(
                        "classes must be passed to wandb.Image which have masks or bounding boxes when adding to artifacts"
                    )
            if self._classes is not None:
                # We just put classes in the root.
                classes_entry = artifact.add(self._classes, "classes.json")
                json_dict["classes"] = {
                    "type": "classes-file",
                    "path": classes_entry.path,
                    "digest": classes_entry.digest,
                }

            name = artifact.get_added_local_path_name(self._path)
            if name is None:
                name = os.path.join(
                    self.get_media_subdir(), os.path.basename(self._path)
                )
                artifact.add_file(self._path, name=name)

            json_dict["path"] = name

        else:
            raise ValueError("to_json accepts wandb_run.Run or wandb_artifact.Artifact")

        json_dict["_type"] = Image.get_json_suffix()
        json_dict["format"] = self.format

        if self._width is not None:
            json_dict["width"] = self._width
        if self._height is not None:
            json_dict["height"] = self._height
        if self._grouping:
            json_dict["grouping"] = self._grouping
        if self._caption:
            json_dict["caption"] = self._caption
        if self._boxes:
            json_dict["boxes"] = {
                k: box.to_json(run_or_artifact) for (k, box) in self._boxes.items()
            }
        if self._masks:
            json_dict["masks"] = {
                k: mask.to_json(run_or_artifact) for (k, mask) in self._masks.items()
            }

        return json_dict

    def guess_mode(self, data):
        """
        Guess what type of image the np.array is representing
        """
        # TODO: do we want to support dimensions being at the beginning of the array?
        if data.ndim == 2:
            return "L"
        elif data.shape[-1] == 3:
            return "RGB"
        elif data.shape[-1] == 4:
            return "RGBA"
        else:
            raise ValueError(
                "Un-supported shape for image conversion %s" % list(data.shape)
            )

    @classmethod
    def to_uint8(self, data):
        """
        Converts floating point image on the range [0,1] and integer images
        on the range [0,255] to uint8, clipping if necessary.
        """
        np = util.get_module(
            "numpy",
            required="wandb.Image requires numpy if not supplying PIL Images: pip install numpy",
        )

        # I think it's better to check the image range vs the data type, since many
        # image libraries will return floats between 0 and 255

        # some images have range -1...1 or 0-1
        dmin = np.min(data)
        if dmin < 0:
            data = (data - np.min(data)) / np.ptp(data)
        if np.max(data) <= 1.0:
            data = (data * 255).astype(np.int32)

        # assert issubclass(data.dtype.type, np.integer), 'Illegal image format.'
        return data.clip(0, 255).astype(np.uint8)

    @classmethod
    def seq_to_json(cls, images, run, key, step):
        """
        Combines a list of images into a meta dictionary object describing the child images.
        """

        jsons = [obj.to_json(run) for obj in images]

        media_dir = cls.get_media_subdir()

        for obj in jsons:
            expected = util.to_forward_slash_path(media_dir)
            if not obj["path"].startswith(expected):
                raise ValueError(
                    "Files in an array of Image's must be in the {} directory, not {}".format(
                        cls.get_media_subdir(), obj["path"]
                    )
                )

        num_images_to_log = len(images)
        width, height = images[0]._image.size
        format = jsons[0]["format"]

        meta = {
            "_type": "images/separated",
            "width": width,
            "height": height,
            "format": format,
            "count": num_images_to_log,
        }

        captions = Image.all_captions(images)

        if captions:
            meta["captions"] = captions

        all_masks = Image.all_masks(images, run, key, step)

        if all_masks:
            meta["all_masks"] = all_masks

        all_boxes = Image.all_boxes(images, run, key, step)

        if all_boxes:
            meta["all_boxes"] = all_boxes

        return meta

    @classmethod
    def all_masks(cls, images, run, run_key, step):
        all_mask_groups = []
        for image in images:
            if image._masks:
                mask_group = {}
                for k in image._masks:
                    mask = image._masks[k]
                    mask_group[k] = mask.to_json(run)
                all_mask_groups.append(mask_group)
            else:
                all_mask_groups.append(None)
        if all_mask_groups and not all(x is None for x in all_mask_groups):
            return all_mask_groups
        else:
            return False

    @classmethod
    def all_boxes(cls, images, run, run_key, step):
        all_box_groups = []
        for image in images:
            if image._boxes:
                box_group = {}
                for k in image._boxes:
                    box = image._boxes[k]
                    box_group[k] = box.to_json(run)
                all_box_groups.append(box_group)
            else:
                all_box_groups.append(None)
        if all_box_groups and not all(x is None for x in all_box_groups):
            return all_box_groups
        else:
            return False

    @classmethod
    def all_captions(cls, images):
        if images[0]._caption != None:
            return [i._caption for i in images]
        else:
            return False


# Allows encoding of arbitrary JSON structures
# as a file
#
# This class should be used as an abstract class
# extended to have validation methods


class JSONMetadata(Media):
    """
    JSONMetadata is a type for encoding arbitrary metadata as files.
    """

    def __init__(self, val, **kwargs):
        super(JSONMetadata, self).__init__()

        self.validate(val)
        self._val = val

        ext = "." + self.type_name() + ".json"
        tmp_path = os.path.join(MEDIA_TMP.name, util.generate_id() + ext)
        util.json_dump_uncompressed(
            self._val, codecs.open(tmp_path, "w", encoding="utf-8")
        )
        self._set_file(tmp_path, is_tmp=True, extension=ext)

    def get_media_subdir(self):
        return os.path.join("media", "metadata", self.type_name())

    def to_json(self, run):
        json_dict = super(JSONMetadata, self).to_json(run)
        json_dict["_type"] = self.type_name()

        return json_dict

    # These methods should be overridden in the child class
    def type_name(self):
        return "metadata"

    def validate(self, val):
        return True


class BoundingBoxes2D(JSONMetadata):
    """
    Wandb class for 2D bounding Boxes
    """

    def __init__(self, val, key, **kwargs):
        super(BoundingBoxes2D, self).__init__(val)
        self._val = val["box_data"]
        self._key = key
        # Add default class mapping
        if not "class_labels" in val:
            np = util.get_module(
                "numpy", required="Semantic Segmentation mask support requires numpy"
            )
            classes = (
                np.unique(list(map(lambda box: box["class_id"], val["box_data"])))
                .astype(np.int32)
                .tolist()
            )
            class_labels = dict((c, "class_" + str(c)) for c in classes)
            self._class_labels = class_labels
        else:
            self._class_labels = val["class_labels"]

    def bind_to_run(self, run, key, step, id_=None):
        # bind_to_run key argument is the Image parent key
        # the self._key value is the mask's sub key
        super(BoundingBoxes2D, self).bind_to_run(run, key, step, id_=id_)
        run._add_singleton(
            "bounding_box/class_labels",
            key + "_wandb_delimeter_" + self._key,
            self._class_labels,
        )

    def type_name(self):
        return "boxes2D"

    def validate(self, val):
        # Optional argument
        if "class_labels" in val:
            for k, v in list(val["class_labels"].items()):
                if (not isinstance(k, numbers.Number)) or (
                    not isinstance(v, six.string_types)
                ):
                    raise TypeError(
                        "Class labels must be a dictionary of numbers to string"
                    )

        boxes = val["box_data"]
        if not isinstance(boxes, collections.Sequence):
            raise TypeError("Boxes must be a list")

        for box in boxes:
            # Required arguments
            error_str = "Each box must contain a position with: middle, width, and height or \
                    \nminX, maxX, minY, maxY."
            if not "position" in box:
                raise TypeError(error_str)
            else:
                valid = False
                if (
                    "middle" in box["position"]
                    and len(box["position"]["middle"]) == 2
                    and has_num(box["position"], "width")
                    and has_num(box["position"], "height")
                ):
                    valid = True
                elif (
                    has_num(box["position"], "minX")
                    and has_num(box["position"], "maxX")
                    and has_num(box["position"], "minY")
                    and has_num(box["position"], "maxY")
                ):
                    valid = True

                if not valid:
                    raise TypeError(error_str)

            # Optional arguments
            if ("scores" in box) and not isinstance(box["scores"], dict):
                raise TypeError("Box scores must be a dictionary")
            elif "scores" in box:
                for k, v in list(box["scores"].items()):
                    if not isinstance(k, six.string_types):
                        raise TypeError("A score key must be a string")
                    if not isinstance(v, numbers.Number):
                        raise TypeError("A score value must be a number")

            if ("class_id" in box) and not isinstance(
                box["class_id"], six.integer_types
            ):
                raise TypeError("A box's class_id must be an integer")

            # Optional
            if ("box_caption" in box) and not isinstance(
                box["box_caption"], six.string_types
            ):
                raise TypeError("A box's caption must be a string")

    def to_json(self, run_or_artifact):
        wandb_run, wandb_artifacts = _safe_sdk_import()

        if isinstance(run_or_artifact, wandb_run.Run):
            return super(BoundingBoxes2D, self).to_json(run_or_artifact)
        elif isinstance(run_or_artifact, wandb_artifacts.Artifact):
            return self._val
        else:
            raise ValueError("to_json accepts wandb_run.Run or wandb_artifact.Artifact")


class ImageMask(Media):
    """
    Wandb class for image masks, useful for segmentation tasks
    """

    def __init__(self, val, key, **kwargs):
        super(ImageMask, self).__init__()

        if "path" in val:
            self._set_file(val["path"])
        else:
            np = util.get_module(
                "numpy", required="Semantic Segmentation mask support requires numpy"
            )
            # Add default class mapping
            if not "class_labels" in val:
                classes = np.unique(val["mask_data"]).astype(np.int32).tolist()
                class_labels = dict((c, "class_" + str(c)) for c in classes)
                val["class_labels"] = class_labels

            self.validate(val)
            self._val = val
            self._key = key

            ext = "." + self.type_name() + ".png"
            tmp_path = os.path.join(MEDIA_TMP.name, util.generate_id() + ext)

            PILImage = util.get_module(
                "PIL.Image",
                required='wandb.Image needs the PIL package. To get it, run "pip install pillow".',
            )
            image = PILImage.fromarray(val["mask_data"].astype(np.int8), mode="L")

            image.save(tmp_path, transparency=None)
            self._set_file(tmp_path, is_tmp=True, extension=ext)

    def bind_to_run(self, run, key, step, id_=None):
        # bind_to_run key argument is the Image parent key
        # the self._key value is the mask's sub key
        super(ImageMask, self).bind_to_run(run, key, step, id_=id_)
        class_labels = self._val["class_labels"]

        run._add_singleton(
            "mask/class_labels", key + "_wandb_delimeter_" + self._key, class_labels
        )

    def get_media_subdir(self):
        return os.path.join("media", "images", self.type_name())

    @classmethod
    def from_json(cls, json_obj, root="."):
        return cls(
            {"path": os.path.join(root, json_obj["path"])}, key=""
        )  # TODO (tim): Make mask properly log key

    def to_json(self, run_or_artifact):
        wandb_run, wandb_artifacts = _safe_sdk_import()

        if isinstance(run_or_artifact, wandb_run.Run):
            run = run_or_artifact
            json_dict = super(ImageMask, self).to_json(run)
            json_dict["_type"] = self.type_name()
            return json_dict
        elif isinstance(run_or_artifact, wandb_artifacts.Artifact):
            artifact = run_or_artifact
            mask_name = os.path.join(
                self.get_media_subdir(), os.path.basename(self._path)
            )
            mask_entry = artifact.add_file(self._path, name=mask_name)
            return {
                "_type": "mask-file",
                "path": mask_name,
                "digest": mask_entry.digest,
            }
        else:
            raise ValueError("to_json accepts wandb_run.Run or wandb_artifact.Artifact")

    def type_name(self):
        return "mask"

    def validate(self, mask):
        np = util.get_module(
            "numpy", required="Semantic Segmentation mask support requires numpy"
        )
        # 2D Make this work with all tensor(like) types
        if not "mask_data" in mask:
            raise TypeError(
                'Missing key "mask_data": A mask requires mask data(A 2D array representing the predctions)'
            )
        else:
            error_str = "mask_data must be a 2d array"
            shape = mask["mask_data"].shape
            if len(shape) != 2:
                raise TypeError(error_str)
            if not (
                (mask["mask_data"] >= 0).all() and (mask["mask_data"] <= 255).all()
            ) and issubclass(mask["mask_data"].dtype.type, np.integer):
                raise TypeError("Mask data must be integers between 0 and 255")

        # Optional argument
        if "class_labels" in mask:
            for k, v in list(mask["class_labels"].items()):
                if (not isinstance(k, numbers.Number)) or (
                    not isinstance(v, six.string_types)
                ):
                    raise TypeError(
                        "Class labels must be a dictionary of numbers to string"
                    )


class Plotly(Media):
    """
        Wandb class for plotly plots.

        Args:
            val: matplotlib or plotly figure
    """

    @classmethod
    def make_plot_media(cls, val):
        if util.is_matplotlib_typename(util.get_full_typename(val)):
            if util.matplotlib_contains_images(val):
                return Image(val)
            val = util.matplotlib_to_plotly(val)
        return cls(val)

    def __init__(self, val, **kwargs):
        super(Plotly, self).__init__()
        # First, check to see if the incoming `val` object is a plotfly figure
        if not util.is_plotly_figure_typename(util.get_full_typename(val)):
            # If it is not, but it is a matplotlib figure, then attempt to convert it to plotly
            if util.is_matplotlib_typename(util.get_full_typename(val)):
                if util.matplotlib_contains_images(val):
                    raise ValueError(
                        "Plotly does not currently support converting matplotlib figures containing images. \
                            You can convert the plot to a static image with `wandb.Image(plt)` "
                    )
                val = util.matplotlib_to_plotly(val)
            else:
                raise ValueError(
                    "Logged plots must be plotly figures, or matplotlib plots convertible to plotly via mpl_to_plotly"
                )

        tmp_path = os.path.join(MEDIA_TMP.name, util.generate_id() + ".plotly.json")
        val = numpy_arrays_to_lists(val.to_plotly_json())
        util.json_dump_safer(val, codecs.open(tmp_path, "w", encoding="utf-8"))
        self._set_file(tmp_path, is_tmp=True, extension=".plotly.json")

    def get_media_subdir(self):
        return os.path.join("media", "plotly")

    def to_json(self, run):
        json_dict = super(Plotly, self).to_json(run)
        json_dict["_type"] = "plotly-file"
        return json_dict


class Graph(Media):
    """Wandb class for graphs

    This class is typically used for saving and diplaying neural net models.  It
    represents the graph as an array of nodes and edges.  The nodes can have
    labels that can be visualized by wandb.

    Examples:
        Import a keras model:
        ```
            Graph.from_keras(keras_model)
        ```

    Attributes:
        format (string): Format to help wandb display the graph nicely.
        nodes ([wandb.Node]): List of wandb.Nodes
        nodes_by_id (dict): dict of ids -> nodes
        edges ([(wandb.Node, wandb.Node)]): List of pairs of nodes interpreted as edges
        loaded (boolean): Flag to tell whether the graph is completely loaded
        root (wandb.Node): root node of the graph
    """

    def __init__(self, format="keras"):
        super(Graph, self).__init__()
        # LB: TODO: I think we should factor criterion and criterion_passed out
        self.format = format
        self.nodes = []
        self.nodes_by_id = {}
        self.edges = []
        self.loaded = False
        self.criterion = None
        self.criterion_passed = False
        self.root = None  # optional root Node if applicable

    def _to_graph_json(self, run=None):
        # Needs to be it's own function for tests
        return {
            "format": self.format,
            "nodes": [node.to_json() for node in self.nodes],
            "edges": [edge.to_json() for edge in self.edges],
        }

    def bind_to_run(self, *args, **kwargs):
        data = self._to_graph_json()
        tmp_path = os.path.join(MEDIA_TMP.name, util.generate_id() + ".graph.json")
        data = numpy_arrays_to_lists(data)
        util.json_dump_safer(data, codecs.open(tmp_path, "w", encoding="utf-8"))
        self._set_file(tmp_path, is_tmp=True, extension=".graph.json")
        if self.is_bound():
            return
        super(Graph, self).bind_to_run(*args, **kwargs)

    @classmethod
    def get_media_subdir(cls):
        return os.path.join("media", "graph")

    def to_json(self, run):
        json_dict = super(Graph, self).to_json(run)
        json_dict["_type"] = "graph-file"
        return json_dict

    def __getitem__(self, nid):
        return self.nodes_by_id[nid]

    def pprint(self):
        for edge in self.edges:
            pprint.pprint(edge.attributes)
        for node in self.nodes:
            pprint.pprint(node.attributes)

    def add_node(self, node=None, **node_kwargs):
        if node is None:
            node = Node(**node_kwargs)
        elif node_kwargs:
            raise ValueError(
                "Only pass one of either node ({node}) or other keyword arguments ({node_kwargs})".format(
                    node=node, node_kwargs=node_kwargs
                )
            )
        self.nodes.append(node)
        self.nodes_by_id[node.id] = node

        return node

    def add_edge(self, from_node, to_node):
        edge = Edge(from_node, to_node)
        self.edges.append(edge)

        return edge

    @classmethod
    def from_keras(cls, model):
        graph = cls()
        # Shamelessly copied from keras/keras/utils/layer_utils.py

        if model.__class__.__name__ == "Sequential":
            sequential_like = True
        elif not hasattr(model, "_is_graph_network") or not model._is_graph_network:
            # We treat subclassed models as a simple sequence of layers,
            # for logging purposes.
            sequential_like = True
        else:
            sequential_like = True
            nodes_by_depth = model._nodes_by_depth.values()
            nodes = []
            for v in nodes_by_depth:
                # TensorFlow2 doesn't insure inbound is always a list
                inbound = v[0].inbound_layers
                if not hasattr(inbound, "__len__"):
                    inbound = [inbound]
                if (len(v) > 1) or (len(v) == 1 and len(inbound) > 1):
                    # if the model has multiple nodes
                    # or if the nodes have multiple inbound_layers
                    # the model is no longer sequential
                    sequential_like = False
                    break
                nodes += v
            if sequential_like:
                # search for shared layers
                for layer in model.layers:
                    flag = False
                    if hasattr(layer, "_inbound_nodes"):
                        for node in layer._inbound_nodes:
                            if node in nodes:
                                if flag:
                                    sequential_like = False
                                    break
                                else:
                                    flag = True
                    if not sequential_like:
                        break

        relevant_nodes = None
        if sequential_like:
            # header names for the different log elements
            to_display = ["Layer (type)", "Output Shape", "Param #"]
        else:
            relevant_nodes = []
            for v in model._nodes_by_depth.values():
                relevant_nodes += v

        layers = model.layers
        for i in range(len(layers)):
            node = Node.from_keras(layers[i])
            if hasattr(layers[i], "_inbound_nodes"):
                for in_node in layers[i]._inbound_nodes:
                    if relevant_nodes and in_node not in relevant_nodes:
                        # node is not part of the current network
                        continue
                    for in_layer in nest(in_node.inbound_layers):
                        inbound_keras_node = Node.from_keras(in_layer)

                        if inbound_keras_node.id not in graph.nodes_by_id:
                            graph.add_node(inbound_keras_node)
                        inbound_node = graph.nodes_by_id[inbound_keras_node.id]

                        graph.add_edge(inbound_node, node)
            graph.add_node(node)
        return graph


class Node(WBValue):
    """
    Node used in :obj:`Graph`
    """

    def __init__(
        self,
        id=None,
        name=None,
        class_name=None,
        size=None,
        parameters=None,
        output_shape=None,
        is_output=None,
        num_parameters=None,
        node=None,
    ):
        self._attributes = {"name": None}
        self.in_edges = {}  # indexed by source node id
        self.out_edges = {}  # indexed by dest node id
        # optional object (eg. PyTorch Parameter or Module) that this Node represents
        self.obj = None

        if node is not None:
            self._attributes.update(node._attributes)
            del self._attributes["id"]
            self.obj = node.obj

        if id is not None:
            self.id = id
        if name is not None:
            self.name = name
        if class_name is not None:
            self.class_name = class_name
        if size is not None:
            self.size = size
        if parameters is not None:
            self.parameters = parameters
        if output_shape is not None:
            self.output_shape = output_shape
        if is_output is not None:
            self.is_output = is_output
        if num_parameters is not None:
            self.num_parameters = num_parameters

    def to_json(self, run=None):
        return self._attributes

    def __repr__(self):
        return repr(self._attributes)

    @property
    def id(self):
        """Must be unique in the graph"""
        return self._attributes.get("id")

    @id.setter
    def id(self, val):
        self._attributes["id"] = val
        return val

    @property
    def name(self):
        """Usually the type of layer or sublayer"""
        return self._attributes.get("name")

    @name.setter
    def name(self, val):
        self._attributes["name"] = val
        return val

    @property
    def class_name(self):
        """Usually the type of layer or sublayer"""
        return self._attributes.get("class_name")

    @class_name.setter
    def class_name(self, val):
        self._attributes["class_name"] = val
        return val

    @property
    def functions(self):
        return self._attributes.get("functions", [])

    @functions.setter
    def functions(self, val):
        self._attributes["functions"] = val
        return val

    @property
    def parameters(self):
        return self._attributes.get("parameters", [])

    @parameters.setter
    def parameters(self, val):
        self._attributes["parameters"] = val
        return val

    @property
    def size(self):
        return self._attributes.get("size")

    @size.setter
    def size(self, val):
        """Tensor size"""
        self._attributes["size"] = tuple(val)
        return val

    @property
    def output_shape(self):
        return self._attributes.get("output_shape")

    @output_shape.setter
    def output_shape(self, val):
        """Tensor output_shape"""
        self._attributes["output_shape"] = val
        return val

    @property
    def is_output(self):
        return self._attributes.get("is_output")

    @is_output.setter
    def is_output(self, val):
        """Tensor is_output"""
        self._attributes["is_output"] = val
        return val

    @property
    def num_parameters(self):
        return self._attributes.get("num_parameters")

    @num_parameters.setter
    def num_parameters(self, val):
        """Tensor num_parameters"""
        self._attributes["num_parameters"] = val
        return val

    @property
    def child_parameters(self):
        return self._attributes.get("child_parameters")

    @child_parameters.setter
    def child_parameters(self, val):
        """Tensor child_parameters"""
        self._attributes["child_parameters"] = val
        return val

    @property
    def is_constant(self):
        return self._attributes.get("is_constant")

    @is_constant.setter
    def is_constant(self, val):
        """Tensor is_constant"""
        self._attributes["is_constant"] = val
        return val

    @classmethod
    def from_keras(cls, layer):
        node = cls()

        try:
            output_shape = layer.output_shape
        except AttributeError:
            output_shape = ["multiple"]

        node.id = layer.name
        node.name = layer.name
        node.class_name = layer.__class__.__name__
        node.output_shape = output_shape
        node.num_parameters = layer.count_params()

        return node


class Edge(WBValue):
    """
    Edge used in :obj:`Graph`
    """

    def __init__(self, from_node, to_node):
        self._attributes = {}
        self.from_node = from_node
        self.to_node = to_node

    def __repr__(self):
        temp_attr = dict(self._attributes)
        del temp_attr["from_node"]
        del temp_attr["to_node"]
        temp_attr["from_id"] = self.from_node.id
        temp_attr["to_id"] = self.to_node.id
        return str(temp_attr)

    def to_json(self, run=None):
        return [self.from_node.id, self.to_node.id]

    @property
    def name(self):
        """Optional, not necessarily unique"""
        return self._attributes.get("name")

    @name.setter
    def name(self, val):
        self._attributes["name"] = val
        return val

    @property
    def from_node(self):
        return self._attributes.get("from_node")

    @from_node.setter
    def from_node(self, val):
        self._attributes["from_node"] = val
        return val

    @property
    def to_node(self):
        return self._attributes.get("to_node")

    @to_node.setter
    def to_node(self, val):
        self._attributes["to_node"] = val
        return val


def nest(thing):
    # Use tensorflows nest function if available, otherwise just wrap object in an array"""

    tfutil = util.get_module("tensorflow.python.util")
    if tfutil:
        return tfutil.nest.flatten(thing)
    else:
        return [thing]


def history_dict_to_json(run, payload, step=None):
    # Converts a History row dict's elements so they're friendly for JSON serialization.

    if step is None:
        # We should be at the top level of the History row; assume this key is set.
        step = payload["_step"]

    # We use list here because we were still seeing cases of RuntimeError dict changed size
    for key in list(payload):
        val = payload[key]
        if isinstance(val, dict):
            payload[key] = history_dict_to_json(run, val, step=step)
        else:
            payload[key] = val_to_json(run, key, val, namespace=step)

    return payload


def numpy_arrays_to_lists(payload):
    # Casts all numpy arrays to lists so we don't convert them to histograms, primarily for Plotly

    if isinstance(payload, dict):
        res = {}
        for key, val in six.iteritems(payload):
            res[key] = numpy_arrays_to_lists(val)
        return res
    elif isinstance(payload, collections.Sequence) and not isinstance(
        payload, six.string_types
    ):
        return [numpy_arrays_to_lists(v) for v in payload]
    elif util.is_numpy_array(payload):
        return [numpy_arrays_to_lists(v) for v in payload.tolist()]

    return payload


def prune_max_seq(seq):
    # If media type has a max respect it
    items = seq
    if hasattr(seq[0], "MAX_ITEMS") and seq[0].MAX_ITEMS < len(seq):
        logging.warning(
            "Only %i %s will be uploaded."
            % (seq[0].MAX_ITEMS, seq[0].__class__.__name__)
        )
        items = seq[: seq[0].MAX_ITEMS]
    return items


def val_to_json(run, key, val, namespace=None):
    # Converts a wandb datatype to its JSON representation.
    if namespace == None:
        raise ValueError(
            "val_to_json must be called with a namespace(a step number, or 'summary') argument"
        )

    converted = val
    typename = util.get_full_typename(val)

    if util.is_pandas_data_frame(val):
        assert namespace == "summary", "We don't yet support DataFrames in History."
        return data_frame_to_json(val, run, key, namespace)
    elif util.is_matplotlib_typename(typename) or util.is_plotly_typename(typename):
        val = Plotly.make_plot_media(val)
    elif isinstance(val, collections.Sequence) and all(
        isinstance(v, WBValue) for v in val
    ):
        # This check will break down if Image/Audio/... have child classes.
        if (
            len(val)
            and isinstance(val[0], BatchableMedia)
            and all(isinstance(v, type(val[0])) for v in val)
        ):
            items = prune_max_seq(val)

            for i, item in enumerate(items):
                item.bind_to_run(run, key, namespace, id_=i)

            return items[0].seq_to_json(items, run, key, namespace)
        else:
            # TODO(adrian): Good idea to pass on the same key here? Maybe include
            # the array index?
            # There is a bug here: if this array contains two arrays of the same type of
            # anonymous media objects, their eventual names will collide.
            # This used to happen. The frontend doesn't handle heterogenous arrays
            # raise ValueError(
            #    "Mixed media types in the same list aren't supported")
            return [val_to_json(run, key, v, namespace=namespace) for v in val]

    if isinstance(val, WBValue):
        if isinstance(val, Media) and not val.is_bound():
            val.bind_to_run(run, key, namespace)
        return val.to_json(run)

    return converted


def data_frame_to_json(df, run, key, step):
    """!NODOC Encode a Pandas DataFrame into the JSON/backend format.

    Writes the data to a file and returns a dictionary that we use to represent
    it in `Summary`'s.

    Arguments:
        df (pandas.DataFrame): The DataFrame. Must not have columns named
            "wandb_run_id" or "wandb_data_frame_id". They will be added to the
            DataFrame here.
        run (wandb_run.Run): The Run the DataFrame is associated with. We need
            this because the information we store on the DataFrame is derived
            from the Run it's in.
        key (str): Name of the DataFrame, ie. the summary key path in which it's
            stored. This is for convenience, so people exploring the
            directory tree can have some idea of what is in the Parquet files.
        step: History step or "summary".

    Returns:
        A dict representing the DataFrame that we can store in summaries or
        histories. This is the format:
        {
            '_type': 'data-frame',
                # Magic field that indicates that this object is a data frame as
                # opposed to a normal dictionary or anything else.
            'id': 'asdf',
                # ID for the data frame that is unique to this Run.
            'format': 'parquet',
                # The file format in which the data frame is stored. Currently can
                # only be Parquet.
            'project': 'wfeas',
                # (Current) name of the project that this Run is in. It'd be
                # better to store the project's ID because we know it'll never
                # change but we don't have that here. We store this just in
                # case because we use the project name in identifiers on the
                # back end.
            'path': 'media/data_frames/sdlk.parquet',
                # Path to the Parquet file in the Run directory.
        }
    """
    pandas = util.get_module("pandas")
    fastparquet = util.get_module("fastparquet")
    missing_reqs = []
    if not pandas:
        missing_reqs.append("pandas")
    if not fastparquet:
        missing_reqs.append("fastparquet")
    if len(missing_reqs) > 0:
        raise wandb.Error(
            "Failed to save data frame. Please run 'pip install %s'"
            % " ".join(missing_reqs)
        )

    data_frame_id = util.generate_id()

    df = df.copy()  # we don't want to modify the user's DataFrame instance.

    for col_name, series in df.items():
        for i, val in enumerate(series):
            if isinstance(val, WBValue):
                series.iat[i] = six.text_type(
                    json.dumps(val_to_json(run, key, val, namespace=step))
                )

    # We have to call this wandb_run_id because that name is treated specially by
    # our filtering code
    df["wandb_run_id"] = pandas.Series(
        [six.text_type(run.id)] * len(df.index), index=df.index
    )

    df["wandb_data_frame_id"] = pandas.Series(
        [six.text_type(data_frame_id)] * len(df.index), index=df.index
    )
    frames_dir = os.path.join(run.dir, DATA_FRAMES_SUBDIR)
    util.mkdir_exists_ok(frames_dir)
    path = os.path.join(frames_dir, "{}-{}.parquet".format(key, data_frame_id))
    fastparquet.write(path, df)

    return {
        "id": data_frame_id,
        "_type": "data-frame",
        "format": "parquet",
        "project": run.project_name(),  # we don't have the project ID here
        "entity": run.entity,
        "run": run.id,
        "path": path,
    }


JSONABLE_MEDIA_CLASSES = [
    Image,
    Classes,
    Table,
    # JoinedTable
]

JSON_SUFFIX_TO_CLASS = {
    media_class.get_json_suffix(): media_class for media_class in JSONABLE_MEDIA_CLASSES
}<|MERGE_RESOLUTION|>--- conflicted
+++ resolved
@@ -1025,27 +1025,18 @@
         table2_path = self._table2_path
 
         if isinstance(self._table1_path, Table):
-<<<<<<< HEAD
-            table1_path = "t1_" + str(id(self))
-            entry = artifact.add(self._table1_path, table1_path)
-            table1_path = entry.path
-
-        if isinstance(self._table2_path, Table):
-            table2_path = "t2_" + str(id(self))
-            entry = artifact.add(self._table2_path, table2_path)
-            table2_path = entry.path
-=======
             table_name = "t1_" + str(id(self))
             if hasattr(self._table1_path, '_source'):
                 table_name = os.path.basename(self._table1_path._source['name'])
-            table1_path = artifact.add(self._table1_path, table_name)
+            entry = artifact.add(self._table1_path, table_name)
+            table1_path = entry.path
 
         if isinstance(self._table2_path, Table):
             table_name = "t2_" + str(id(self))
             if hasattr(self._table2_path, '_source'):
                 table_name = os.path.basename(self._table2_path._source['name'])
-            table2_path = artifact.add(self._table2_path, table_name)
->>>>>>> 6b41147a
+            entry = artifact.add(self._table2_path, table_name)
+            table2_path = entry.path
 
         return {
             "_type": JoinedTable.get_json_suffix(),
