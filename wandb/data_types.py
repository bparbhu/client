"""Wandb has special data types for logging rich visualizations.

All of the special data types are subclasses of WBValue. All of the data types
    serialize to JSON, since that is what wandb uses to save the objects locally
    and upload them to the W&B server.
"""

from __future__ import print_function

import hashlib
import itertools
import json
import pprint
import shutil
from six.moves import queue
import warnings

import collections
import os
import io
import logging
import six
import wandb
import uuid
import json
import codecs
import tempfile
from wandb import util
from wandb.compat import tempfile

# Get rid of cleanup warnings in Python 2.7.
warnings.filterwarnings('ignore', 'Implicitly cleaning up', RuntimeWarning, 'wandb.compat.tempfile')

# Staging directory so we can encode raw data into files, then hash them before
# we put them into the Run directory to be uploaded.
MEDIA_TMP = tempfile.TemporaryDirectory('wandb-media')

DATA_FRAMES_SUBDIR = os.path.join('media', 'data_frames')

class WBValue(object):
    """Abstract parent class for things that can be logged by wandb.log() and
        visualized by wandb.

    The objects will be serialized as JSON and always have a _type attribute
        that indicates how to interpret the other fields.

    Returns:
        JSON-friendly `dict` representation of this object that can later be
            serialized to a string.
    """
    def __init__(self):
        pass

    def to_json(self, run):
        """
        """
        raise NotImplementedError

class Histogram(WBValue):
    """
    wandb class for histograms

    This object works just like numpy's histogram function
    https://docs.scipy.org/doc/numpy/reference/generated/numpy.histogram.html

    Examples:
        Generate histogram from a sequence
        ```
        wandb.Histogram([1,2,3])
        ```

        Efficiently initialize from np.histogram.
        ```
        hist = np.histogram(data)
        wandb.Histogram(np_histogram=hist)
        ```

    Arguments:
        sequence (array_like): input data for histogram
        np_histogram (numpy histogram): alternative input of a precoomputed histogram
        num_bins (int): Number of bins for the histogram.  The default number of bins
            is 64.  The maximum number of bins is 512

    Attributes:
        bins ([float]): edges of bins
        histogram ([int]): number of elements falling in each bin
    """
    MAX_LENGTH = 512

    def __init__(self, sequence=None, np_histogram=None, num_bins=64):

        if np_histogram:
            if len(np_histogram) == 2:
                self.histogram = np_histogram[0]
                self.bins = np_histogram[1]
            else:
                raise ValueError(
                    'Expected np_histogram to be a tuple of (values, bin_edges) or sequence to be specified')
        else:
            np = util.get_module(
                "numpy", required="Auto creation of histograms requires numpy")

            self.histogram, self.bins = np.histogram(
                sequence, bins=num_bins)
            self.histogram = self.histogram.tolist()
            self.bins = self.bins.tolist()
        if len(self.histogram) > self.MAX_LENGTH:
            raise ValueError(
                "The maximum length of a histogram is %i" % self.MAX_LENGTH)
        if len(self.histogram) + 1 != len(self.bins):
            raise ValueError("len(bins) must be len(histogram) + 1")

    def to_json(self, run=None):
        return {"_type": "histogram", "values": self.histogram, "bins": self.bins}


<<<<<<< HEAD
=======
class Table(WBValue):
    """This is a table designed to display small sets of records.

    Arguments:
        columns ([str]): Names of the columns in the table.
            Defaults to ["Input", "Output", "Expected"].
        data (array): 2D Array of values that will be displayed as strings.
    """
    MAX_ROWS = 1000

    def __init__(self, columns=["Input", "Output", "Expected"], data=None, rows=None):
        """rows is kept for legacy reasons, we use data to mimic the Pandas api
        """
        self.columns = columns
        self.data = list(rows or data or [])

    def add_row(self, *row):
        logging.warning("add_row is deprecated, use add_data")
        self.add_data(*row)

    def add_data(self, *data):
        if len(data) != len(self.columns):
            raise ValueError("This table expects {} columns: {}".format(
                len(self.columns), self.columns))
        self.data.append(list(data))

    def to_json(self, run=None):
        if len(self.data) > Table.MAX_ROWS:
            logging.warn(
                "The maximum number of rows to display per step is %i." % Table.MAX_ROWS)
        return {"_type": "table", "columns": self.columns, "data": self.data[:Table.MAX_ROWS]}


>>>>>>> e148e8b7
class Media(WBValue):
    """A WBValue that we store as a file outside JSON and show in a media panel
    on the front end.

    If necessary, we move or copy the file into the Run's media directory so that it gets
    uploaded.
    """

    def __init__(self):
        self._path = None
        # The run under which this object is bound, if any.
        self._run = None

    def _set_file(self, path, is_tmp=False, extension=None):
        self._path = path
        self._is_tmp = is_tmp
        self._extension = extension
        if extension is not None and not path.endswith(extension):
            raise ValueError('Media file extension "{}" must occur at the end of path "{}".'.format(extension, path))

        self._sha256 = hashlib.sha256(open(self._path, 'rb').read()).hexdigest()
        self._size = os.path.getsize(self._path)

    @classmethod
    def get_media_subdir(cls):
        raise NotImplementedError

    def is_bound(self):
        return self._run is not None

    def file_is_set(self):
        return self._path is not None

    def bind_to_run(self, run, key, step, id_=None):
        """Bind this object to a particular Run.

        Calling this function is necessary so that we have somewhere specific to
        put the file associated with this object, from which other Runs can
        refer to it.
        """
        if not self.file_is_set():
            raise AssertionError('bind_to_run called before _set_file')
        if run is None:
            raise TypeError('Argument "run" must not be None.')
        if self.is_bound():
            raise RuntimeError('Value is already bound to a Run: {}'.format(self))
        self._run = run

        # This is a flawed way of checking whether the file is already in
        # the Run directory. It'd be better to check the actual directory
        # components.
        if not os.path.realpath(self._path).startswith(os.path.realpath(self._run.dir)):
            base_path = os.path.join(self._run.dir, self.get_media_subdir())

            if self._extension is None:
                rootname, extension = os.path.splitext(os.path.basename(self._path))
            else:
                extension = self._extension
                rootname = os.path.basename(self._path)[:-len(extension)]

            if self._is_tmp:
                if id_ is None:
                    id_ = self._sha256[:8]

                new_path = os.path.join(base_path, '{}_{}_{}{}'.format(key, step, id_, extension))
                util.mkdir_exists_ok(os.path.dirname(new_path))

                shutil.move(self._path, new_path)

                self._path = new_path
                self._is_tmp = False
            else:
                new_path = os.path.join(base_path, '{}_{}{}'.format(rootname, self._sha256[:8], extension))
                util.mkdir_exists_ok(os.path.dirname(new_path))
                shutil.copy(self._path, new_path)
                self._path = new_path

    def to_json(self, run):
        """Get the JSON-friendly dict that represents this object.

        Only works if `self.bind_to_run()` has previously been called.

        The resulting dict lets you load this object into other W&B runs.
        """
        if not self.is_bound():
            raise RuntimeError('Value of type {} must be bound to a run with bind_to_run() before being serialized to JSON.'.format(type(self).__name__))

        assert self._run is run, "For now we don't support referring to media files across runs."

        return {
            '_type': 'file',  # TODO(adrian): This isn't (yet) a real media type we support on the frontend.
            'path': os.path.relpath(self._path, self._run.dir),  # TODO(adrian): Convert this to a path with forward slashes.
            'sha256': self._sha256,
            'size': self._size,
            #'entity': self._run.entity,
            #'project': self._run.project_name(),
            #'run': self._run.name,
        }


class BatchableMedia(Media):
    """Parent class for Media we treat specially in batches, like images and
    thumbnails.

    Apart from images, we just use these batches to help organize files by name
    in the media directory.
    """
    @classmethod
    def seq_to_json(self, seq, run, key, step):
        raise NotImplementedError


class Table(Media):
    """This is a table designed to display small sets of records.

    Arguments:
        columns ([str]): Names of the columns in the table.  
            Defaults to ["Input", "Output", "Expected"].
        data (array): 2D Array of values that will be displayed as strings.
    """
    MAX_ROWS = 1000

    def __init__(self, columns=["Input", "Output", "Expected"], data=None, rows=None):
        """rows is kept for legacy reasons, we use data to mimic the Pandas api
        """
        super(Table, self).__init__()
        self.columns = columns
        self.data = list(rows or data or [])

    def add_row(self, *row):
        logging.warning("add_row is deprecated, use add_data")
        self.add_data(*row)

    def add_data(self, *data):
        if len(data) != len(self.columns):
            raise ValueError("This table expects {} columns: {}".format(
                len(self.columns), self.columns))
        self.data.append(list(data))

    def _to_table_json(self):
        # seperate method for testing
        if len(self.data) > Table.MAX_ROWS:
            logging.warn("Truncating wandb.Table object to %i rows." % Table.MAX_ROWS)
        return {"columns": self.columns, "data": self.data[:Table.MAX_ROWS]}

    def bind_to_run(self, *args, **kwargs):
        data = self._to_table_json()
        tmp_path = os.path.join(MEDIA_TMP.name, util.generate_id() + '.table.json')
        data = numpy_arrays_to_lists(data)
        util.json_dump_safer(data, codecs.open(tmp_path, 'w', encoding='utf-8'))
        self._set_file(tmp_path, is_tmp=True, extension='.table.json')
        super(Table, self).bind_to_run(*args, **kwargs)

    @classmethod
    def get_media_subdir(cls):
        return os.path.join('media', 'table')

    def to_json(self, run):
        json_dict = super(Table, self).to_json(run)
        json_dict['_type'] = 'table-file'
        json_dict['ncols'] = len(self.columns)
        json_dict['nrows'] = len(self.data)
        return json_dict


class Audio(BatchableMedia):
    """
        Wandb class for audio clips.

        Args:
            data_or_path (string or numpy array): A path to an audio file
                or a numpy array of audio data.
            sample_rate (int): Sample rate, required when passing in raw
                numpy array of audio data.
            caption (string): Caption to display with audio.
    """
    def __init__(self, data_or_path, sample_rate=None, caption=None):
        """Accepts a path to an audio file or a numpy array of audio data.
        """
        super(Audio, self).__init__()
        self._duration = None
        self._sample_rate = sample_rate
        self._caption = caption

        if isinstance(data_or_path, six.string_types):
            self._set_file(data_or_path, is_tmp=False)
        else:
            if sample_rate == None:
                raise ValueError('Argument "sample_rate" is required when instantiating wandb.Audio with raw data.')

            soundfile = util.get_module(
                "soundfile", required='Raw audio requires the soundfile package. To get it, run "pip install soundfile"')

            tmp_path = os.path.join(MEDIA_TMP.name, util.generate_id() + '.wav')
            soundfile.write(tmp_path, data_or_path, sample_rate)
            self._duration = len(data_or_path) / float(sample_rate)

            self._set_file(tmp_path, is_tmp=True)

    @classmethod
    def get_media_subdir(cls):
        return os.path.join('media', 'audio')

    def to_json(self, run):
        json_dict = super(Audio, self).to_json(run)
        json_dict.update({
            '_type': 'audio-file',
            'sample_rate': self._sample_rate,
            'caption': self._caption,
        })
        return json_dict

    @classmethod
    def seq_to_json(cls, seq, run, key, step):
        audio_list = list(seq)
        for audio in audio_list:
            if not audio.is_bound():
                audio.bind_to_run(run, key, step)

        sf = util.get_module(
            "soundfile", required="wandb.Audio requires the soundfile package. To get it, run: pip install soundfile")
        base_path = os.path.join(run.dir, "media", "audio")
        util.mkdir_exists_ok(base_path)
        meta = {
            "_type": "audio",
            "count": len(audio_list),
            'audio': [a.to_json(run) for a in audio_list],
        }
        sample_rates = cls.sample_rates(audio_list)
        if sample_rates:
            meta["sampleRates"] = sample_rates
        durations = cls.durations(audio_list)
        if durations:
            meta["durations"] = durations
        captions = cls.captions(audio_list)
        if captions:
            meta["captions"] = captions

        return meta

    @classmethod
    def durations(cls, audio_list):
        return [a._duration for a in audio_list]

    @classmethod
    def sample_rates(cls, audio_list):
        return [a._sample_rate for a in audio_list]

    @classmethod
    def captions(cls, audio_list):
        captions = [a._caption for a in audio_list]
        if all(c is None for c in captions):
            return False
        else:
            return ['' if c == None else c for c in captions]


def is_numpy_array(data):
    np = util.get_module(
        "numpy", required="Logging raw point cloud data requires numpy")
    return isinstance(data, np.ndarray)


class Object3D(BatchableMedia):
    """
        Wandb class for 3D point clouds.

        Args:
            data_or_path (numpy array | string | io ):
                Object3D can be initialized from a file or a numpy array.

                The file types supported are obj, gltf, babylon, stl.  You can pass a path to
                    a file or an io object and a file_type which must be one of `'obj', 'gltf', 'babylon', 'stl'`.

                The shape of the numpy array must be one of either:
                ```
                [[x y z],       ...] nx3
                [x y z c],     ...] nx4 where c is a category with supported range [1, 14]
                [x y z r g b], ...] nx4 where is rgb is color
                ```

    """


    SUPPORTED_TYPES = set(['obj', 'gltf', 'babylon', 'stl'])

    def __init__(self, data_or_path, **kwargs):
        super(Object3D, self).__init__()

        if hasattr(data_or_path, 'name'):
            # if the file has a path, we just detect the type and copy it from there
            data_or_path = data_or_path.name

        if hasattr(data_or_path, 'read'):
            if hasattr(data_or_path, 'seek'):
                data_or_path.seek(0)
            object3D = data_or_path.read()

            extension = kwargs.pop("file_type", None)
            if extension == None:
                raise ValueError(
                    "Must pass file type keyword argument when using io objects.")
            if extension not in Object3D.SUPPORTED_TYPES:
                raise ValueError("Object 3D only supports numpy arrays or files of the type: " +
                                 ", ".join(Object3D.SUPPORTED_TYPES))

            tmp_path = os.path.join(MEDIA_TMP.name, util.generate_id() + '.' + extension)
            with open(tmp_path, "w") as f:
                f.write(object3D)

            self._set_file(tmp_path, is_tmp=True)
        elif isinstance(data_or_path, six.string_types):
            path = data_or_path
            try:
                extension = os.path.splitext(data_or_path)[1][1:]
            except:
                raise ValueError(
                    "File type must have an extension")
            if extension not in Object3D.SUPPORTED_TYPES:
                raise ValueError("Object 3D only supports numpy arrays or files of the type: " +
                                 ", ".join(Object3D.SUPPORTED_TYPES))

            self._set_file(data_or_path, is_tmp=False)
        # Supported different types and scene for 3D scenes
        elif 'type' in data_or_path:
            if data_or_path['type'] == 'lidar/beta':
                data = {
                    'type': data_or_path['type'],
                    'points': data_or_path['points'].tolist(),
                    'boxes': data_or_path['boxes'].tolist(),
                }
            else:
                raise ValueError("Type not supported, only 'lidar/beta' is currently supported")

            tmp_path = os.path.join(MEDIA_TMP.name, util.generate_id() + '.pts.json')
            json.dump(data, codecs.open(tmp_path, 'w', encoding='utf-8'),
                      separators=(',', ':'), sort_keys=True, indent=4)
            self._set_file(tmp_path, is_tmp=True, extension='.pts.json')
        elif is_numpy_array(data_or_path):
            data = data_or_path

            if len(data.shape) != 2 or data.shape[1] not in {3, 4, 6}:
                raise ValueError("""The shape of the numpy array must be one of either
                                    [[x y z],       ...] nx3
                                     [x y z c],     ...] nx4 where c is a category with supported range [1, 14]
                                     [x y z r g b], ...] nx4 where is rgb is color""")

            data = data.tolist()
            tmp_path = os.path.join(MEDIA_TMP.name, util.generate_id() + '.pts.json')
            json.dump(data, codecs.open(tmp_path, 'w', encoding='utf-8'),
                      separators=(',', ':'), sort_keys=True, indent=4)
            self._set_file(tmp_path, is_tmp=True, extension='.pts.json')
        else:
            raise ValueError("data must be a numpy or a file object")

    @classmethod
    def get_media_subdir(self):
        return os.path.join('media', 'object3D')

    def to_json(self, run):
        json_dict = super(Object3D, self).to_json(run)
        json_dict['_type'] = 'object3D-file'
        return json_dict

    @classmethod
    def seq_to_json(cls, threeD_list, run, key, step):
        threeD_list = list(threeD_list)
        for i, obj in enumerate(threeD_list):
            if not obj.is_bound():
                obj.bind_to_run(run, key, step, id_=i)

        jsons = [obj.to_json(run) for obj in threeD_list]

        for obj in jsons:
            if not obj['path'].startswith(cls.get_media_subdir()):
                raise ValueError('Files in an array of Object3D\'s must be in the {} directory, not {}'.format(cls.get_media_subdir(), obj['path']))

        return {
            "_type": "object3D",
            "filenames": [os.path.relpath(j['path'], cls.get_media_subdir()) for j in jsons],
            "count": len(jsons),
            'objects': jsons,
        }


class Html(BatchableMedia):
    """
        Wandb class for arbitrary html

        Arguments:
            data (string or io object): HTML to display in wandb
            inject (boolean): Add a stylesheet to the HTML object.  If set
                to False the HTML will pass through unchanged.
    """
    def __init__(self, data, inject=True):
        super(Html, self).__init__()

        if isinstance(data, str):
            self.html = data
        elif hasattr(data, 'read'):
            if hasattr(data, 'seek'):
                data.seek(0)
            self.html = data.read()
        else:
            raise ValueError("data must be a string or an io object")
        if inject:
            self.inject_head()

        tmp_path = os.path.join(MEDIA_TMP.name, util.generate_id() + '.html')
        with open(tmp_path, 'w') as out:
            print(self.html, file=out)

        self._set_file(tmp_path, is_tmp=True)

    def inject_head(self):
        join = ""
        if "<head>" in self.html:
            parts = self.html.split("<head>", 1)
            parts[0] = parts[0] + "<head>"
        elif "<html>" in self.html:
            parts = self.html.split("<html>", 1)
            parts[0] = parts[0] + "<html><head>"
            parts[1] = "</head>" + parts[1]
        else:
            parts = ["", self.html]
        parts.insert(
            1, '<base target="_blank"><link rel="stylesheet" type="text/css" href="https://app.wandb.ai/normalize.css" />')
        self.html = join.join(parts).strip()

    @classmethod
    def get_media_subdir(self):
        return os.path.join('media', 'html')

    def to_json(self, run):
        json_dict = super(Html, self).to_json(run)
        json_dict['_type'] = 'html-file'
        return json_dict

    @classmethod
    def seq_to_json(cls, html_list, run, key, step):
        base_path = os.path.join(run.dir, cls.get_media_subdir())
        util.mkdir_exists_ok(base_path)
        for i, h in enumerate(html_list):
            if not h.is_bound():
                h.bind_to_run(run, key, step, id_=i)
        meta = {
            "_type": "html",
            "count": len(html_list),
            'html': [h.to_json(run) for h in html_list]
        }
        return meta

class Video(BatchableMedia):

    """
        Wandb representation of video.

        Args:
            data_or_path (numpy array | string | io):
                Video can be initialized with a path to a file or an io object.
                    The format must be "gif", "mp4", "webm" or "ogg".
                    The format must be specified with the format argument.
                Video can be initialized with a numpy tensor.
                    The numpy tensor must be either 4 dimensional or 5 dimensional.
                    Channels should be (time, channel, height, width) or
                        (batch, time, channel, height width)
            caption (string): caption associated with the video for display
            fps (int): frames per second for video. Default is 4.
            format (string): format of video, necessary if initializing with path or io object.
    """

    EXTS = ("gif", "mp4", "webm", "ogg")

    def __init__(self, data_or_path, caption=None, fps=4, format=None):
        super(Video, self).__init__()

        self._fps = fps
        self._format = format or "gif"
        self._width = None
        self._height = None
        self._channels = None
        self._caption = caption
        if self._format not in Video.EXTS:
            raise ValueError("wandb.Video accepts %s formats" % ", ".join(Video.EXTS))

        if isinstance(data_or_path, six.BytesIO):
            filename = os.path.join(MEDIA_TMP.name, util.generate_id() + '.'+ self._format)
            with open(filename, "wb") as f:
                f.write(data_or_path.read())
            self._set_file(filename, is_tmp=True)
        elif isinstance(data_or_path, six.string_types):
            _, ext = os.path.splitext(data_or_path)
            ext = ext[1:].lower()
            if ext not in Video.EXTS:
                raise ValueError("wandb.Video accepts %s formats" % ", ".join(Video.EXTS))
            self._set_file(data_or_path, is_tmp=False)
            #ffprobe -v error -select_streams v:0 -show_entries stream=width,height -of csv=p=0 data_or_path
        else:
            if hasattr(data_or_path, "numpy"): # TF data eager tensors
                self.data = data_or_path.numpy()
            elif is_numpy_array(data_or_path):
                self.data = data_or_path
            else:
                raise ValueError("wandb.Video accepts a file path or numpy like data as input")
            self.encode()

    def encode(self):
        mpy = util.get_module("moviepy.editor", required='wandb.Video requires moviepy and imageio when passing raw data.  Install with "pip install moviepy imageio"')
        tensor = self._prepare_video(self.data)
        _, self._height, self._width, self._channels = tensor.shape

        # encode sequence of images into gif string
        clip = mpy.ImageSequenceClip(list(tensor), fps=self._fps)

        filename = os.path.join(MEDIA_TMP.name, util.generate_id() + '.'+ self._format)
        try:  # older version of moviepy does not support progress_bar argument.
            if self._format == "gif":
                clip.write_gif(filename, verbose=False, progress_bar=False)
            else:
                clip.write_videofile(filename, verbose=False, progress_bar=False)
        except TypeError:
            if self._format == "gif":
                clip.write_gif(filename, verbose=False)
            else:
                clip.write_videofile(filename, verbose=False)
        self._set_file(filename, is_tmp=True)

    @classmethod
    def get_media_subdir(cls):
        return os.path.join('media', 'videos')

    def to_json(self, run):
        json_dict = super(Video, self).to_json(run)
        json_dict['_type'] = 'video-file'

        if self._width is not None:
            json_dict['width'] = self._width
        if self._height is not None:
            json_dict['height'] = self._height
        if self._caption:
            json_dict['caption'] = self._caption

        return json_dict

    def _prepare_video(self, V):
        """This logic was mostly taken from tensorboardX"""
        np = util.get_module(
                "numpy", required='wandb.Video requires numpy when passing raw data. To get it, run "pip install numpy".')
        if V.ndim < 4:
            raise ValueError("Video must be atleast 4 dimensions: time, channels, height, width")
        if V.ndim == 4:
            V = V.reshape(1, *V.shape)
        b, t, c, h, w = V.shape

        if V.dtype != np.uint8:
            logging.warning("Converting video data to uint8")
            V = V.astype(np.uint8)

        def is_power2(num):
            return num != 0 and ((num & (num - 1)) == 0)

        # pad to nearest power of 2, all at once
        if not is_power2(V.shape[0]):
            len_addition = int(2**V.shape[0].bit_length() - V.shape[0])
            V = np.concatenate(
                (V, np.zeros(shape=(len_addition, t, c, h, w))), axis=0)

        n_rows = 2**((b.bit_length() - 1) // 2)
        n_cols = V.shape[0] // n_rows

        V = np.reshape(V, newshape=(n_rows, n_cols, t, c, h, w))
        V = np.transpose(V, axes=(2, 0, 4, 1, 5, 3))
        V = np.reshape(V, newshape=(t, n_rows * h, n_cols * w, c))
        return V

    @classmethod
    def seq_to_json(cls, videos, run, key, step):
        base_path = os.path.join(run.dir, cls.get_media_subdir())
        util.mkdir_exists_ok(base_path)
        for i, v in enumerate(videos):
            if not v.is_bound():
                v.bind_to_run(run, key, step, id_=i)
        meta = {
            "_type": "videos",
            "count": len(videos),
            'videos': [v.to_json(run) for v in videos],
            "captions": Video.captions(videos)
        }
        return meta

    @classmethod
    def captions(cls, videos):
        if videos[0]._caption != None:
            return [v._caption for v in videos]
        else:
            return False


class Image(BatchableMedia):
    """
        Wandb class for images.

        Args:
            data_or_path (numpy array | string | io): Accepts numpy array of
                image data, or a PIL image. The class attempts to infer
                the data format and converts it.
            mode (string): The PIL mode for an image. Most common are "L", "RGB",
                "RGBA". Full explanation at https://pillow.readthedocs.io/en/4.2.x/handbook/concepts.html#concept-modes.
            caption (string): Label for display of image.
    """

    MAX_THUMBNAILS = 108

    # PIL limit
    MAX_DIMENSION = 65500

    def __init__(self, data_or_path, mode=None, caption=None, grouping=None):
        super(Image, self).__init__()
        # TODO: We should remove grouping, it's a terrible name and I don't
        # think anyone uses it.

        self._grouping = grouping
        self._caption = caption
        self._width = None
        self._height = None
        self._image = None

        if isinstance(data_or_path, six.string_types):
            self._set_file(data_or_path, is_tmp=False)
        else:
            data = data_or_path

            PILImage = util.get_module(
                "PIL.Image", required='wandb.Image needs the PIL package. To get it, run "pip install pillow".')
            if util.is_matplotlib_typename(util.get_full_typename(data)):
                buf = six.BytesIO()
                util.ensure_matplotlib_figure(data).savefig(buf)
                self._image = PILImage.open(buf)
            elif isinstance(data, PILImage.Image):
                self._image = data
            elif util.is_pytorch_tensor_typename(util.get_full_typename(data)):
                vis_util = util.get_module(
                    "torchvision.utils", "torchvision is required to render images")
                if hasattr(data, "requires_grad") and data.requires_grad:
                    data = data.detach()
                data = vis_util.make_grid(data, normalize=True)
                self._image = PILImage.fromarray(data.mul(255).clamp(
                    0, 255).byte().permute(1, 2, 0).cpu().numpy())
            else:
                if hasattr(data, "numpy"): # TF data eager tensors
                    data = data.numpy()
                if data.ndim > 2:
                    data = data.squeeze()  # get rid of trivial dimensions as a convenience
                self._image = PILImage.fromarray(
                    self.to_uint8(data), mode=mode or self.guess_mode(data))

            self._width, self._height = self._image.size

            tmp_path = os.path.join(MEDIA_TMP.name, util.generate_id() + '.png')
            self._image.save(tmp_path, transparency=None)
            self._set_file(tmp_path, is_tmp=True)

    @classmethod
    def get_media_subdir(cls):
        return os.path.join('media', 'images')

    def to_json(self, run):
        json_dict = super(Image, self).to_json(run)
        json_dict['_type'] = 'image-file'
        json_dict['format'] = "png"

        if self._width is not None:
            json_dict['width'] = self._width
        if self._height is not None:
            json_dict['height'] = self._height
        if self._grouping:
            json_dict['grouping'] = self._grouping
        if self._caption:
            json_dict['caption'] = self._caption

        return json_dict

    def guess_mode(self, data):
        """
        Guess what type of image the np.array is representing
        """
        # TODO: do we want to support dimensions being at the beginning of the array?
        if data.ndim == 2:
            return "L"
        elif data.shape[-1] == 3:
            return "RGB"
        elif data.shape[-1] == 4:
            return "RGBA"
        else:
            raise ValueError(
                "Un-supported shape for image conversion %s" % list(data.shape))

    @classmethod
    def to_uint8(self, data):
        """
        Converts floating point image on the range [0,1] and integer images
        on the range [0,255] to uint8, clipping if necessary.
        """
        np = util.get_module(
            "numpy", required="wandb.Image requires numpy if not supplying PIL Images: pip install numpy")

        # I think it's better to check the image range vs the data type, since many
        # image libraries will return floats between 0 and 255

        # some images have range -1...1 or 0-1
        dmin = np.min(data)
        if dmin < 0:
            data = (data - np.min(data)) / np.ptp(data)
        if np.max(data) <= 1.0:
            data = (data * 255).astype(np.int32)

        #assert issubclass(data.dtype.type, np.integer), 'Illegal image format.'
        return data.clip(0, 255).astype(np.uint8)

    @classmethod
    def seq_to_json(cls, images, run, key, step):
        """
        Combines a list of images into a single sprite returning meta information
        """
        from PIL import Image as PILImage
        base = os.path.join(run.dir, cls.get_media_subdir())
        width, height = images[0]._image.size
        num_images_to_log = len(images)

        if num_images_to_log > Image.MAX_THUMBNAILS:
            logging.warning(
                "Only %i images will be uploaded." % Image.MAX_THUMBNAILS)
            num_images_to_log = Image.MAX_THUMBNAILS

        if width * num_images_to_log > Image.MAX_DIMENSION:
            max_images_by_dimension = Image.MAX_DIMENSION // width
            logging.warning('Only {} images will be uploaded. The maximum total width for a set of thumbnails is 65,500px, or {} images, each with a width of {} pixels.'.format(max_images_by_dimension, max_images_by_dimension, width))
            num_images_to_log = max_images_by_dimension

        total_width = width * num_images_to_log
        sprite = PILImage.new(
            mode='RGB',
            size=(total_width, height),
            color=(0, 0, 0))
        for i, image in enumerate(images[:num_images_to_log]):
            location = width * i
            sprite.paste(image._image, (location, 0))
        fname = '{}_{}.png'.format(key, step)
        # fname may contain a slash so we create the directory
        util.mkdir_exists_ok(os.path.dirname(os.path.join(base, fname)))
        sprite.save(os.path.join(base, fname), transparency=None)
        meta = {"width": width, "height": height, "format": "png",
                "count": num_images_to_log, "_type": "images"}
        # TODO: hacky way to enable image grouping for now
        grouping = images[0]._grouping
        if grouping:
            meta["grouping"] = grouping
        captions = Image.captions(images[:num_images_to_log])
        if captions:
            meta["captions"] = captions
        return meta

    @classmethod
    def captions(cls, images):
        if images[0]._caption != None:
            return [i._caption for i in images]
        else:
            return False


class Plotly(Media):
    """
        Wandb class for plotly plots.

        Args:
            val: matplotlib or plotly figure
    """

    @classmethod
    def make_plot_media(cls, val):
        if util.is_matplotlib_typename(util.get_full_typename(val)):
            val = util.ensure_matplotlib_figure(val)
            if any(len(ax.images) > 0 for ax in val.axes):
                return Image(val)
            val = util.ensure_matplotlib_figure(val)
            # otherwise, convert to plotly figure
            tools = util.get_module(
                "plotly.tools", required="plotly is required to log interactive plots, install with: pip install plotly or convert the plot to an image with `wandb.Image(plt)`")
            val = tools.mpl_to_plotly(val)
        return cls(val)

    def __init__(self, val, **kwargs):
        super(Plotly, self).__init__()
        if not util.is_plotly_figure_typename(util.get_full_typename(val)):
            raise ValueError('Logged plots must be plotly figures, or matplotlib plots convertible to plotly via mpl_to_plotly')


        tmp_path = os.path.join(MEDIA_TMP.name, util.generate_id() + '.plotly.json')
        val = numpy_arrays_to_lists(val.to_plotly_json())
        util.json_dump_safer(val, codecs.open(tmp_path, 'w', encoding='utf-8'))
        self._set_file(tmp_path, is_tmp=True, extension='.plotly.json')

    def get_media_subdir(self):
        return os.path.join('media', 'plotly')

    def to_json(self, run):
        json_dict = super(Plotly, self).to_json(run)
        json_dict['_type'] = 'plotly-file'
        return json_dict


class Graph(Media):
    """Wandb class for graphs

    This class is typically used for saving and diplaying neural net models.  It
    represents the graph as an array of nodes and edges.  The nodes can have
    labels that can be visualized by wandb.

    Examples:
        Import a keras model:
        ```
            Graph.from_keras(keras_model)
        ```

    Attributes:
        format (string): Format to help wandb display the graph nicely.
        nodes ([wandb.Node]): List of wandb.Nodes
        nodes_by_id (dict): dict of ids -> nodes
        edges ([(wandb.Node, wandb.Node)]): List of pairs of nodes interpreted as edges
        loaded (boolean): Flag to tell whether the graph is completely loaded
        root (wandb.Node): root node of the graph
    """
    def __init__(self, format="keras"):
        super(Graph, self).__init__()
        # LB: TODO: I think we should factor criterion and criterion_passed out
        self.format = format
        self.nodes = []
        self.nodes_by_id = {}
        self.edges = []
        self.loaded = False
        self.criterion = None
        self.criterion_passed = False
        self.root = None  # optional root Node if applicable

    def _to_graph_json(self, run=None):
        # Needs to be it's own function for tests
        return {"format": self.format,
                "nodes": [node.to_json() for node in self.nodes],
                "edges": [edge.to_json() for edge in self.edges]}

    def bind_to_run(self, *args, **kwargs):
        data = self._to_graph_json()
        tmp_path = os.path.join(MEDIA_TMP.name, util.generate_id() + '.graph.json')
        data = numpy_arrays_to_lists(data)
        util.json_dump_safer(data, codecs.open(tmp_path, 'w', encoding='utf-8'))
        self._set_file(tmp_path, is_tmp=True, extension='.graph.json')
        super(Graph, self).bind_to_run(*args, **kwargs)

    @classmethod
    def get_media_subdir(cls):
        return os.path.join('media', 'graph')

    def to_json(self, run):
        json_dict = super(Graph, self).to_json(run)
        json_dict['_type'] = 'graph-file'
        return json_dict

    def __getitem__(self, nid):
        return self.nodes_by_id[nid]

    def pprint(self):
        for edge in self.edges:
            pprint.pprint(edge.attributes)
        for node in self.nodes:
            pprint.pprint(node.attributes)

    def add_node(self, node=None, **node_kwargs):
        if node is None:
            node = Node(**node_kwargs)
        elif node_kwargs:
            raise ValueError('Only pass one of either node ({node}) or other keyword arguments ({node_kwargs})'.format(
                node=node, node_kwargs=node_kwargs))
        self.nodes.append(node)
        self.nodes_by_id[node.id] = node

        return node

    def add_edge(self, from_node, to_node):
        edge = Edge(from_node, to_node)
        self.edges.append(edge)

        return edge

    @classmethod
    def from_keras(cls, model):
        graph = cls()
        # Shamelessly copied from keras/keras/utils/layer_utils.py

        if model.__class__.__name__ == 'Sequential':
            sequential_like = True
        elif not hasattr(model, "_is_graph_network") or not model._is_graph_network:
            # We treat subclassed models as a simple sequence of layers,
            # for logging purposes.
            sequential_like = True
        else:
            sequential_like = True
            nodes_by_depth = model._nodes_by_depth.values()
            nodes = []
            for v in nodes_by_depth:
                # TensorFlow2 doesn't insure inbound is always a list
                inbound = v[0].inbound_layers
                if not hasattr(inbound, '__len__'):
                    inbound = [inbound]
                if (len(v) > 1) or (len(v) == 1 and len(inbound) > 1):
                    # if the model has multiple nodes
                    # or if the nodes have multiple inbound_layers
                    # the model is no longer sequential
                    sequential_like = False
                    break
                nodes += v
            if sequential_like:
                # search for shared layers
                for layer in model.layers:
                    flag = False
                    if hasattr(layer, "_inbound_nodes"):
                        for node in layer._inbound_nodes:
                            if node in nodes:
                                if flag:
                                    sequential_like = False
                                    break
                                else:
                                    flag = True
                    if not sequential_like:
                        break

        relevant_nodes = None
        if sequential_like:
            # header names for the different log elements
            to_display = ['Layer (type)', 'Output Shape', 'Param #']
        else:
            relevant_nodes = []
            for v in model._nodes_by_depth.values():
                relevant_nodes += v

        layers = model.layers
        for i in range(len(layers)):
            node = Node.from_keras(layers[i])
            if hasattr(layers[i], '_inbound_nodes'):
                for in_node in layers[i]._inbound_nodes:
                    if relevant_nodes and in_node not in relevant_nodes:
                        # node is not part of the current network
                        continue
                    for in_layer in nest(in_node.inbound_layers):
                        inbound_keras_node = Node.from_keras(in_layer)

                        if (inbound_keras_node.id not in graph.nodes_by_id):
                            graph.add_node(inbound_keras_node)
                        inbound_node = graph.nodes_by_id[inbound_keras_node.id]

                        graph.add_edge(inbound_node, node)
            graph.add_node(node)
        return graph


class Node(WBValue):
    """
    Node used in :obj:`Graph`
    """
    def __init__(self, id=None, name=None, class_name=None, size=None, parameters=None, output_shape=None, is_output=None, num_parameters=None, node=None):
        self._attributes = {'name': None}
        self.in_edges = {}  # indexed by source node id
        self.out_edges = {}  # indexed by dest node id
        # optional object (eg. PyTorch Parameter or Module) that this Node represents
        self.obj = None

        if node is not None:
            self._attributes.update(node._attributes)
            del self._attributes['id']
            self.obj = node.obj

        if id is not None:
            self.id = id
        if name is not None:
            self.name = name
        if class_name is not None:
            self.class_name = class_name
        if size is not None:
            self.size = size
        if parameters is not None:
            self.parameters = parameters
        if output_shape is not None:
            self.output_shape = output_shape
        if is_output is not None:
            self.is_output = is_output
        if num_parameters is not None:
            self.num_parameters = num_parameters

    def to_json(self, run=None):
        return self._attributes

    def __repr__(self):
        return repr(self._attributes)

    @property
    def id(self):
        """Must be unique in the graph"""
        return self._attributes.get('id')

    @id.setter
    def id(self, val):
        self._attributes['id'] = val
        return val

    @property
    def name(self):
        """Usually the type of layer or sublayer"""
        return self._attributes.get('name')

    @name.setter
    def name(self, val):
        self._attributes['name'] = val
        return val

    @property
    def class_name(self):
        """Usually the type of layer or sublayer"""
        return self._attributes.get('class_name')

    @class_name.setter
    def class_name(self, val):
        self._attributes['class_name'] = val
        return val

    @property
    def functions(self):
        return self._attributes.get('functions', [])

    @functions.setter
    def functions(self, val):
        self._attributes["functions"] = val
        return val

    @property
    def parameters(self):
        return self._attributes.get('parameters', [])

    @parameters.setter
    def parameters(self, val):
        self._attributes["parameters"] = val
        return val

    @property
    def size(self):
        return self._attributes.get('size')

    @size.setter
    def size(self, val):
        """Tensor size"""
        self._attributes['size'] = tuple(val)
        return val

    @property
    def output_shape(self):
        return self._attributes.get('output_shape')

    @output_shape.setter
    def output_shape(self, val):
        """Tensor output_shape"""
        self._attributes['output_shape'] = val
        return val

    @property
    def is_output(self):
        return self._attributes.get('is_output')

    @is_output.setter
    def is_output(self, val):
        """Tensor is_output"""
        self._attributes['is_output'] = val
        return val

    @property
    def num_parameters(self):
        return self._attributes.get('num_parameters')

    @num_parameters.setter
    def num_parameters(self, val):
        """Tensor num_parameters"""
        self._attributes['num_parameters'] = val
        return val

    @property
    def child_parameters(self):
        return self._attributes.get('child_parameters')

    @child_parameters.setter
    def child_parameters(self, val):
        """Tensor child_parameters"""
        self._attributes['child_parameters'] = val
        return val

    @property
    def is_constant(self):
        return self._attributes.get('is_constant')

    @is_constant.setter
    def is_constant(self, val):
        """Tensor is_constant"""
        self._attributes['is_constant'] = val
        return val

    @classmethod
    def from_keras(cls, layer):
        node = cls()

        try:
            output_shape = layer.output_shape
        except AttributeError:
            output_shape = ['multiple']

        node.id = layer.name
        node.name = layer.name
        node.class_name = layer.__class__.__name__
        node.output_shape = output_shape
        node.num_parameters = layer.count_params()

        return node


class Edge(WBValue):
    """
    Edge used in :obj:`Graph`
    """

    def __init__(self, from_node, to_node):
        self._attributes = {}
        self.from_node = from_node
        self.to_node = to_node

    def __repr__(self):
        temp_attr = dict(self._attributes)
        del temp_attr['from_node']
        del temp_attr['to_node']
        temp_attr['from_id'] = self.from_node.id
        temp_attr['to_id'] = self.to_node.id
        return str(temp_attr)

    def to_json(self, run=None):
        return [self.from_node.id, self.to_node.id]

    @property
    def name(self):
        """Optional, not necessarily unique"""
        return self._attributes.get('name')

    @name.setter
    def name(self, val):
        self._attributes['name'] = val
        return val

    @property
    def from_node(self):
        return self._attributes.get('from_node')

    @from_node.setter
    def from_node(self, val):
        self._attributes['from_node'] = val
        return val

    @property
    def to_node(self):
        return self._attributes.get('to_node')

    @to_node.setter
    def to_node(self, val):
        self._attributes['to_node'] = val
        return val

def nest(thing):
    # Use tensorflows nest function if available, otherwise just wrap object in an array"""

    tfutil = util.get_module('tensorflow.python.util')
    if tfutil:
        return tfutil.nest.flatten(thing)
    else:
        return [thing]


def history_dict_to_json(run, payload, step=None):
    # Converts a History row dict's elements so they're friendly for JSON serialization.

    if step is None:
        # We should be at the top level of the History row; assume this key is set.
        step = payload['_step']

    # We use list here because we were still seeing cases of RuntimeError dict changed size
    for key in list(payload):
        val = payload[key]
        if isinstance(val, dict):
            payload[key] = history_dict_to_json(run, val, step=step)
        else:
            payload[key] = val_to_json(run, key, val, step=step)

    return payload

def numpy_arrays_to_lists(payload):
    # Casts all numpy arrays to lists so we don't convert them to histograms, primarily for Plotly

    if isinstance(payload, dict):
        res = {}
        for key, val in six.iteritems(payload):
            res[key] = numpy_arrays_to_lists(val)
        return res
    elif isinstance(payload, collections.Sequence) and not isinstance(payload, six.string_types):
        return [numpy_arrays_to_lists(v) for v in payload]
    elif util.is_numpy_array(payload):
        return [numpy_arrays_to_lists(v) for v in payload.tolist()]

    return payload


def val_to_json(run, key, val, step='summary'):
    # Converts a wandb datatype to its JSON representation.

    converted = val
    typename = util.get_full_typename(val)

    if util.is_pandas_data_frame(val):
        assert step == 'summary', "We don't yet support DataFrames in History."
        return data_frame_to_json(val, run, key, step)
    elif util.is_matplotlib_typename(typename) or util.is_plotly_typename(typename):
        val = Plotly.make_plot_media(val)
    elif isinstance(val, collections.Sequence) and all(isinstance(v, WBValue) for v in val):
        # This check will break down if Image/Audio/... have child classes.
        if len(val) and isinstance(val[0], BatchableMedia) and all(isinstance(v, type(val[0])) for v in val):
            return val[0].seq_to_json(val, run, key, step)
        else:
            # TODO(adrian): Good idea to pass on the same key here? Maybe include
            # the array index?
            # There is a bug here: if this array contains two arrays of the same type of
            # anonymous media objects, their eventual names will collide.
            # This used to happen. The frontend doesn't handle heterogenous arrays
            #raise ValueError(
            #    "Mixed media types in the same list aren't supported")
            return [val_to_json(run, key, v, step=step) for v in val]

    if isinstance(val, WBValue):
        if isinstance(val, Media) and not val.is_bound():
            val.bind_to_run(run, key, step)
        return val.to_json(run)

    return converted


def data_frame_to_json(df, run, key, step):
    """Encode a Pandas DataFrame into the JSON/backend format.

    Writes the data to a file and returns a dictionary that we use to represent
    it in `Summary`'s.

    Arguments:
        df (pandas.DataFrame): The DataFrame. Must not have columns named
            "wandb_run_id" or "wandb_data_frame_id". They will be added to the
            DataFrame here.
        run (wandb_run.Run): The Run the DataFrame is associated with. We need
            this because the information we store on the DataFrame is derived
            from the Run it's in.
        key (str): Name of the DataFrame, ie. the summary key path in which it's
            stored. This is for convenience, so people exploring the
            directory tree can have some idea of what is in the Parquet files.
        step: History step or "summary".

    Returns:
        A dict representing the DataFrame that we can store in summaries or
        histories. This is the format:
        {
            '_type': 'data-frame',
                # Magic field that indicates that this object is a data frame as
                # opposed to a normal dictionary or anything else.
            'id': 'asdf',
                # ID for the data frame that is unique to this Run.
            'format': 'parquet',
                # The file format in which the data frame is stored. Currently can
                # only be Parquet.
            'project': 'wfeas',
                # (Current) name of the project that this Run is in. It'd be
                # better to store the project's ID because we know it'll never
                # change but we don't have that here. We store this just in
                # case because we use the project name in identifiers on the
                # back end.
            'path': 'media/data_frames/sdlk.parquet',
                # Path to the Parquet file in the Run directory.
        }
    """
    pandas = util.get_module("pandas")
    fastparquet = util.get_module("fastparquet")
    missing_reqs = []
    if not pandas:
        missing_reqs.append('pandas')
    if not fastparquet:
        missing_reqs.append('fastparquet')
    if len(missing_reqs) > 0:
        raise wandb.Error("Failed to save data frame. Please run 'pip install %s'" % ' '.join(missing_reqs))

    data_frame_id = util.generate_id()

    df = df.copy()  # we don't want to modify the user's DataFrame instance.

    for col_name, series in df.items():
        for i, val in enumerate(series):
            if isinstance(val, WBValue):
                series.iat[i] = six.text_type(json.dumps(val_to_json(run, key, val, step)))

    # We have to call this wandb_run_id because that name is treated specially by
    # our filtering code
    df['wandb_run_id'] = pandas.Series(
        [six.text_type(run.id)] * len(df.index), index=df.index)

    df['wandb_data_frame_id'] = pandas.Series(
        [six.text_type(data_frame_id)] * len(df.index), index=df.index)
    frames_dir = os.path.join(run.dir, DATA_FRAMES_SUBDIR)
    util.mkdir_exists_ok(frames_dir)
    path = os.path.join(frames_dir, '{}-{}.parquet'.format(key, data_frame_id))
    fastparquet.write(path, df)

    return {
        'id': data_frame_id,
        '_type': 'data-frame',
        'format': 'parquet',
        'project': run.project_name(),  # we don't have the project ID here
        'entity': run.entity,
        'run': run.id,
        'path': path,
    }<|MERGE_RESOLUTION|>--- conflicted
+++ resolved
@@ -114,42 +114,6 @@
         return {"_type": "histogram", "values": self.histogram, "bins": self.bins}
 
 
-<<<<<<< HEAD
-=======
-class Table(WBValue):
-    """This is a table designed to display small sets of records.
-
-    Arguments:
-        columns ([str]): Names of the columns in the table.
-            Defaults to ["Input", "Output", "Expected"].
-        data (array): 2D Array of values that will be displayed as strings.
-    """
-    MAX_ROWS = 1000
-
-    def __init__(self, columns=["Input", "Output", "Expected"], data=None, rows=None):
-        """rows is kept for legacy reasons, we use data to mimic the Pandas api
-        """
-        self.columns = columns
-        self.data = list(rows or data or [])
-
-    def add_row(self, *row):
-        logging.warning("add_row is deprecated, use add_data")
-        self.add_data(*row)
-
-    def add_data(self, *data):
-        if len(data) != len(self.columns):
-            raise ValueError("This table expects {} columns: {}".format(
-                len(self.columns), self.columns))
-        self.data.append(list(data))
-
-    def to_json(self, run=None):
-        if len(self.data) > Table.MAX_ROWS:
-            logging.warn(
-                "The maximum number of rows to display per step is %i." % Table.MAX_ROWS)
-        return {"_type": "table", "columns": self.columns, "data": self.data[:Table.MAX_ROWS]}
-
-
->>>>>>> e148e8b7
 class Media(WBValue):
     """A WBValue that we store as a file outside JSON and show in a media panel
     on the front end.
