--- conflicted
+++ resolved
@@ -3,7 +3,6 @@
 import base64
 import hashlib
 import os
-import sys
 import tempfile
 import shutil
 import requests
@@ -12,12 +11,8 @@
 
 from wandb.compat import tempfile as compat_tempfile
 
-<<<<<<< HEAD
 from wandb.apis import artifacts_cache, InternalApi
-=======
-from wandb.apis import artifacts_cache
 from wandb import util
->>>>>>> c1ca620e
 
 
 def md5_string(string):
@@ -77,16 +72,9 @@
                  aliases=None, storage_policy=None):
         storage_policy = storage_policy or WandbStoragePolicy()
         self._file_specs = {}
-<<<<<<< HEAD
         self._api = InternalApi()
-=======
         self._final = False
-
-        def add_file_spec(name, path):
-            self._file_specs[name] = path
-
-        storage_policy = storage_policy or WandbStoragePolicy(add_file_spec)
->>>>>>> c1ca620e
+        storage_policy = storage_policy or WandbStoragePolicy()
         self._save_callback = save_callback
         self._digest = None
         self._file_entries = None
@@ -590,17 +578,8 @@
         return self._scheme
 
     def load_path(self, artifact, manifest_entry, local=False):
-<<<<<<< HEAD
         if not local:
             return self._file_url(artifact, manifest_entry)
-=======
-        if local:
-            # This implementation naively downloads the whole artifact.
-            # We can make this smarter by just downloading the requested
-            # file.
-            url = urlparse(manifest_entry.path)
-            return artifact.download(download_l1=False) + url.path
->>>>>>> c1ca620e
 
         url = urlparse(manifest_entry.path)
         path = f'{artifact.artifact_dir}/{url.path}'
