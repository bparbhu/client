from gql import Client, gql
from gql.client import RetryError
from gql.transport.requests import RequestsHTTPTransport
import datetime
import os
import requests
import ast
import os
import json
import yaml
import re
import click
import logging
import requests
import socket
import time
import sys
import random
import traceback

if os.name == 'posix' and sys.version_info[0] < 3:
    import subprocess32 as subprocess
else:
    import subprocess

import six
from six import b
from six import BytesIO
import wandb
from wandb import __version__, wandb_dir, Error
from wandb import env
from wandb.git_repo import GitRepo
from wandb.settings import Settings
from wandb import retry
from wandb import util
from wandb.apis import FileStreamApi, normalize_exceptions, CommError, Progress, UsageError

logger = logging.getLogger(__name__)


class Api(object):
    """W&B Internal Api wrapper

    Note:
        Settings are automatically overridden by looking for
        a `wandb/settings` file in the current working directory or it's parent
        directory.  If none can be found, we look in the current users home
        directory.

    Args:
        default_settings(:obj:`dict`, optional): If you aren't using a settings
        file or you wish to override the section to use in the settings file
        Override the settings here.
    """

    HTTP_TIMEOUT = env.get_http_timeout(10)

    def __init__(self, default_settings=None, load_settings=True, retry_timedelta=datetime.timedelta(days=1), environ=os.environ):
        self._environ = environ
        self.default_settings = {
            'section': "default",
            'run': "latest",
            'git_remote': "origin",
            'ignore_globs': [],
            'base_url': "https://api.wandb.ai"
        }
        self.retry_timedelta = retry_timedelta
        self.default_settings.update(default_settings or {})
        self.retry_uploads = 10
        self._settings = Settings(load_settings=load_settings)
        self.git = GitRepo(remote=self.settings("git_remote"))
        # Mutable settings set by the _file_stream_api
        self.dynamic_settings = {
            'system_sample_seconds': 2,
            'system_samples': 15,
            'heartbeat_seconds': 30,
        }
        self.client = Client(
            transport=RequestsHTTPTransport(
                headers={
                    'User-Agent': self.user_agent,
                    'X-WANDB-USERNAME': env.get_username(env=self._environ),
                    'X-WANDB-USER-EMAIL': env.get_user_email(env=self._environ)},
                use_json=True,
                # this timeout won't apply when the DNS lookup fails. in that case, it will be 60s
                # https://bugs.python.org/issue22889
                timeout=self.HTTP_TIMEOUT,
                auth=("api", self.api_key or ""),
                url='%s/graphql' % self.settings('base_url')
            )
        )
        self.gql = retry.Retry(self.execute,
                               retry_timedelta=retry_timedelta,
                               check_retry_fn=util.no_retry_auth,
                               retryable_exceptions=(RetryError, requests.RequestException))
        self._current_run_id = None
        self._file_stream_api = None

    def reauth(self):
        """Ensures the current api key is set in the transport"""
        self.client.transport.auth = ("api", self.api_key or "")

    def relocate(self):
        """Ensures the current api points to the right server"""
        self.client.transport.url = '%s/graphql' % self.settings('base_url')

    def execute(self, *args, **kwargs):
        """Wrapper around execute that logs in cases of failure."""
        try:
            return self.client.execute(*args, **kwargs)
        except requests.exceptions.HTTPError as err:
            res = err.response
            logger.error("%s response executing GraphQL." % res.status_code)
            logger.error(res.text)
            self.display_gorilla_error_if_found(res)
            six.reraise(*sys.exc_info())

    def display_gorilla_error_if_found(self, res):
        try:
            data = res.json()
        except ValueError:
            return

        if 'errors' in data and isinstance(data['errors'], list):
            for err in data['errors']:
                if not err.get('message'):
                    continue
                wandb.termerror('Error while calling W&B API: {} ({})'.format(err['message'], res))

    def disabled(self):
        return self._settings.get(Settings.DEFAULT_SECTION, 'disabled', fallback=False)

    def sync_spell(self, run, env=None):
        """Syncs this run with spell"""
        try:
            env = env or os.environ
            run.config._set_wandb("spell_url", env.get("SPELL_RUN_URL"))
            run.config.persist()
            try:
                url = run.get_url()
            except CommError as e:
                wandb.termerror("Unable to register run with spell.run: %s" % e.message)
                return False
            return requests.put(env.get("SPELL_API_URL", "https://api.spell.run") + "/wandb_url", json={
                "access_token": env.get("WANDB_ACCESS_TOKEN"),
                "url": url
            }, timeout=2)
        except requests.RequestException:
            return False

    def save_pip(self, out_dir):
        """Saves the current working set of pip packages to requirements.txt"""
        try:
            import pkg_resources

            installed_packages = [d for d in iter(pkg_resources.working_set)]
            installed_packages_list = sorted(
                ["%s==%s" % (i.key, i.version) for i in installed_packages]
            )
            with open(os.path.join(out_dir, 'requirements.txt'), 'w') as f:
                f.write("\n".join(installed_packages_list))
        except Exception as e:
            logger.error("Error saving pip packages")

    def save_patches(self, out_dir):
        """Save the current state of this repository to one or more patches.

        Makes one patch against HEAD and another one against the most recent
        commit that occurs in an upstream branch. This way we can be robust
        to history editing as long as the user never does "push -f" to break
        history on an upstream branch.

        Writes the first patch to <out_dir>/diff.patch and the second to
        <out_dir>/upstream_diff_<commit_id>.patch.

        Args:
            out_dir (str): Directory to write the patch files.
        """
        if not self.git.enabled:
            return False

        try:
            root = self.git.root
            if self.git.dirty:
                patch_path = os.path.join(out_dir, 'diff.patch')
                if self.git.has_submodule_diff:
                    with open(patch_path, 'wb') as patch:
                        # we diff against HEAD to ensure we get changes in the index
                        subprocess.check_call(
                            ['git', 'diff', '--submodule=diff', 'HEAD'], stdout=patch, cwd=root, timeout=5)
                else:
                    with open(patch_path, 'wb') as patch:
                        subprocess.check_call(
                            ['git', 'diff', 'HEAD'], stdout=patch, cwd=root, timeout=5)

            upstream_commit = self.git.get_upstream_fork_point()
            if upstream_commit and upstream_commit != self.git.repo.head.commit:
                sha = upstream_commit.hexsha
                upstream_patch_path = os.path.join(
                    out_dir, 'upstream_diff_{}.patch'.format(sha))
                if self.git.has_submodule_diff:
                    with open(upstream_patch_path, 'wb') as upstream_patch:
                        subprocess.check_call(
                            ['git', 'diff', '--submodule=diff', sha], stdout=upstream_patch, cwd=root, timeout=5)
                else:
                    with open(upstream_patch_path, 'wb') as upstream_patch:
                        subprocess.check_call(
                            ['git', 'diff', sha], stdout=upstream_patch, cwd=root, timeout=5)
        # TODO: A customer saw `ValueError: Reference at 'refs/remotes/origin/foo' does not exist`
        # so we now catch ValueError.  Catching this error feels too generic.
        except (ValueError, subprocess.CalledProcessError, subprocess.TimeoutExpired) as e:
            logger.error('Error generating diff: %s' % e)

    def set_current_run_id(self, run_id):
        self._current_run_id = run_id

    @property
    def current_run_id(self):
        return self._current_run_id

    @property
    def user_agent(self):
        return 'W&B Internal Client %s' % __version__

    @property
    def api_key(self):
        auth = requests.utils.get_netrc_auth(self.api_url)
        key = None
        if auth:
            key = auth[-1]
        # Environment should take precedence
        if self._environ.get(env.API_KEY):
            key = self._environ.get(env.API_KEY)
        return key

    @property
    def api_url(self):
        return self.settings('base_url')

    @property
    def app_url(self):
        api_url = self.api_url
        # Development
        if api_url.endswith('.test') or self.settings().get("dev_prod"):
            return 'http://app.wandb.test'
        # On-prem VM
        if api_url.endswith(':11001'):
            return api_url.replace(':11001', ':11000')
        # Normal
        if api_url.startswith('https://api.'):
            return api_url.replace('api.', 'app.')
        # Unexpected
        return api_url

    def settings(self, key=None, section=None):
        """The settings overridden from the wandb/settings file.

        Args:
            key (str, optional): If provided only this setting is returned
            section (str, optional): If provided this section of the setting file is
            used, defaults to "default"

        Returns:
            A dict with the current settings

                {
                    "entity": "models",
                    "base_url": "https://api.wandb.ai",
                    "project": None
                }
        """
        result = self.default_settings.copy()
        result.update(self._settings.items(section=section))
        result.update({
            'entity': env.get_entity(
                self._settings.get(Settings.DEFAULT_SECTION, "entity", fallback=result.get('entity')),
                env=self._environ),
            'project': env.get_project(
                self._settings.get(Settings.DEFAULT_SECTION, "project", fallback=result.get('project')),
                env=self._environ),
            'base_url': env.get_base_url(
                self._settings.get(Settings.DEFAULT_SECTION, "base_url", fallback=result.get('base_url')),
                env=self._environ),
            'ignore_globs': env.get_ignore(
                self._settings.get(Settings.DEFAULT_SECTION, "ignore_globs", fallback=result.get('ignore_globs')),
                env=self._environ),
        })

        return result if key is None else result[key]

    def clear_setting(self, key, globally=False):
        self._settings.clear(Settings.DEFAULT_SECTION, key, globally=globally)

    def set_setting(self, key, value, globally=False):
        self._settings.set(Settings.DEFAULT_SECTION, key, value, globally=globally)
        if key == 'entity':
            env.set_entity(value, env=self._environ)
        elif key == 'project':
            env.set_project(value, env=self._environ)
        elif key == 'base_url':
            self.relocate()

    def parse_slug(self, slug, project=None, run=None):
        if slug and "/" in slug:
            parts = slug.split("/")
            project = parts[0]
            run = parts[1]
        else:
            project = project or self.settings().get("project")
            if project is None:
                raise CommError("No default project configured.")
            run = run or slug or env.get_run(env=self._environ)
            if run is None:
                run = "latest"
        return (project, run)

    @normalize_exceptions
    def viewer(self):
        query = gql('''
        query Viewer{
            viewer {
                id
                entity
                teams {
                    edges {
                        node {
                            name
                        }
                    }
                }
            }
        }
        ''')
        res = self.gql(query)
        return res.get('viewer') or {}

    @normalize_exceptions
    def list_projects(self, entity=None):
        """Lists projects in W&B scoped by entity.

        Args:
            entity (str, optional): The entity to scope this project to.

        Returns:
                [{"id","name","description"}]
        """
        query = gql('''
        query Models($entity: String!) {
            models(first: 10, entityName: $entity) {
                edges {
                    node {
                        id
                        name
                        description
                    }
                }
            }
        }
        ''')
        return self._flatten_edges(self.gql(query, variable_values={
            'entity': entity or self.settings('entity')})['models'])

    @normalize_exceptions
    def project(self, project, entity=None):
        """Retrive project

        Args:
            project (str): The project to get details for
            entity (str, optional): The entity to scope this project to.

        Returns:
                [{"id","name","repo","dockerImage","description"}]
        """
        query = gql('''
        query Models($entity: String, $project: String!) {
            model(name: $project, entityName: $entity) {
                id
                name
                repo
                dockerImage
                description
            }
        }
        ''')
        return self.gql(query, variable_values={
            'entity': entity, 'project': project})['model']

    @normalize_exceptions
    def sweep(self, sweep, specs, project=None, entity=None):
        """Retrieve sweep.

        Args:
            sweep (str): The sweep to get details for
            specs (str): history specs
            project (str, optional): The project to scope this sweep to.
            entity (str, optional): The entity to scope this sweep to.

        Returns:
                [{"id","name","repo","dockerImage","description"}]
        """
        query = gql('''
        query Models($entity: String, $project: String!, $sweep: String!, $specs: [JSONString!]!) {
            model(name: $project, entityName: $entity) {
                sweep(sweepName: $sweep) {
                    id
                    name
                    method
                    state
                    description
                    config
                    createdAt
                    heartbeatAt
                    updatedAt
                    earlyStopJobRunning
                    bestLoss
                    controller
                    scheduler
                    runs {
                        edges {
                            node {
                                name
                                state
                                config
                                exitcode
                                heartbeatAt
                                shouldStop
                                failed
                                stopped
                                running
                                summaryMetrics
                                sampledHistory(specs: $specs)
                            }
                        }
                    }
                }
            }
        }
        ''')
<<<<<<< HEAD
        data = self.gql(query, variable_values={
            'entity': entity or self.settings('entity'), 'project': project or self.settings('project'), 'sweep': sweep, 'specs': specs})['model']['sweep']
=======
        entity = entity or self.settings('entity')
        project = project or self.settings('project')
        response = self.gql(query, variable_values={'entity': entity, 'project': project, 'sweep': sweep, 'specs': specs})
        if response['model'] is None or response['model']['sweep'] is None:
            raise ValueError("Sweep {}/{}/{} not found".format(entity, project, sweep) )
        data = response['model']['sweep']
>>>>>>> 3ee9c6e9
        if data:
            data['runs'] = self._flatten_edges(data['runs'])
        return data

    @normalize_exceptions
    def list_runs(self, project, entity=None):
        """Lists runs in W&B scoped by project.

        Args:
            project (str): The project to scope the runs to
            entity (str, optional): The entity to scope this project to.  Defaults to public models

        Returns:
                [{"id",name","description"}]
        """
        query = gql('''
        query Buckets($model: String!, $entity: String!) {
            model(name: $model, entityName: $entity) {
                buckets(first: 10) {
                    edges {
                        node {
                            id
                            name
                            displayName
                            description
                        }
                    }
                }
            }
        }
        ''')
        return self._flatten_edges(self.gql(query, variable_values={
            'entity': entity or self.settings('entity'),
            'model': project or self.settings('project')})['model']['buckets'])

    @normalize_exceptions
    def launch_run(self, command, project=None, entity=None, run_id=None):
        """Launch a run in the cloud.

        Args:
            command (str): The command to run
            program (str): The file to run
            project (str): The project to scope the runs to
            entity (str, optional): The entity to scope this project to.  Defaults to public models
            run_id (str, optional): The run_id to scope to

        Returns:
                [{"podName","status"}]
        """
        query = gql('''
        mutation launchRun(
            $entity: String
            $model: String
            $runId: String
            $image: String
            $command: String
            $patch: String
            $cwd: String
            $datasets: [String]
        ) {
            launchRun(input: {id: $runId, entityName: $entity, patch: $patch, modelName: $model,
                image: $image, command: $command, datasets: $datasets, cwd: $cwd}) {
                podName
                status
                runId
            }
        }
        ''')
        patch = BytesIO()
        if self.git.dirty:
            self.git.repo.git.execute(['git', 'diff'], output_stream=patch)
            patch.seek(0)
        cwd = "."
        if self.git.enabled:
            cwd = cwd + os.getcwd().replace(self.git.repo.working_dir, "")
        return self.gql(query, variable_values={
            'entity': entity or self.settings('entity'),
            'model': project or self.settings('project'),
            'command': command,
            'runId': run_id,
            'patch': patch.read().decode("utf8"),
            'cwd': cwd
        })

    @normalize_exceptions
    def run_config(self, project, run=None, entity=None):
        """Get the relevant configs for a run

        Args:
            project (str): The project to download, (can include bucket)
            run (str, optional): The run to download
            entity (str, optional): The entity to scope this project to.
        """
        query = gql('''
        query Model($name: String!, $entity: String!, $run: String!) {
            model(name: $name, entityName: $entity) {
                bucket(name: $run) {
                    config
                    commit
                    patch
                    files(names: ["wandb-metadata.json"]) {
                        edges {
                            node {
                                url
                            }
                        }
                    }
                }
            }
        }
        ''')

        response = self.gql(query, variable_values={
            'name': project, 'run': run, 'entity': entity
        })
        if response['model'] == None:
            raise ValueError("Run {}/{}/{} not found".format(entity, project, run) )
        run = response['model']['bucket']
        commit = run['commit']
        patch = run['patch']
        config = json.loads(run['config'] or '{}')
        if len(run['files']['edges']) > 0:
            url = run['files']['edges'][0]['node']['url']
            res = requests.get(url)
            res.raise_for_status()
            metadata = res.json()
        else:
            metadata = {}
        return (commit, config, patch, metadata)

    @normalize_exceptions
    def run_resume_status(self, entity, project_name, name):
        """Check if a run exists and get resume information.

        Args:
            entity (str, optional): The entity to scope this project to.
            project_name (str): The project to download, (can include bucket)
            run (str, optional): The run to download
        """
        query = gql('''
        query Model($project: String!, $entity: String, $name: String!) {
            model(name: $project, entityName: $entity) {
                id
                name
                entity {
                    id
                    name
                }

                bucket(name: $name, missingOk: true) {
                    id
                    name
                    summaryMetrics
                    displayName
                    logLineCount
                    historyLineCount
                    eventsLineCount
                    historyTail
                    eventsTail
                    config
                }
            }
        }
        ''')

        response = self.gql(query, variable_values={
            'entity': entity, 'project': project_name, 'name': name,
        })

        if 'model' not in response or 'bucket' not in (response['model'] or {}):
            return None

        project = response['model']
        self.set_setting('project', project_name)
        if 'entity' in project:
            self.set_setting('entity', project['entity']['name'])

        return project['bucket']

    @normalize_exceptions
    def check_stop_requested(self, project_name, entity_name, run_id):
        query = gql('''
        query Model($projectName: String, $entityName: String, $runId: String!) {
            project(name:$projectName, entityName:$entityName) {
                run(name:$runId) {
                    stopped
                }
            }
        }
        ''')

        response = self.gql(query, variable_values={
            'projectName': project_name, 'entityName': entity_name, 'runId': run_id,
        })

        project = response.get('project', None)
        if not project:
            return False
        run = project.get('run', None)
        if not run:
            return False

        return run['stopped']

    def format_project(self, project):
        return re.sub(r'\W+', '-', project.lower()).strip("-_")

    @normalize_exceptions
    def upsert_project(self, project, id=None, description=None, entity=None):
        """Create a new project

        Args:
            project (str): The project to create
            description (str, optional): A description of this project
            entity (str, optional): The entity to scope this project to.
        """
        mutation = gql('''
        mutation UpsertModel($name: String!, $id: String, $entity: String!, $description: String, $repo: String)  {
            upsertModel(input: { id: $id, name: $name, entityName: $entity, description: $description, repo: $repo }) {
                model {
                    name
                    description
                }
            }
        }
        ''')
        response = self.gql(mutation, variable_values={
            'name': self.format_project(project), 'entity': entity or self.settings('entity'),
            'description': description, 'repo': self.git.remote_url, 'id': id})
        return response['upsertModel']['model']

    @normalize_exceptions
    def upsert_run(self, id=None, name=None, project=None, host=None,
                   group=None, tags=None,
                   config=None, description=None, entity=None, state=None,
                   display_name=None, notes=None,
                   repo=None, job_type=None, program_path=None, commit=None,
                   sweep_name=None, summary_metrics=None, num_retries=None):
        """Update a run

        Args:
            id (str, optional): The existing run to update
            name (str, optional): The name of the run to create
            group (str, optional): Name of the group this run is a part of
            project (str, optional): The name of the project
            config (dict, optional): The latest config params
            description (str, optional): A description of this project
            entity (str, optional): The entity to scope this project to.
            repo (str, optional): Url of the program's repository.
            state (str, optional): State of the program.
            job_type (str, optional): Type of job, e.g 'train'.
            program_path (str, optional): Path to the program.
            commit (str, optional): The Git SHA to associate the run with
            summary_metrics (str, optional): The JSON summary metrics
        """
        mutation = gql('''
        mutation UpsertBucket(
            $id: String, $name: String,
            $project: String,
            $entity: String!,
            $groupName: String,
            $description: String,
            $displayName: String,
            $notes: String,
            $commit: String,
            $config: JSONString,
            $host: String,
            $debug: Boolean,
            $program: String,
            $repo: String,
            $jobType: String,
            $state: String,
            $sweep: String,
            $tags: [String!],
            $summaryMetrics: JSONString,
        ) {
            upsertBucket(input: {
                id: $id,
                name: $name,
                groupName: $groupName,
                modelName: $project,
                entityName: $entity,
                description: $description,
                displayName: $displayName,
                notes: $notes,
                config: $config,
                commit: $commit,
                host: $host,
                debug: $debug,
                jobProgram: $program,
                jobRepo: $repo,
                jobType: $jobType,
                state: $state,
                sweep: $sweep,
                tags: $tags,
                summaryMetrics: $summaryMetrics,
            }) {
                bucket {
                    id
                    name
                    displayName
                    description
                    config
                    project {
                        id
                        name
                        entity {
                            id
                            name
                        }
                    }
                }
            }
        }
        ''')
        if config is not None:
            config = json.dumps(config)
        if not description or description.isspace():
            description = None

        kwargs = {}
        if num_retries is not None:
            kwargs['num_retries'] = num_retries

        variable_values = {
            'id': id, 'entity': entity or self.settings('entity'), 'name': name, 'project': project,
            'groupName': group, 'tags': tags,
            'description': description, 'config': config, 'commit': commit,
            'displayName': display_name, 'notes': notes,
            'host': None if self.settings().get('anonymous') == 'true' else host,
            'debug': env.is_debug(env=self._environ), 'repo': repo, 'program': program_path, 'jobType': job_type,
            'state': state, 'sweep': sweep_name, 'summaryMetrics': summary_metrics
        }

        response = self.gql(
            mutation, variable_values=variable_values, **kwargs)

        run = response['upsertBucket']['bucket']
        project = run.get('project')
        if project:
            self.set_setting('project', project['name'])
            entity = project.get('entity')
            if entity:
                self.set_setting('entity', entity['name'])

        return response['upsertBucket']['bucket']

    @normalize_exceptions
    def upload_urls(self, project, files, run=None, entity=None, description=None):
        """Generate temporary resumeable upload urls

        Args:
            project (str): The project to download
            files (list or dict): The filenames to upload
            run (str, optional): The run to upload to
            entity (str, optional): The entity to scope this project to.  Defaults to wandb models

        Returns:
            (bucket_id, file_info)
            bucket_id: id of bucket we uploaded to
            file_info: A dict of filenames and urls, also indicates if this revision already has uploaded files.
                {
                    'weights.h5': { "url": "https://weights.url" },
                    'model.json': { "url": "https://model.json", "updatedAt": '2013-04-26T22:22:23.832Z', 'md5': 'mZFLkyvTelC5g8XnyQrpOw==' },
                }
        """
        query = gql('''
        query Model($name: String!, $files: [String]!, $entity: String!, $run: String!, $description: String) {
            model(name: $name, entityName: $entity) {
                bucket(name: $run, desc: $description) {
                    id
                    files(names: $files) {
                        edges {
                            node {
                                name
                                url(upload: true)
                                updatedAt
                            }
                        }
                    }
                }
            }
        }
        ''')
        run_id = run or self.settings('run')
        entity = entity or self.settings('entity')
        query_result = self.gql(query, variable_values={
            'name': project, 'run': run_id,
            'entity': entity,
            'description': description,
            'files': [file for file in files]
        })

        run = query_result['model']['bucket']
        if run:
            result = {file['name']: file for file in self._flatten_edges(run['files'])}
            return run['id'], result
        else:
            raise CommError("Run does not exist {}/{}/{}.".format(entity, project, run_id))

    @normalize_exceptions
    def download_urls(self, project, run=None, entity=None):
        """Generate download urls

        Args:
            project (str): The project to download
            run (str, optional): The run to upload to
            entity (str, optional): The entity to scope this project to.  Defaults to wandb models

        Returns:
            A dict of extensions and urls

                {
                    'weights.h5': { "url": "https://weights.url", "updatedAt": '2013-04-26T22:22:23.832Z', 'md5': 'mZFLkyvTelC5g8XnyQrpOw==' },
                    'model.json': { "url": "https://model.url", "updatedAt": '2013-04-26T22:22:23.832Z', 'md5': 'mZFLkyvTelC5g8XnyQrpOw==' }
                }
        """
        query = gql('''
        query Model($name: String!, $entity: String!, $run: String!)  {
            model(name: $name, entityName: $entity) {
                bucket(name: $run) {
                    files {
                        edges {
                            node {
                                name
                                url
                                md5
                                updatedAt
                            }
                        }
                    }
                }
            }
        }
        ''')
        query_result = self.gql(query, variable_values={
            'name': project, 'run': run or self.settings('run'),
            'entity': entity or self.settings('entity')})
        files = self._flatten_edges(query_result['model']['bucket']['files'])
        return {file['name']: file for file in files if file}

    @normalize_exceptions
    def download_url(self, project, file_name, run=None, entity=None):
        """Generate download urls

        Args:
            project (str): The project to download
            file_name (str): The name of the file to download
            run (str, optional): The run to upload to
            entity (str, optional): The entity to scope this project to.  Defaults to wandb models

        Returns:
            A dict of extensions and urls

                { "url": "https://weights.url", "updatedAt": '2013-04-26T22:22:23.832Z', 'md5': 'mZFLkyvTelC5g8XnyQrpOw==' }

        """
        query = gql('''
        query Model($name: String!, $fileName: String!, $entity: String!, $run: String!)  {
            model(name: $name, entityName: $entity) {
                bucket(name: $run) {
                    files(names: [$fileName]) {
                        edges {
                            node {
                                name
                                url
                                md5
                                updatedAt
                            }
                        }
                    }
                }
            }
        }
        ''')
        query_result = self.gql(query, variable_values={
            'name': project, 'run': run or self.settings('run'), 'fileName': file_name,
            'entity': entity or self.settings('entity')})
        if query_result['model']:
            files = self._flatten_edges(query_result['model']['bucket']['files'])
            return files[0] if len(files) > 0 and files[0].get('updatedAt') else None
        else:
            return None

    @normalize_exceptions
    def download_file(self, url):
        """Initiate a streaming download

        Args:
            url (str): The url to download

        Returns:
            A tuple of the content length and the streaming response
        """
        response = requests.get(url, stream=True)
        response.raise_for_status()
        return (int(response.headers.get('content-length', 0)), response)

    @normalize_exceptions
    def download_write_file(self, metadata, out_dir=None):
        """Download a file from a run and write it to wandb/

        Args:
            metadata (obj): The metadata object for the file to download. Comes from Api.download_urls().

        Returns:
            A tuple of the file's local path and the streaming response. The streaming response is None if the file already existed and was up to date.
        """
        fileName = metadata['name']
        path = os.path.join(out_dir or wandb_dir(), fileName)
        if self.file_current(fileName, metadata['md5']):
            return path, None

        size, response = self.download_file(metadata['url'])

        with open(path, "wb") as file:
            for data in response.iter_content(chunk_size=1024):
                file.write(data)

        return path, response

    def upload_file(self, url, file, callback=None, extra_headers={}):
        """Uploads a file to W&B with failure resumption

        Args:
            url (str): The url to download
            file (str): The path to the file you want to upload
            callback (:obj:`func`, optional): A callback which is passed the number of
            bytes uploaded since the last time it was called, used to report progress

        Returns:
            The requests library response object
        """
        extra_headers = extra_headers.copy()
        response = None
        progress = Progress(file, callback=callback)
        if progress.len == 0:
            raise CommError("%s is an empty file" % file.name)
        try:
            response = requests.put(
                url, data=progress, headers=extra_headers)
            response.raise_for_status()
        except requests.exceptions.RequestException as e:
            status_code = e.response.status_code if e.response != None else 0
            # Retry errors from cloud storage or local network issues
            if status_code in (308, 409, 429, 500, 502, 503, 504) or isinstance(e, (requests.exceptions.Timeout, requests.exceptions.ConnectionError)):
                util.sentry_reraise(retry.TransientException(exc=e))
            else:
                util.sentry_reraise(e)

        return response

    upload_file_retry = normalize_exceptions(retry.retriable(num_retries=5)(upload_file))

    @normalize_exceptions
    def register_agent(self, host, sweep_id=None, project_name=None, entity=None):
        """Register a new agent

        Args:
            host (str): hostname
            persistent (bool): long running or oneoff
            sweep (str): sweep id
            project_name: (str): model that contains sweep
        """
        mutation = gql('''
        mutation CreateAgent(
            $host: String!
            $projectName: String!,
            $entityName: String!,
            $sweep: String!
        ) {
            createAgent(input: {
                host: $host,
                projectName: $projectName,
                entityName: $entityName,
                sweep: $sweep,
            }) {
                agent {
                    id
                }
            }
        }
        ''')
        if entity is None:
            entity = self.settings("entity")
        if project_name is None:
            project_name = self.settings('project')

        # don't retry on validation or not found errors
        def no_retry_4xx(e):
            if not isinstance(e, requests.HTTPError):
                return True
            if not(e.response.status_code >= 400 and e.response.status_code < 500):
                return True
            body = json.loads(e.response.content)
            raise UsageError(body['errors'][0]['message'])

        response = self.gql(mutation, variable_values={
            'host': host,
            'entityName': entity,
            'projectName': project_name,
            'sweep': sweep_id}, check_retry_fn=no_retry_4xx)
        return response['createAgent']['agent']

    def agent_heartbeat(self, agent_id, metrics, run_states):
        """Notify server about agent state, receive commands.

        Args:
            agent_id (str): agent_id
            metrics (dict): system metrics
            run_states (dict): run_id: state mapping
        Returns:
            List of commands to execute.
        """
        mutation = gql('''
        mutation Heartbeat(
            $id: ID!,
            $metrics: JSONString,
            $runState: JSONString
        ) {
            agentHeartbeat(input: {
                id: $id,
                metrics: $metrics,
                runState: $runState
            }) {
                agent {
                    id
                }
                commands
            }
        }
        ''')
        try:
            response = self.gql(mutation, variable_values={
                'id': agent_id,
                'metrics': json.dumps(metrics),
                'runState': json.dumps(run_states)})
        except Exception as e:
            # GQL raises exceptions with stringified python dictionaries :/
            message = ast.literal_eval(e.args[0])["message"]
            logger.error('Error communicating with W&B: %s', message)
            return []
        else:
            return json.loads(response['agentHeartbeat']['commands'])

    @normalize_exceptions
    def upsert_sweep(self, config, controller=None, scheduler=None, obj_id=None, project=None, entity=None):
        """Upsert a sweep object.

        Args:
            config (str): sweep config (will be converted to yaml)
        """
        project_query = '''
                    project {
                        id
                        name
                        entity {
                            id
                            name
                        }
                    }
        '''
        mutation_str = '''
        mutation UpsertSweep(
            $id: ID,
            $config: String,
            $description: String,
            $entityName: String!,
            $projectName: String!,
            $controller: JSONString,
            $scheduler: JSONString
        ) {
            upsertSweep(input: {
                id: $id,
                config: $config,
                description: $description,
                entityName: $entityName,
                projectName: $projectName,
                controller: $controller,
                scheduler: $scheduler
            }) {
                sweep {
                    name
                    _PROJECT_QUERY_
                }
            }
        }
        '''
        # FIXME(jhr): we need protocol versioning to know schema is not supported
        # for now we will just try both new and old query
        mutation_new = gql(mutation_str.replace("_PROJECT_QUERY_", project_query))
        mutation_old = gql(mutation_str.replace("_PROJECT_QUERY_", ""))

        # don't retry on validation errors
        # TODO(jhr): generalize error handling routines
        def no_retry_4xx(e):
            if not isinstance(e, requests.HTTPError):
                return True
            if not(e.response.status_code >= 400 and e.response.status_code < 500):
                return True
            body = json.loads(e.response.content)
            raise UsageError(body['errors'][0]['message'])

        for mutation in mutation_new, mutation_old:
            try:
                response = self.gql(mutation, variable_values={
                    'id': obj_id,
                    'config': yaml.dump(config),
                    'description': config.get("description"),
                    'entityName': entity or self.settings("entity"),
                    'projectName': project or self.settings("project"),
                    'controller': controller,
                    'scheduler': scheduler},
                    check_retry_fn=no_retry_4xx)
            except UsageError as e:
                raise(e)
            except Exception as e:
                # graphql schema exception is generic
                err = e
                continue
            err = None
            break
        if err:
            raise(err)

        sweep = response['upsertSweep']['sweep']
        project = sweep.get('project')
        if project:
            self.set_setting('project', project['name'])
            entity = project.get('entity')
            if entity:
                self.set_setting('entity', entity['name'])

        return response['upsertSweep']['sweep']['name']

    @normalize_exceptions
    def create_anonymous_api_key(self):
        """Creates a new API key belonging to a new anonymous user."""
        mutation = gql('''
        mutation CreateAnonymousApiKey {
            createAnonymousEntity(input: {}) {
                apiKey {
                    name
                }
            }
        }
        ''')

        response = self.gql(mutation, variable_values={})
        return response['createAnonymousEntity']['apiKey']['name']

    def file_current(self, fname, md5):
        """Checksum a file and compare the md5 with the known md5
        """
        return os.path.isfile(fname) and util.md5_file(fname) == md5

    @normalize_exceptions
    def pull(self, project, run=None, entity=None):
        """Download files from W&B

        Args:
            project (str): The project to download
            run (str, optional): The run to upload to
            entity (str, optional): The entity to scope this project to.  Defaults to wandb models

        Returns:
            The requests library response object
        """
        project, run = self.parse_slug(project, run=run)
        urls = self.download_urls(project, run, entity)
        responses = []
        for fileName in urls:
            _, response = self.download_write_file(urls[fileName])
            if response:
                responses.append(response)

        return responses

    def get_project(self):
        return self.settings('project')

    @normalize_exceptions
    def push(self, files, run=None, entity=None, project=None, description=None, force=True, progress=False):
        """Uploads multiple files to W&B

        Args:
            files (list or dict): The filenames to upload
            run (str, optional): The run to upload to
            entity (str, optional): The entity to scope this project to.  Defaults to wandb models
            project (str, optional): The name of the project to upload to. Defaults to the one in settings.
            description (str, optional): The description of the changes
            force (bool, optional): Whether to prevent push if git has uncommitted changes
            progress (callable, or stream): If callable, will be called with (chunk_bytes,
                total_bytes) as argument else if True, renders a progress bar to stream.

        Returns:
            The requests library response object
        """
        if project is None:
            project = self.get_project()
        if project is None:
            raise CommError("No project configured.")
        if run is None:
            run = self.current_run_id

        # TODO(adrian): we use a retriable version of self.upload_file() so
        # will never retry self.upload_urls() here. Instead, maybe we should
        # make push itself retriable.
        run_id, result = self.upload_urls(
            project, files, run, entity, description)
        responses = []
        for file_name, file_info in result.items():
            file_url = file_info['url']

            # If the upload URL is relative, fill it in with the base URL,
            # since its a proxied file store like the on-prem VM.
            if file_url.startswith('/'):
                file_url = '{}{}'.format(self.api_url, file_url)

            try:
                # To handle Windows paths
                # TODO: this doesn't handle absolute paths...
                normal_name = os.path.join(*file_name.split("/"))
                open_file = files[file_name] if isinstance(
                    files, dict) else open(normal_name, "rb")
            except IOError:
                print("%s does not exist" % file_name)
                continue
            if progress:
                if hasattr(progress, '__call__'):
                    responses.append(self.upload_file_retry(
                        file_url, open_file, progress))
                else:
                    length = os.fstat(open_file.fileno()).st_size
                    with click.progressbar(file=progress, length=length, label='Uploading file: %s' % (file_name),
                                           fill_char=click.style('&', fg='green')) as bar:
                        responses.append(self.upload_file_retry(
                            file_url, open_file, lambda bites, _: bar.update(bites)))
            else:
                responses.append(self.upload_file_retry(file_info['url'], open_file))
            open_file.close()
        return responses

    def get_file_stream_api(self):
        """This creates a new file pusher thread.  Call start to initiate the thread that talks to W&B"""
        if not self._file_stream_api:
            if self._current_run_id is None:
                raise UsageError(
                    'Must have a current run to use file stream API.')
            self._file_stream_api = FileStreamApi(self, self._current_run_id)
        return self._file_stream_api

    def _status_request(self, url, length):
        """Ask google how much we've uploaded"""
        return requests.put(
            url=url,
            headers={'Content-Length': '0',
                     'Content-Range': 'bytes */%i' % length}
        )

    def _flatten_edges(self, response):
        """Return an array from the nested graphql relay structure"""
        return [node['node'] for node in response['edges']]<|MERGE_RESOLUTION|>--- conflicted
+++ resolved
@@ -436,17 +436,13 @@
             }
         }
         ''')
-<<<<<<< HEAD
-        data = self.gql(query, variable_values={
-            'entity': entity or self.settings('entity'), 'project': project or self.settings('project'), 'sweep': sweep, 'specs': specs})['model']['sweep']
-=======
         entity = entity or self.settings('entity')
         project = project or self.settings('project')
-        response = self.gql(query, variable_values={'entity': entity, 'project': project, 'sweep': sweep, 'specs': specs})
+        response = self.gql(query, variable_values={'entity': entity,
+                                                    'project': project, 'sweep': sweep, 'specs': specs})
         if response['model'] is None or response['model']['sweep'] is None:
             raise ValueError("Sweep {}/{}/{} not found".format(entity, project, sweep) )
         data = response['model']['sweep']
->>>>>>> 3ee9c6e9
         if data:
             data['runs'] = self._flatten_edges(data['runs'])
         return data
