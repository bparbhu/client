--- conflicted
+++ resolved
@@ -452,7 +452,6 @@
     const maxRuns = this.props.data.limit;
     if (this.props.data.loading) {
       return (
-<<<<<<< HEAD
         <div>
           <Loader inline active />
         </div>
@@ -494,34 +493,6 @@
             onMouseOutEvent={() => this.props.setHighlight(null)}
           />
         </div>
-=======
-        <PlotParCoor
-          cols={dimensions}
-          runs={this.props.data.filtered}
-          select={this.select}
-          highlight={this.props.highlight}
-          onBrushEvent={(axis, low, high) => {
-            let selections = this.props.selections;
-            selections = Selection.Update.addBound(
-              selections,
-              Run.keyFromString(axis),
-              '>=',
-              low
-            );
-            selections = Selection.Update.addBound(
-              selections,
-              Run.keyFromString(axis),
-              '<=',
-              high
-            );
-            this.props.setFilters('select', selections);
-          }}
-          onMouseOverEvent={runName => {
-            this.props.setHighlight(runName);
-          }}
-          onMouseOutEvent={() => this.props.setHighlight(null)}
-        />
->>>>>>> d691efd8
       );
     } else {
       return <p>Please configure dimensions first</p>;
