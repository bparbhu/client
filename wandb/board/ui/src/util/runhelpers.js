--- conflicted
+++ resolved
@@ -3,11 +3,7 @@
 import _ from 'lodash';
 import numeral from 'numeral';
 import {JSONparseNaN} from '../util/jsonnan';
-<<<<<<< HEAD
 import {defaultRunCharts} from '../util/plotHelpers';
-import flatten from 'flat';
-=======
->>>>>>> 986909a5
 import {fragments} from '../graphql/runs';
 import TimeAgo from 'react-timeago';
 import {Icon} from 'semantic-ui-react';
