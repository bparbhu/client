# -*- coding: utf-8 -*-
from __future__ import print_function

import click
import copy
from functools import wraps
import glob
import io
import json
import logging
import netrc
import os
import random
import re
import requests
import shlex
import signal
import socket
import stat
import subprocess
import sys
import textwrap
import time
import traceback
import yaml
import threading
import random
<<<<<<< HEAD
import platform
=======
import datetime
import shutil
>>>>>>> 7c06b16e
# pycreds has a find_executable that works in windows
from dockerpycreds.utils import find_executable

from wandb import util

from click.utils import LazyFile
from click.exceptions import BadParameter, ClickException, Abort
# whaaaaat depends on prompt_toolkit < 2, ipython now uses > 2 so we vendored for now
# DANGER this changes the sys.path so we should never do this in a user script
whaaaaat = util.vendor_import("whaaaaat")
import six
from six.moves import BaseHTTPServer, urllib, configparser
import socket

from .core import termlog

import wandb
from wandb.apis import InternalApi
from wandb.wandb_config import Config
from wandb import wandb_agent
from wandb import wandb_controller
from wandb import env
from wandb import wandb_run
from wandb import wandb_dir
from wandb import run_manager
from wandb import Error
from wandb.magic_impl import magic_install

DOCS_URL = 'http://docs.wandb.com/'
logger = logging.getLogger(__name__)


class ClickWandbException(ClickException):
    def format_message(self):
        log_file = util.get_log_file_path()
        orig_type = '{}.{}'.format(self.orig_type.__module__,
                                   self.orig_type.__name__)
        if issubclass(self.orig_type, Error):
            return click.style(str(self.message), fg="red")
        else:
            return ('An Exception was raised, see %s for full traceback.\n'
                    '%s: %s' % (log_file, orig_type, self.message))


class CallbackHandler(BaseHTTPServer.BaseHTTPRequestHandler):
    """Simple callback handler that stores query string parameters and
    shuts down the server.
    """

    def do_GET(self):
        self.server.result = urllib.parse.parse_qs(
            self.path.split("?")[-1])
        self.send_response(200)
        self.end_headers()
        self.wfile.write(b'Success')
        self.server.stop()

    def log_message(self, format, *args):
        pass


class LocalServer():
    """A local HTTP server that finds an open port and listens for a callback.
    The urlencoded callback url is accessed via `.qs` the query parameters passed
    to the callback are accessed via `.result`
    """

    def __init__(self):
        self.blocking = True
        self.port = 8666
        self.connect()
        self._server.result = {}
        self._server.stop = self.stop

    def connect(self, attempts=1):
        try:
            self._server = BaseHTTPServer.HTTPServer(
                ('127.0.0.1', self.port), CallbackHandler)
        except socket.error:
            if attempts < 5:
                self.port += random.randint(1, 1000)
                self.connect(attempts + 1)
            else:
                logging.info(
                    "Unable to start local server, proceeding manually")

                class FakeServer():
                    def serve_forever(self):
                        pass
                self._server = FakeServer()

    def qs(self):
        return urllib.parse.urlencode({
            "callback": "http://127.0.0.1:{}/callback".format(self.port)})

    @property
    def result(self):
        return self._server.result

    def start(self, blocking=True):
        self.blocking = blocking
        if self.blocking:
            self._server.serve_forever()
        else:
            t = threading.Thread(target=self._server.serve_forever)
            t.daemon = True
            t.start()

    def stop(self, *args):
        t = threading.Thread(target=self._server.shutdown)
        t.daemon = True
        t.start()
        if not self.blocking:
            os.kill(os.getpid(), signal.SIGINT)


def display_error(func):
    """Function decorator for catching common errors and re-raising as wandb.Error"""
    @wraps(func)
    def wrapper(*args, **kwargs):
        try:
            return func(*args, **kwargs)
        except wandb.Error as e:
            exc_type, exc_value, exc_traceback = sys.exc_info()
            lines = traceback.format_exception(
                exc_type, exc_value, exc_traceback)
            logger.error(''.join(lines))
            click_exc = ClickWandbException(e)
            click_exc.orig_type = exc_type
            six.reraise(ClickWandbException, click_exc, sys.exc_info()[2])
    return wrapper


def prompt_for_project(ctx, entity):
    """Ask the user for a project, creating one if necessary."""
    result = ctx.invoke(projects, entity=entity, display=False)

    try:
        if len(result) == 0:
            project = click.prompt("Enter a name for your first project")
            #description = editor()
            project = api.upsert_project(project, entity=entity)["name"]
        else:
            project_names = [project["name"] for project in result]
            question = {
                'type': 'list',
                'name': 'project_name',
                'message': "Which project should we use?",
                'choices': project_names + ["Create New"]
            }
            result = whaaaaat.prompt([question])
            if result:
                project = result['project_name']
            else:
                project = "Create New"
            # TODO: check with the server if the project exists
            if project == "Create New":
                project = click.prompt(
                    "Enter a name for your new project", value_proc=api.format_project)
                #description = editor()
                project = api.upsert_project(project, entity=entity)["name"]

    except wandb.apis.CommError as e:
        raise ClickException(str(e))

    return project


def editor(content='', marker='# Enter a description, markdown is allowed!\n'):
    message = click.edit(content + '\n\n' + marker)
    if message is not None:
        return message.split(marker, 1)[0].rstrip('\n')


api = InternalApi()


# Some commands take project/entity etc. as arguments. We provide default
# values for those arguments from the current project configuration, as
# returned by api.settings()
CONTEXT = dict(default_map=api.settings())


class RunGroup(click.Group):
    @display_error
    def get_command(self, ctx, cmd_name):
        # TODO: check if cmd_name is a file in the current dir and not require `run`?
        rv = click.Group.get_command(self, ctx, cmd_name)
        if rv is not None:
            return rv

        return None


@click.command(cls=RunGroup, invoke_without_command=True)
@click.version_option(version=wandb.__version__)
@click.pass_context
def cli(ctx):
    """Weights & Biases.

    Run "wandb docs" for full documentation.
    """
    wandb.try_to_set_up_global_logging()
    if ctx.invoked_subcommand is None:
        click.echo(ctx.get_help())


@cli.command(context_settings=CONTEXT, help="List projects")
@click.option("--entity", "-e", default=None, envvar=env.ENTITY, help="The entity to scope the listing to.")
@display_error
def projects(entity, display=True):
    projects = api.list_projects(entity=entity)
    if len(projects) == 0:
        message = "No projects found for %s" % entity
    else:
        message = 'Latest projects for "%s"' % entity
    if display:
        click.echo(click.style(message, bold=True))
        for project in projects:
            click.echo("".join(
                (click.style(project['name'], fg="blue", bold=True),
                 " - ",
                 str(project['description'] or "").split("\n")[0])
            ))
    return projects


@cli.command(context_settings=CONTEXT, help="List runs in a project")
@click.pass_context
@click.option("--project", "-p", default=None, envvar=env.PROJECT, help="The project you wish to list runs from.")
@click.option("--entity", "-e", default=None, envvar=env.ENTITY, help="The entity to scope the listing to.")
@display_error
def runs(ctx, project, entity):
    click.echo(click.style('Latest runs for project "%s"' %
                           project, bold=True))
    if project is None:
        project = prompt_for_project(ctx, project)
    runs = api.list_runs(project, entity=entity)
    for run in runs:
        click.echo("".join(
            (click.style(run['name'], fg="blue", bold=True),
             " - ",
             (run['description'] or "").split("\n")[0])
        ))


@cli.command(context_settings=CONTEXT, help="List local & remote file status")
@click.argument("run", envvar=env.RUN_ID)
@click.option("--settings/--no-settings", help="Show the current settings", default=True)
@click.option("--project", "-p", envvar=env.PROJECT, help="The project you wish to upload to.")
@display_error
def status(run, settings, project):
    logged_in = bool(api.api_key)
    if not os.path.isdir(wandb_dir()):
        if logged_in:
            msg = "Directory not initialized. Please run %s to get started." % click.style(
                "wandb init", bold=True)
        else:
            msg = "You are not logged in. Please run %s to get started." % click.style(
                "wandb login", bold=True)
        termlog(msg)
    elif settings:
        click.echo(click.style("Logged in?", bold=True) + " %s" % logged_in)
        click.echo(click.style("Current Settings", bold=True))
        settings = api.settings()
        click.echo(json.dumps(
            settings,
            sort_keys=True,
            indent=2,
            separators=(',', ': ')
        ))


@cli.command(context_settings=CONTEXT, help="Restore code, config and docker state for a run")
@click.pass_context
@click.argument("run", envvar=env.RUN_ID)
@click.option("--no-git", is_flag=True, default=False, help="Skupp")
@click.option("--branch/--no-branch", default=True, help="Whether to create a branch or checkout detached")
@click.option("--project", "-p", envvar=env.PROJECT, help="The project you wish to upload to.")
@click.option("--entity", "-e", envvar=env.ENTITY, help="The entity to scope the listing to.")
@display_error
def restore(ctx, run, no_git, branch, project, entity):
    if ":" in run:
        if "/" in run:
            entity, rest = run.split("/", 1)
        else:
            rest = run
        project, run = rest.split(":", 1)
    elif run.count("/") > 1:
        entity, run = run.split("/", 1)

    project, run = api.parse_slug(run, project=project)
    commit, json_config, patch_content, metadata = api.run_config(
        project, run=run, entity=entity)
    repo = metadata.get("git", {}).get("repo")
    image = metadata.get("docker")
    RESTORE_MESSAGE = """`wandb restore` needs to be run from the same git repository as the original run.
Run `git clone %s` and restore from there or pass the --no-git flag.""" % repo
    if no_git:
        commit = None
    elif not api.git.enabled:
        if repo:
            raise ClickException(RESTORE_MESSAGE)
        elif image:
            wandb.termlog("Original run has no git history.  Just restoring config and docker")

    if commit and api.git.enabled:
        subprocess.check_call(['git', 'fetch', '--all'])
        try:
            api.git.repo.commit(commit)
        except ValueError:
            wandb.termlog("Couldn't find original commit: {}".format(commit))
            commit = None
            files = api.download_urls(project, run=run, entity=entity)
            for filename in files:
                if filename.startswith('upstream_diff_') and filename.endswith('.patch'):
                    commit = filename[len('upstream_diff_'):-len('.patch')]
                    try:
                        api.git.repo.commit(commit)
                    except ValueError:
                        commit = None
                    else:
                        break

            if commit:
                wandb.termlog(
                    "Falling back to upstream commit: {}".format(commit))
                patch_path, _ = api.download_write_file(files[filename])
            else:
                raise ClickException(RESTORE_MESSAGE)
        else:
            if patch_content:
                patch_path = os.path.join(wandb.wandb_dir(), 'diff.patch')
                with open(patch_path, "w") as f:
                    f.write(patch_content)
            else:
                patch_path = None

        branch_name = "wandb/%s" % run
        if branch and branch_name not in api.git.repo.branches:
            api.git.repo.git.checkout(commit, b=branch_name)
            wandb.termlog("Created branch %s" %
                       click.style(branch_name, bold=True))
        elif branch:
            wandb.termlog(
                "Using existing branch, run `git branch -D %s` from master for a clean checkout" % branch_name)
            api.git.repo.git.checkout(branch_name)
        else:
            wandb.termlog("Checking out %s in detached mode" % commit)
            api.git.repo.git.checkout(commit)

        if patch_path:
            # we apply the patch from the repository root so git doesn't exclude
            # things outside the current directory
            root = api.git.root
            patch_rel_path = os.path.relpath(patch_path, start=root)
            # --reject is necessary or else this fails any time a binary file
            # occurs in the diff
            # we use .call() instead of .check_call() for the same reason
            # TODO(adrian): this means there is no error checking here
            subprocess.call(['git', 'apply', '--reject',
                             patch_rel_path], cwd=root)
            wandb.termlog("Applied patch")

    # TODO: we should likely respect WANDB_DIR here.
    util.mkdir_exists_ok("wandb")
    config = Config(run_dir="wandb")
    config.load_json(json_config)
    config.persist()
    wandb.termlog("Restored config variables to %s" % config._config_path())
    if image:
        if not metadata["program"].startswith("<") and metadata.get("args") is not None:
            # TODO: we may not want to default to python here.
            runner = util.find_runner(metadata["program"]) or ["python"]
            command = runner + [metadata["program"]] + metadata["args"]
            cmd = " ".join(command)
        else:
            wandb.termlog("Couldn't find original command, just restoring environment")
            cmd = None
        wandb.termlog("Docker image found, attempting to start")
        ctx.invoke(docker, docker_run_args=[image], cmd=cmd)

    return commit, json_config, patch_content, repo, metadata


@cli.command(context_settings=CONTEXT, help="Upload an offline training directory to W&B")
@click.pass_context
@click.argument("path", nargs=-1, type=click.Path(exists=True))
@click.option("--id", envvar=env.RUN_ID, help="The run you want to upload to.")
@click.option("--project", "-p", envvar=env.PROJECT, help="The project you want to upload to.")
@click.option("--entity", "-e", envvar=env.ENTITY, help="The entity to scope to.")
@click.option("--ignore", help="A comma seperated list of globs to ignore syncing with wandb.")
@display_error
def sync(ctx, path, id, project, entity, ignore):
    if api.api_key is None:
        ctx.invoke(login)

    if ignore:
        globs = ignore.split(",")
    else:
        globs = None

    path = path[0] if len(path) > 0 else os.getcwd()
    if os.path.isfile(path):
        raise ClickException("path must be a directory")
    wandb_dir = os.path.join(path, "wandb")
    run_paths = glob.glob(os.path.join(wandb_dir, "*run-*"))
    if len(run_paths) == 0:
        run_paths = glob.glob(os.path.join(path, "*run-*"))
    if len(run_paths) > 0:
        for run_path in run_paths:
            wandb_run.Run.from_directory(run_path,
                                         run_id=run_path.split("-")[-1], project=project, entity=entity, ignore_globs=globs)
    else:
        wandb_run.Run.from_directory(
            path, run_id=id, project=project, entity=entity, ignore_globs=globs)


@cli.command(context_settings=CONTEXT, help="Pull files from Weights & Biases")
@click.argument("run", envvar=env.RUN_ID)
@click.option("--project", "-p", envvar=env.PROJECT, help="The project you want to download.")
@click.option("--entity", "-e", default="models", envvar=env.ENTITY, help="The entity to scope the listing to.")
@display_error
def pull(run, project, entity):
    project, run = api.parse_slug(run, project=project)

    urls = api.download_urls(project, run=run, entity=entity)
    if len(urls) == 0:
        raise ClickException("Run has no files")
    click.echo("Downloading: {project}/{run}".format(
        project=click.style(project, bold=True), run=run
    ))

    for name in urls:
        if api.file_current(name, urls[name]['md5']):
            click.echo("File %s is up to date" % name)
        else:
            length, response = api.download_file(urls[name]['url'])
            # TODO: I had to add this because some versions in CI broke click.progressbar
            sys.stdout.write("File %s\r" % name)
            dirname = os.path.dirname(name)
            if dirname != '':
                wandb.util.mkdir_exists_ok(dirname)
            with click.progressbar(length=length, label='File %s' % name,
                                   fill_char=click.style('&', fg='green')) as bar:
                with open(name, "wb") as f:
                    for data in response.iter_content(chunk_size=4096):
                        f.write(data)
                        bar.update(len(data))


@cli.command(context_settings=CONTEXT, help="Login to Weights & Biases")
@click.argument("key", nargs=-1)
@click.option("--browser/--no-browser", default=True, help="Attempt to launch a browser for login")
@click.option("--anonymously", is_flag=True, help="Log in anonymously")
@display_error
def login(key, anonymously, server=LocalServer(), browser=True):
    global api

    key = key[0] if len(key) > 0 else None

    # Import in here for performance reasons
    import webbrowser
    browser = util.launch_browser(browser)

    def get_api_key_from_browser(signup=False):
        if not browser:
            return None
        query = '?signup=true' if signup else ''
        webbrowser.open_new_tab('{}/authorize{}'.format(api.app_url, query))
        #Getting rid of the server for now.  We would need to catch Abort from server.stop and deal accordingly
        #server.start(blocking=False)
        #if server.result.get("key"):
        #    return server.result["key"][0]
        return None

    if key:
        util.set_api_key(api, key)
    else:
        if anonymously:
            os.environ[env.ANONYMOUS] = "must"
        key = util.prompt_api_key(api, input_callback=click.prompt, browser_callback=get_api_key_from_browser)

    if key:
        api.clear_setting('disabled')
        click.secho("Successfully logged in to Weights & Biases!", fg="green")
    else:
        api.set_setting('disabled', 'true')
        click.echo("Disabling Weights & Biases. Run 'wandb login' again to re-enable.")

    # reinitialize API to create the new client
    api = InternalApi()

    return key


@cli.command(context_settings=CONTEXT, help="Configure a directory with Weights & Biases")
@click.pass_context
@display_error
def init(ctx):
    from wandb import _set_stage_dir, __stage_dir__, wandb_dir
    if __stage_dir__ is None:
        _set_stage_dir('wandb')
    if os.path.isdir(wandb_dir()) and os.path.exists(os.path.join(wandb_dir(), "settings")):
        click.confirm(click.style(
            "This directory has been configured previously, should we re-configure it?", bold=True), abort=True)
    else:
        click.echo(click.style(
            "Let's setup this directory for W&B!", fg="green", bold=True))

    if api.api_key is None:
        ctx.invoke(login)

    viewer = api.viewer()

    # Viewer can be `None` in case your API information became invalid, or
    # in testing if you switch hosts.
    if not viewer:
        click.echo(click.style(
            "Your login information seems to be invalid: can you log in again please?", fg="red", bold=True))
        ctx.invoke(login)

    # This shouldn't happen.
    viewer = api.viewer()
    if not viewer:
        click.echo(click.style(
            "We're sorry, there was a problem logging you in. Please send us a note at support@wandb.com and tell us how this happened.", fg="red", bold=True))
        sys.exit(1)

    # At this point we should be logged in successfully.
    if len(viewer["teams"]["edges"]) > 1:
        team_names = [e["node"]["name"] for e in viewer["teams"]["edges"]]
        question = {
            'type': 'list',
            'name': 'team_name',
            'message': "Which team should we use?",
            'choices': team_names + ["Manual Entry"]
        }
        result = whaaaaat.prompt([question])
        # result can be empty on click
        if result:
            entity = result['team_name']
        else:
            entity = "Manual Entry"
        if entity == "Manual Entry":
            entity = click.prompt("Enter the name of the team you want to use")
    else:
        entity = click.prompt("What username or team should we use?",
                              default=viewer.get('entity', 'models'))

    # TODO: this error handling sucks and the output isn't pretty
    try:
        project = prompt_for_project(ctx, entity)
    except wandb.cli.ClickWandbException:
        raise ClickException('Could not find team: %s' % entity)

    api.set_setting('entity', entity)
    api.set_setting('project', project)
    api.set_setting('base_url', api.settings().get('base_url'))

    util.mkdir_exists_ok(wandb_dir())
    with open(os.path.join(wandb_dir(), '.gitignore'), "w") as file:
        file.write("*\n!settings")

    click.echo(click.style("This directory is configured!  Next, track a run:\n", fg="green") +
               textwrap.dedent("""\
        * In your training script:
            {code1}
            {code2}
        * then `{run}`.
        """).format(
        code1=click.style("import wandb", bold=True),
        code2=click.style("wandb.init(project=\"%s\")" % project, bold=True),
        run=click.style("python <train.py>", bold=True),
        # saving this here so I can easily put it back when we re-enable
        # push/pull
        # """
        # * Run `{push}` to manually add a file.
        # * Pull popular models into your project with: `{pull}`.
        # """
        # push=click.style("wandb push run_id weights.h5", bold=True),
        # pull=click.style("wandb pull models/inception-v4", bold=True)
    ))


@cli.command(context_settings=CONTEXT, help="Open documentation in a browser")
@click.pass_context
@display_error
def docs(ctx):
    import webbrowser
    if util.launch_browser():
        launched = webbrowser.open_new_tab(DOCS_URL)
    else:
        launched = False
    if launched:
        click.echo(click.style(
            "Opening %s in your default browser" % DOCS_URL, fg="green"))
    else:
        click.echo(click.style(
            "You can find our documentation here: %s" % DOCS_URL, fg="green"))


@cli.command("on", help="Ensure W&B is enabled in this directory")
@display_error
def on():
    wandb.ensure_configured()
    api = InternalApi()
    try:
        api.clear_setting('disabled')
    except configparser.Error:
        pass
    click.echo(
        "W&B enabled, running your script from this directory will now sync to the cloud.")


@cli.command("off", help="Disable W&B in this directory, useful for testing")
@display_error
def off():
    wandb.ensure_configured()
    api = InternalApi()
    try:
        api.set_setting('disabled', 'true')
        click.echo(
            "W&B disabled, running your script from this directory will only write metadata locally.")
    except configparser.Error as e:
        click.echo(
            'Unable to write config, copy and paste the following in your terminal to turn off W&B:\nexport WANDB_MODE=dryrun')


RUN_CONTEXT = copy.copy(CONTEXT)
RUN_CONTEXT['allow_extra_args'] = True
RUN_CONTEXT['ignore_unknown_options'] = True


@cli.command(context_settings=RUN_CONTEXT, help="Launch a job")
@click.pass_context
@click.argument('program')
@click.argument('args', nargs=-1)
@click.option('--id', default=None,
              help='Run id to use, default is to generate.')
@click.option('--resume', default='never', type=click.Choice(['never', 'must', 'allow']),
              help='Resume strategy, default is never')
@click.option('--dir', default=None,
              help='Files in this directory will be saved to wandb, defaults to wandb')
@click.option('--configs', default=None,
              help='Config file paths to load')
@click.option('--message', '-m', default=None, hidden=True,
              help='Message to associate with the run.')
@click.option('--name', default=None,
              help='Name of the run, default is auto generated.')
@click.option('--notes', default=None,
              help='Notes to associate with the run.')
@click.option("--show/--no-show", default=False,
              help="Open the run page in your default browser.")
@click.option('--tags', default=None,
              help='Tags to associate with the run (comma seperated).')
@click.option('--run_group', default=None,
              help='Run group to associate with the run.')
@click.option('--job_type', default=None,
              help='Job type to associate with the run.')
@display_error
def run(ctx, program, args, id, resume, dir, configs, message, name, notes, show, tags, run_group, job_type):
    wandb.ensure_configured()
    if configs:
        config_paths = configs.split(',')
    else:
        config_paths = []
    config = Config(config_paths=config_paths,
                    wandb_dir=dir or wandb.wandb_dir())
    tags = [tag for tag in tags.split(",") if tag] if tags else None

    # populate run parameters from env if not specified
    id = id or os.environ.get(env.RUN_ID)
    message = message or os.environ.get(env.DESCRIPTION)
    tags = tags or env.get_tags()
    run_group = run_group or os.environ.get(env.RUN_GROUP)
    job_type = job_type or os.environ.get(env.JOB_TYPE)
    name = name or os.environ.get(env.NAME)
    notes = notes or os.environ.get(env.NOTES)
    resume = resume or os.environ.get(env.RESUME)

    run = wandb_run.Run(run_id=id, mode='clirun',
                        config=config, description=message,
                        program=program, tags=tags,
                        group=run_group, job_type=job_type,
                        name=name, notes=notes,
                        resume=resume)
    run.enable_logging()

    environ = dict(os.environ)
    if configs:
        environ[env.CONFIG_PATHS] = configs
    if show:
        environ[env.SHOW_RUN] = 'True'

    if not run.api.api_key:
        util.prompt_api_key(run.api, input_callback=click.prompt)

    try:
        rm = run_manager.RunManager(run)
        rm.init_run(environ)
    except run_manager.Error:
        exc_type, exc_value, exc_traceback = sys.exc_info()
        wandb.termerror('An Exception was raised during setup, see %s for full traceback.' %
                        util.get_log_file_path())
        wandb.termerror(str(exc_value))
        if 'permission' in str(exc_value):
            wandb.termerror(
                'Are you sure you provided the correct API key to "wandb login"?')
        lines = traceback.format_exception(
            exc_type, exc_value, exc_traceback)
        logger.error('\n'.join(lines))
        sys.exit(1)
    rm.run_user_process(program, args, environ)

@cli.command(context_settings=RUN_CONTEXT)
@click.pass_context
@click.option('--keep', '-N', default=24, help="Keep runs created in the last N hours", type=int)
def gc(ctx, keep):
    """Garbage collector, cleans up your local run directory"""
    directory = wandb.wandb_dir()
    if not os.path.exists(directory):
        raise ClickException('No wandb directory found at %s' % directory)
    paths = glob.glob(directory+"/*run*")
    dates = [datetime.datetime.strptime(p.split("-")[1],'%Y%m%d_%H%M%S') for p in paths]
    since = datetime.datetime.utcnow() - datetime.timedelta(hours=keep)
    bad_paths = [paths[i] for i, d, in enumerate(dates) if d < since]
    if len(bad_paths) > 0:
        click.echo("Found {} runs, {} are older than {} hours".format(len(paths), len(bad_paths), keep))
        click.confirm(click.style(
                "Are you sure you want to remove %i runs?" % len(bad_paths), bold=True), abort=True)
        for path in bad_paths:
            shutil.rmtree(path)
        click.echo(click.style("Success!", fg="green"))
    else:
        click.echo(click.style("No runs older than %i hours found" % keep, fg="red"))

@cli.command(context_settings=RUN_CONTEXT, name="docker-run")
@click.pass_context
@click.argument('docker_run_args', nargs=-1)
@click.option('--help')
def docker_run(ctx, docker_run_args, help):
    """Simple docker wrapper that adds WANDB_API_KEY and WANDB_DOCKER to any docker run command.
    This will also set the runtime to nvidia if the nvidia-docker executable is present on the system
    and --runtime wasn't set.
    """
    args = list(docker_run_args)
    if len(args) > 0 and args[0] == "run":
        args.pop(0)
    if help or len(args) == 0:
        wandb.termlog("This commands adds wandb env variables to your docker run calls")
        subprocess.call(['docker', 'run'] + args + ['--help'])
        exit()
    #TODO: is this what we want?
    if len([a for a in args if a.startswith("--runtime")]) == 0 and find_executable('nvidia-docker'):
        args = ["--runtime", "nvidia"] + args
    #TODO: image_from_docker_args uses heuristics to find the docker image arg, there are likely cases
    #where this won't work
    image = util.image_from_docker_args(args)
    resolved_image = None
    if image:
        resolved_image = wandb.docker.image_id(image)
    if resolved_image:
        args = ['-e', 'WANDB_DOCKER=%s' % resolved_image] + args
    else:
        wandb.termlog("Couldn't detect image argument, running command without the WANDB_DOCKER env variable")
    if api.api_key:
        args = ['-e', 'WANDB_API_KEY=%s' % api.api_key] + args
    else:
        wandb.termlog("Not logged in, run `wandb login` from the host machine to enable result logging")
    subprocess.call(['docker', 'run'] + args)


@cli.command(context_settings=RUN_CONTEXT)
@click.pass_context
@click.argument('docker_run_args', nargs=-1)
@click.argument('docker_image', required=False)
@click.option('--nvidia/--no-nvidia', default=find_executable('nvidia-docker') != None,
              help='Use the nvidia runtime, defaults to nvidia if nvidia-docker is present')
@click.option('--digest', is_flag=True, default=False, help="Output the image digest and exit")
@click.option('--jupyter/--no-jupyter', default=False, help="Run jupyter lab in the container")
@click.option('--dir', default="/app", help="Which directory to mount the code in the container")
@click.option('--no-dir', is_flag=True, help="Don't mount the current directory")
@click.option('--shell', default="/bin/bash", help="The shell to start the container with")
@click.option('--port', default="8888", help="The hot port to bind jupyter on")
@click.option('--cmd', help="The command to run in the container")
@click.option('--no-tty', is_flag=True, default=False, help="Run the command without a tty")
@display_error
def docker(ctx, docker_run_args, docker_image, nvidia, digest, jupyter, dir, no_dir, shell, port, cmd, no_tty):
    """W&B docker lets you run your code in a docker image ensuring wandb is configured. It adds the WANDB_DOCKER and WANDB_API_KEY
    environment variables to your container and mounts the current directory in /app by default.  You can pass additional
    args which will be added to `docker run` before the image name is declared, we'll choose a default image for you if
    one isn't passed:

    wandb docker -v /mnt/dataset:/app/data
    wandb docker gcr.io/kubeflow-images-public/tensorflow-1.12.0-notebook-cpu:v0.4.0 --jupyter
    wandb docker wandb/deepo:keras-gpu --no-tty --cmd "python train.py --epochs=5"

    By default we override the entrypoint to check for the existance of wandb and install it if not present.  If you pass the --jupyter
    flag we will ensure jupyter is installed and start jupyter lab on port 8888.  If we detect nvidia-docker on your system we will use
    the nvidia runtime.  If you just want wandb to set environment variable to an existing docker run command, see the wandb docker-run 
    command.
    """
    if not find_executable('docker'):
        raise ClickException(
            "Docker not installed, install it from https://docker.com" )
    args = list(docker_run_args)
    image = docker_image or ""
    # remove run for users used to nvidia-docker
    if len(args) > 0 and args[0] == "run":
        args.pop(0)
    if image == "" and len(args) > 0:
        image = args.pop(0)
    # If the user adds docker args without specifying an image (should be rare)
    if not util.docker_image_regex(image.split("@")[0]):
        if image:
            args = args + [image]
        image = wandb.docker.default_image(gpu=nvidia)
        subprocess.call(["docker", "pull", image])
    _, repo_name, tag = wandb.docker.parse(image)

    resolved_image = wandb.docker.image_id(image)
    if resolved_image is None:
        raise ClickException(
            "Couldn't find image locally or in a registry, try running `docker pull %s`" % image)
    if digest:
        sys.stdout.write(resolved_image)
        exit(0)

    existing = wandb.docker.shell(
        ["ps", "-f", "ancestor=%s" % resolved_image, "-q"])
    if existing:
        question = {
            'type': 'confirm',
            'name': 'attach',
            'message': "Found running container with the same image, do you want to attach?",
        }
        result = whaaaaat.prompt([question])
        if result and result['attach']:
            subprocess.call(['docker', 'attach', existing.split("\n")[0]])
            exit(0)
    cwd = os.getcwd()
    command = ['docker', 'run', '-e', 'LANG=C.UTF-8', '-e', 'WANDB_DOCKER=%s' % resolved_image, '--ipc=host',
                '-v', wandb.docker.entrypoint+':/wandb-entrypoint.sh', '--entrypoint', '/wandb-entrypoint.sh']
    if nvidia:
        command.extend(['--runtime', 'nvidia'])
    if not no_dir:
        #TODO: We should default to the working directory if defined
        command.extend(['-v', cwd+":"+dir, '-w', dir])
    if api.api_key:
        command.extend(['-e', 'WANDB_API_KEY=%s' % api.api_key])
    else:
        wandb.termlog("Couldn't find WANDB_API_KEY, run `wandb login` to enable streaming metrics")
    if jupyter:
        command.extend(['-e', 'WANDB_ENSURE_JUPYTER=1', '-p', port+':8888'])
        no_tty = True
        cmd = "jupyter lab --no-browser --ip=0.0.0.0 --allow-root --NotebookApp.token= --notebook-dir %s" % dir
    command.extend(args)
    if no_tty:
        command.extend([image, shell, "-c", cmd])
    else:
        if cmd:
            command.extend(['-e', 'WANDB_COMMAND=%s' % cmd])
        command.extend(['-it', image, shell])
        wandb.termlog("Launching docker container \U0001F6A2")
    subprocess.call(command)



MONKEY_CONTEXT = copy.copy(CONTEXT)
MONKEY_CONTEXT['allow_extra_args'] = True
MONKEY_CONTEXT['ignore_unknown_options'] = True

@cli.command(context_settings=MONKEY_CONTEXT, help="Run any script with wandb", hidden=True)
@click.pass_context
@click.argument('program')
@click.argument('args', nargs=-1)
@display_error
def magic(ctx, program, args):

    def magic_run(cmd, globals, locals):
        try:
            exec(cmd, globals, locals)
        finally:
            pass

    sys.argv[:] = args
    sys.argv.insert(0, program)
    sys.path.insert(0, os.path.dirname(program))
    try:
        with open(program, 'rb') as fp:
            code = compile(fp.read(), program, 'exec')
    except IOError:
        click.echo(click.style("Could not launch program: %s" % program, fg="red"))
        sys.exit(1)
    globs = {
            '__file__': program,
            '__name__': '__main__',
            '__package__': None,
            'wandb_magic_install': magic_install,
        }
    prep = '''
import __main__
__main__.__file__ = "%s"
wandb_magic_install()
''' % program
    magic_run(prep, globs, None)
    magic_run(code, globs, None)


@cli.command(context_settings=CONTEXT, help="Create a sweep")
@click.pass_context
@click.option('--controller', is_flag=True, default=False, help="Run local controller")
@click.option('--verbose', is_flag=True, default=False, help="Display verbose output")
@click.argument('config_yaml')
@display_error
def sweep(ctx, controller, verbose, config_yaml):
    click.echo('Creating sweep from: %s' % config_yaml)
    try:
        yaml_file = open(config_yaml)
    except (OSError, IOError):
        wandb.termerror('Couldn\'t open sweep file: %s' % config_yaml)
        return
    try:
        config = util.load_yaml(yaml_file)
    except yaml.YAMLError as err:
        wandb.termerror('Error in configuration file: %s' % err)
        return
    if config is None:
        wandb.termerror('Configuration file is empty')
        return

    is_local = config.get('controller', {}).get('type') == 'local'
    if is_local:
        tuner = wandb_controller.controller()
        err = tuner._validate(config)
        if err:
            wandb.termerror('Error in sweep file: %s' % err)
            return
    else:
        if controller:
            wandb.termerror('Option "controller" only permitted for controller type "local"')
            return
    sweep_id = api.upsert_sweep(config)
    print('Create sweep with ID:', sweep_id)
    sweep_url = wandb_controller._get_sweep_url(api, sweep_id)
    if sweep_url:
        print('Sweep URL:', sweep_url)
    if controller:
        click.echo('Starting wandb controller...')
        tuner = wandb_controller.controller(sweep_id)
        tuner.run(verbose=verbose)


@cli.command(context_settings=CONTEXT, help="Run the W&B agent")
@click.argument('sweep_id')
@display_error
def agent(sweep_id):
    click.echo('Starting wandb agent 🕵️')
    wandb_agent.run_agent(sweep_id)

    # you can send local commands like so:
    # agent_api.command({'type': 'run', 'program': 'train.py',
    #                'args': ['--max_epochs=10']})


@cli.command(context_settings=CONTEXT, help="Run the W&B local sweep controller")
@click.option('--verbose', is_flag=True, default=False, help="Display verbose output")
@click.argument('sweep_id')
@display_error
def controller(verbose, sweep_id):
    click.echo('Starting wandb controller...')
    tuner = wandb_controller.controller(sweep_id)
    tuner.run(verbose=verbose)


if __name__ == "__main__":
    cli()<|MERGE_RESOLUTION|>--- conflicted
+++ resolved
@@ -25,12 +25,9 @@
 import yaml
 import threading
 import random
-<<<<<<< HEAD
 import platform
-=======
 import datetime
 import shutil
->>>>>>> 7c06b16e
 # pycreds has a find_executable that works in windows
 from dockerpycreds.utils import find_executable
 
