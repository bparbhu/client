--- conflicted
+++ resolved
@@ -48,31 +48,18 @@
             - save_cache:
                 paths:
                   - ./.tox
-<<<<<<< HEAD
                 key: v0.22-toxenv-{{ .Environment.CIRCLE_BRANCH }}-{{ .Environment.CIRCLE_JOB }}-{{ checksum "tox.ini" }}-{{ checksum "setup.py" }}-{{ checksum "requirements.txt" }}-{{ checksum "requirements_dev.txt" }}
-=======
-                key: v0.21-toxenv-{{ .Environment.CIRCLE_BRANCH }}-{{ .Environment.CIRCLE_JOB }}-{{ checksum "tox.ini" }}-{{ checksum "setup.py" }}-{{ checksum "requirements.txt" }}-{{ checksum "requirements_dev.txt" }}
->>>>>>> b732c1c5
   restore-tox-cache:
     description: "Restore tox environment from cache"
     steps:
       - restore_cache:
               keys:
-<<<<<<< HEAD
               - v0.22-toxenv-{{ .Environment.CIRCLE_BRANCH }}-{{ .Environment.CIRCLE_JOB }}-{{ checksum "tox.ini" }}-{{ checksum "setup.py" }}-{{ checksum "requirements.txt" }}-{{ checksum "requirements_dev.txt" }}
               - v0.22-toxenv-{{ .Environment.CIRCLE_BRANCH }}-{{ .Environment.CIRCLE_JOB }}-{{ checksum "tox.ini" }}-
               - v0.22-toxenv-{{ .Environment.CIRCLE_BRANCH }}-{{ .Environment.CIRCLE_JOB }}-
               - v0.22-toxenv-master-{{ .Environment.CIRCLE_JOB }}-{{ checksum "tox.ini" }}-{{ checksum "setup.py" }}-{{ checksum "requirements.txt" }}-{{ checksum "requirements_dev.txt" }}
               - v0.22-toxenv-master-{{ .Environment.CIRCLE_JOB }}-{{ checksum "tox.ini" }}-
               - v0.22-toxenv-master-{{ .Environment.CIRCLE_JOB }}-
-=======
-              - v0.21-toxenv-{{ .Environment.CIRCLE_BRANCH }}-{{ .Environment.CIRCLE_JOB }}-{{ checksum "tox.ini" }}-{{ checksum "setup.py" }}-{{ checksum "requirements.txt" }}-{{ checksum "requirements_dev.txt" }}
-              - v0.21-toxenv-{{ .Environment.CIRCLE_BRANCH }}-{{ .Environment.CIRCLE_JOB }}-{{ checksum "tox.ini" }}-
-              - v0.21-toxenv-{{ .Environment.CIRCLE_BRANCH }}-{{ .Environment.CIRCLE_JOB }}-
-              - v0.21-toxenv-master-{{ .Environment.CIRCLE_JOB }}-{{ checksum "tox.ini" }}-{{ checksum "setup.py" }}-{{ checksum "requirements.txt" }}-{{ checksum "requirements_dev.txt" }}
-              - v0.21-toxenv-master-{{ .Environment.CIRCLE_JOB }}-{{ checksum "tox.ini" }}-
-              - v0.21-toxenv-master-{{ .Environment.CIRCLE_JOB }}-
->>>>>>> b732c1c5
   save-test-results:
     description: "Save test results"
     steps:
