# Byte-compiled / optimized / DLL files
__pycache__/
*.py[cod]
*$py.class

# C extensions
*.so
.DS_Store

# Distribution / packaging
.Python
env/
build/
develop-eggs/
dist/
downloads/
eggs/
.eggs/
lib/
lib64/
parts/
sdist/
var/
*.egg-info/
.installed.cfg
*.egg

# Board
wandb/board/ui/node_modules
!wandb/board/ui/build/
wandb/board/ui/coverage

# PyInstaller
#  Usually these files are written by a python script from a template
#  before PyInstaller builds the exe, so as to inject date/other infos into it.
*.manifest
*.spec

# Installer logs
pip-log.txt
pip-delete-this-directory.txt

# Unit test / coverage reports
htmlcov/
.tox/
.coverage
.coverage.*
.cache
nosetests.xml
coverage.xml
*,cover
.hypothesis/

# Test Output
tests/output/

# Translations
*.mo
*.pot

# Django stuff:
*.log

# Sphinx documentation
docs/_build/

# PyBuilder
target/

# pyenv python configuration file
.python-version

# venv
venv/

# Output from running pytest in the repo folder
wandb-metadata.json
wandb/run-*
edgeml_tests/mnist_tiny
<<<<<<< HEAD
.pytest_cache

# a place to put temporary stuff when developing
devscripts/
=======

# IntelliJ IDEA
.idea/
>>>>>>> 22bf0f40
<|MERGE_RESOLUTION|>--- conflicted
+++ resolved
@@ -77,13 +77,10 @@
 wandb-metadata.json
 wandb/run-*
 edgeml_tests/mnist_tiny
-<<<<<<< HEAD
 .pytest_cache
 
 # a place to put temporary stuff when developing
 devscripts/
-=======
 
 # IntelliJ IDEA
-.idea/
->>>>>>> 22bf0f40
+.idea/