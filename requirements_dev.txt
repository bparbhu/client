pytest
coverage
tox==3.23.1
pip
Pillow
pandas
numpy
matplotlib<3.3.3
soundfile
boto3
google-cloud-storage
moviepy; python_version >= '3.5'
imageio; python_version >= '3.5'
ipython; python_version >= '3.5'
ipython==5.4.1; python_version < '3.5'
ipykernel
nbclient; python_version >= '3.5'
sklearn
tensorflow>=1.15.2; python_version < '3.9'
pydoc-markdown
torch; python_version >= '3.5' and python_version < '3.9' and sys_platform == 'darwin'
torchvision; python_version >= '3.5' and python_version < '3.9' and sys_platform == 'darwin'
torch==1.8.1+cpu; python_version >= '3.5' and python_version < '3.9' and sys_platform != 'darwin'
torchvision==0.9.1+cpu; python_version >= '3.5' and python_version < '3.9' and sys_platform != 'darwin'
plotly; python_version < '3.9'
bokeh
tqdm
<<<<<<< HEAD
docker
=======
stable_baselines3
tensorboard
gym
>>>>>>> 9b682426
<|MERGE_RESOLUTION|>--- conflicted
+++ resolved
@@ -25,10 +25,7 @@
 plotly; python_version < '3.9'
 bokeh
 tqdm
-<<<<<<< HEAD
 docker
-=======
 stable_baselines3
 tensorboard
-gym
->>>>>>> 9b682426
+gym