# Suggest running as: WANDB_BASE_URL=http://api.wandb.test python artifact_object_reference_test.py                                                               timothysweeney@Timothys-MacBook-Pro
import shutil

import os
import binascii
import base64
import time
from math import sin, cos, pi
import numpy as np
import sys
from bokeh.plotting import figure

PY3 = sys.version_info.major == 3 and sys.version_info.minor >= 6
if PY3:
    from wandb.sdk.interface import artifacts
else:
    from wandb.sdk_py27.interface import artifacts


WANDB_PROJECT_ENV = os.environ.get("WANDB_PROJECT")
if WANDB_PROJECT_ENV is None:
    WANDB_PROJECT = "test__" + str(round(time.time()) % 1000000)
else:
    WANDB_PROJECT = WANDB_PROJECT_ENV
os.environ["WANDB_PROJECT"] = WANDB_PROJECT

WANDB_SILENT_ENV = os.environ.get("WANDB_SILENT")
if WANDB_SILENT_ENV is None:
    WANDB_SILENT = "true"
else:
    WANDB_SILENT = WANDB_SILENT_ENV
os.environ["WANDB_SILENT"] = WANDB_SILENT

import wandb

columns = ["id", "class_id", "string", "bool", "int", "float", "Image", "Clouds", "HTML", "Video", "Bokeh", "Audio"]

def _make_wandb_image(suffix=""):
    class_labels = {1: "tree", 2: "car", 3: "road"}
    test_folder = os.path.dirname(os.path.realpath(__file__))
    im_path = os.path.join(test_folder, "..", "assets", "test{}.png".format(suffix))
    return wandb.Image(
        im_path,
        classes=wandb.Classes([
        {"id": 1, "name": "tree"},
        {"id": 2, "name": "car"},
        {"id": 3, "name": "road"},
    ]),
        boxes={
            "predictions": {
                "box_data": [
                    {
                        "position": {
                            "minX": 0.1,
                            "maxX": 0.2,
                            "minY": 0.3,
                            "maxY": 0.4,
                        },
                        "class_id": 1,
                        "box_caption": "minMax(pixel)",
                        "scores": {"acc": 0.1, "loss": 1.2},
                    },
                    {
                        "position": {
                            "minX": 0.1,
                            "maxX": 0.2,
                            "minY": 0.3,
                            "maxY": 0.4,
                        },
                        "class_id": 2,
                        "box_caption": "minMax(pixel)",
                        "scores": {"acc": 0.1, "loss": 1.2},
                    },
                ],
                "class_labels": class_labels,
            },
            "ground_truth": {
                "box_data": [
                    {
                        "position": {
                            "minX": 0.1,
                            "maxX": 0.2,
                            "minY": 0.3,
                            "maxY": 0.4,
                        },
                        "class_id": 1,
                        "box_caption": "minMax(pixel)",
                        "scores": {"acc": 0.1, "loss": 1.2},
                    },
                    {
                        "position": {
                            "minX": 0.1,
                            "maxX": 0.2,
                            "minY": 0.3,
                            "maxY": 0.4,
                        },
                        "class_id": 2,
                        "box_caption": "minMax(pixel)",
                        "scores": {"acc": 0.1, "loss": 1.2},
                    },
                ],
                "class_labels": class_labels,
            },
        },
        masks={
            "predictions": {
                "mask_data": np.random.randint(0, 4, size=(30, 30)),
                "class_labels": class_labels,
            },
            "ground_truth": {"path": im_path, "class_labels": class_labels},
        },
    )

def _make_point_cloud():
    # Generate a symetric pattern
    POINT_COUNT = 20000

    # Choose a random sample
    theta_chi = pi * np.random.rand(POINT_COUNT, 2)

    def gen_point(theta, chi, i):
        p = sin(theta) * 4.5 * sin(i + 1 / 2 * (i * i + 2)) + \
            cos(chi) * 7 * sin((2 * i - 4) / 2 * (i + 2))

        x = p * sin(chi) * cos(theta)
        y = p * sin(chi) * sin(theta)
        z = p * cos(chi)

        r = sin(theta) * 120 + 120
        g = sin(x) * 120 + 120
        b = cos(y) * 120 + 120

        return [x, y, z, r, g, b]

    def wave_pattern(i):
        return np.array([gen_point(theta, chi, i) for [theta, chi] in theta_chi])

    return wandb.Object3D(wave_pattern(0))

# static assets for comparisons
pc1 = _make_point_cloud()
pc2 = _make_point_cloud()
pc3 = _make_point_cloud()
pc4 = _make_point_cloud()

def _make_bokeh():
    x = [1, 2, 3, 4, 5]
    y = [6, 7, 2, 4, 5]
    p = figure(title="simple line example", x_axis_label='x', y_axis_label='y')
    p.line(x, y, legend_label="Temp.", line_width=2)

    return wandb.data_types.Bokeh(p)

b1 = _make_bokeh()
b2 = _make_bokeh()
b3 = _make_bokeh()
b4 = _make_bokeh()

def _make_html():
    return wandb.Html("<p>Embedded</p><iframe src='https://wandb.ai'></iframe>")

def _make_video():
    return wandb.Video(np.random.randint(0, high=255, size=(4, 1, 10, 10), dtype=np.uint8)) # 1 second video of 10x10 pixels

vid1 = _make_video()
vid2 = _make_video()
vid3 = _make_video()
vid4 = _make_video()

def _make_wandb_audio(frequency, caption):
    SAMPLE_RATE = 44100
    DURATION_SECONDS = 1

    data = np.sin(
        2 * np.pi * np.arange(SAMPLE_RATE * DURATION_SECONDS) * frequency / SAMPLE_RATE
    )
    return wandb.Audio(data, SAMPLE_RATE, caption)

aud1 = _make_wandb_audio(440, "four forty")
aud2 = _make_wandb_audio(480, "four eighty")
aud3 = _make_wandb_audio(500, "five hundred")
aud4 = _make_wandb_audio(520, "five twenty")

def _make_wandb_table():
    classes = wandb.Classes([
        {"id": 1, "name": "tree"},
        {"id": 2, "name": "car"},
        {"id": 3, "name": "road"},
    ])
    table = wandb.Table(
        columns=columns,
        data=[
            [1, 1, "string1", True, 1, 1.1, _make_wandb_image(), pc1, _make_html(), vid1, b1, aud1],
            [2, 2, "string2", True, 1, 1.2, _make_wandb_image(), pc2, _make_html(), vid2, b2, aud2],
            [3, 1, "string3", False, -0, -1.3, _make_wandb_image("2"), pc3, _make_html(), vid3, b3, aud3],
            [4, 3, "string4", False, -0, -1.4, _make_wandb_image("2"), pc4, _make_html(), vid4, b4, aud4],
        ],
    )
    table.cast("class_id", classes.get_type())
    return table

def _make_wandb_joinedtable():
    return wandb.JoinedTable(_make_wandb_table(), _make_wandb_table(), "id")

def _b64_to_hex_id(id_string):
    return binascii.hexlify(base64.standard_b64decode(str(id_string))).decode("utf-8")


# Artifact1.add_reference(artifact_URL) => recursive reference
def test_artifact_add_reference_via_url():
    """ This test creates three artifacts. The middle artifact references the first artifact's file,
    and the last artifact references the middle artifact's reference. The end result of downloading
    the last artifact in a fresh, forth run, should be that all 3 artifacts are downloaded and that
    the file in the last artifact is actually a symlink to the first artifact's file.
    """
    upstream_artifact_name = "upstream_artifact"
    middle_artifact_name = "middle_artifact"
    downstream_artifact_name = "downstream_artifact"

    upstream_local_path = "upstream/local/path/"

    upstream_artifact_path = "upstream/artifact/path/"
    middle_artifact_path = "middle/artifact/path/"
    downstream_artifact_path = "downstream/artifact/path/"

    upstream_local_file_path = upstream_local_path + "file.txt"
    upstream_artifact_file_path = upstream_artifact_path + "file.txt"
    middle_artifact_file_path = middle_artifact_path + "file.txt"
    downstream_artifact_file_path = downstream_artifact_path + "file.txt"

    file_text = "Luke, I am your Father!!!!!"
    # Create a super important file
    if not os.path.exists(upstream_local_path):
        os.makedirs(upstream_local_path)
    with open(upstream_local_file_path, "w") as file:
        file.write(file_text)

    # Create an artifact with such file stored
    with wandb.init(project=WANDB_PROJECT) as run:
        artifact = wandb.Artifact(upstream_artifact_name, "database")
        artifact.add_file(upstream_local_file_path, upstream_artifact_file_path)
        run.log_artifact(artifact)

    # Create an middle artifact with such file referenced (notice no need to download)
    with wandb.init(project=WANDB_PROJECT) as run:
        artifact = wandb.Artifact(middle_artifact_name, "database")
        upstream_artifact = run.use_artifact(upstream_artifact_name + ":latest")
        artifact.add_reference(
            "wandb-artifact://{}/{}".format(_b64_to_hex_id(upstream_artifact.id),str(upstream_artifact_file_path)),
            middle_artifact_file_path,
        )
        run.log_artifact(artifact)

    # Create a downstream artifact that is referencing the middle's reference
    with wandb.init(project=WANDB_PROJECT) as run:
        artifact = wandb.Artifact(downstream_artifact_name, "database")
        middle_artifact = run.use_artifact(middle_artifact_name + ":latest")
        artifact.add_reference(
            "wandb-artifact://{}/{}".format(_b64_to_hex_id(middle_artifact.id),str(middle_artifact_file_path)),
            downstream_artifact_file_path,
        )
        run.log_artifact(artifact)

    # Remove the directories for good measure
    if os.path.isdir("upstream"):
        shutil.rmtree("upstream")
    if os.path.isdir("artifacts"):
        shutil.rmtree("artifacts")

    # Finally, use the artifact (download it) and enforce that the file is where we want it!
    with wandb.init(project=WANDB_PROJECT) as run:
        downstream_artifact = run.use_artifact(downstream_artifact_name + ":latest")
        downstream_path = downstream_artifact.download()
        # assert os.path.islink(
        #     os.path.join(downstream_path, downstream_artifact_file_path)
        # )
        with open(
            os.path.join(downstream_path, downstream_artifact_file_path), "r"
        ) as file:
            assert file.read() == file_text


# # Artifact1.add_reference(artifact2.get_path(file_name))
def test_add_reference_via_artifact_entry():
    """This test is the same as test_artifact_add_reference_via_url, but rather
    than passing the direct URL, we pass an Artifact entry, which will automatically
    resolve to the correct URL
    """
    upstream_artifact_name = "upstream_artifact"
    middle_artifact_name = "middle_artifact"
    downstream_artifact_name = "downstream_artifact"

    upstream_local_path = "upstream/local/path/"

    upstream_artifact_path = "upstream/artifact/path/"
    middle_artifact_path = "middle/artifact/path/"
    downstream_artifact_path = "downstream/artifact/path/"

    upstream_local_file_path = upstream_local_path + "file.txt"
    upstream_artifact_file_path = upstream_artifact_path + "file.txt"
    middle_artifact_file_path = middle_artifact_path + "file.txt"
    downstream_artifact_file_path = downstream_artifact_path + "file.txt"

    file_text = "Luke, I am your Father!!!!!"
    # Create a super important file
    if not os.path.exists(upstream_local_path):
        os.makedirs(upstream_local_path)
    with open(upstream_local_file_path, "w") as file:
        file.write(file_text)

    # Create an artifact with such file stored
    with wandb.init(project=WANDB_PROJECT) as run:
        artifact = wandb.Artifact(upstream_artifact_name, "database")
        artifact.add_file(upstream_local_file_path, upstream_artifact_file_path)
        run.log_artifact(artifact)

    # Create an middle artifact with such file referenced (notice no need to download)
    with wandb.init(project=WANDB_PROJECT) as run:
        artifact = wandb.Artifact(middle_artifact_name, "database")
        upstream_artifact = run.use_artifact(upstream_artifact_name + ":latest")
        artifact.add_reference(
            upstream_artifact.get_path(upstream_artifact_file_path),
            middle_artifact_file_path,
        )
        run.log_artifact(artifact)

    # Create a downstream artifact that is referencing the middle's reference
    with wandb.init(project=WANDB_PROJECT) as run:
        artifact = wandb.Artifact(downstream_artifact_name, "database")
        middle_artifact = run.use_artifact(middle_artifact_name + ":latest")
        artifact.add_reference(
            middle_artifact.get_path(middle_artifact_file_path),
            downstream_artifact_file_path,
        )
        run.log_artifact(artifact)

    # Remove the directories for good measure
    if os.path.isdir("upstream"):
        shutil.rmtree("upstream")
    if os.path.isdir("artifacts"):
        shutil.rmtree("artifacts")

    # Finally, use the artifact (download it) and enforce that the file is where we want it!
    with wandb.init(project=WANDB_PROJECT) as run:
        downstream_artifact = run.use_artifact(downstream_artifact_name + ":latest")
        downstream_path = downstream_artifact.download()
        downstream_path = downstream_artifact.download() # should not fail on second download.
        # assert os.path.islink(
        #     os.path.join(downstream_path, downstream_artifact_file_path)
        # )
        with open(
            os.path.join(downstream_path, downstream_artifact_file_path), "r"
        ) as file:
            assert file.read() == file_text

# # Artifact1.get(MEDIA_NAME) => media obj
def test_get_artifact_obj_by_name():
    """Tests tests the ability to instantiate a wandb Media object when passed
    the name of such object. This is the logical inverse of Artifact.add(name).
    TODO: test more robustly for every Media type, nested objects (eg. Table -> Image),
    and references
    """

    with wandb.init(project=WANDB_PROJECT) as run:
        artifact = wandb.Artifact("A2", "database")
        image = _make_wandb_image()
        table = _make_wandb_table()
        artifact.add(image, "I1")
        artifact.add(table, "T1")
        run.log_artifact(artifact)

    with wandb.init(project=WANDB_PROJECT) as run:
        artifact = run.use_artifact("A2:latest")
        actual_image = artifact.get("I1")
        assert actual_image == image

        actual_table = artifact.get("T1")
        assert actual_table.columns == columns
        assert actual_table.data[0][columns.index("Image")] == image
        assert actual_table.data[1][columns.index("Image")] == _make_wandb_image("2")
        assert actual_table == _make_wandb_table()


# # Artifact1.add(artifact2.get(MEDIA_NAME))
def test_adding_artifact_by_object():
    """This test validates that we can add wandb Media objects
    to an artifact by passing the object itself.
    """
    # Create an artifact with such file stored
    with wandb.init(project=WANDB_PROJECT) as run:
        artifact = wandb.Artifact("upstream_media", "database")
        artifact.add(_make_wandb_image(), "I1")
        run.log_artifact(artifact)

    # Create an middle artifact with such file referenced (notice no need to download)
    with wandb.init(project=WANDB_PROJECT) as run:
        artifact = wandb.Artifact("downstream_media", "database")
        upstream_artifact = run.use_artifact("upstream_media:latest")
        artifact.add(upstream_artifact.get("I1"), "T2")
        run.log_artifact(artifact)

    if os.path.isdir("artifacts"):
        shutil.rmtree("artifacts")

    with wandb.init(project=WANDB_PROJECT) as run:
        downstream_artifact = run.use_artifact("downstream_media:latest")
        downstream_path = downstream_artifact.download()
        # assert os.path.islink(os.path.join(downstream_path, "T2.image-file.json"))
        assert downstream_artifact.get("T2") == _make_wandb_image()

def _cleanup():
    artifacts.get_artifacts_cache()._artifacts_by_id = {}
    if os.path.isdir("wandb"):
        shutil.rmtree("wandb")
    if os.path.isdir("artifacts"):
        shutil.rmtree("artifacts")
    if os.path.isdir("upstream"):
        shutil.rmtree("upstream")


def test_image_reference_artifact():
    with wandb.init(project=WANDB_PROJECT) as run:
        artifact = wandb.Artifact("image_data", "data")
        image = _make_wandb_image()
        artifact.add(image, "image")
        run.log_artifact(artifact)

    with wandb.init(project=WANDB_PROJECT) as run:
        artifact_1 = run.use_artifact("image_data:latest")
        artifact = wandb.Artifact("reference_data", "data")
        artifact.add(artifact_1.get("image"), "image_2")
        run.log_artifact(artifact)

    _cleanup()
    with wandb.init(project=WANDB_PROJECT) as run:
        artifact_2 = run.use_artifact("reference_data:latest")
        artifact_2.download()
        # assert os.path.islink(os.path.join(artifact_2._default_root(), "image_2.image-file.json"))


def test_nested_reference_artifact():
    with wandb.init(project=WANDB_PROJECT) as run:
        artifact = wandb.Artifact("image_data", "data")
        image = _make_wandb_image()
        artifact.add(image, "image")
        run.log_artifact(artifact)

    with wandb.init(project=WANDB_PROJECT) as run:
        artifact_1 = run.use_artifact("image_data:latest")
        artifact = wandb.Artifact("reference_data", "data")
        table = wandb.Table(["image"], [[artifact_1.get("image")]])
        artifact.add(table, "table_2")
        run.log_artifact(artifact)

    with wandb.init(project=WANDB_PROJECT) as run:
        artifact_3 = run.use_artifact("reference_data:latest")
        table_2 = artifact_3.get("table_2")
        # assert os.path.islink(os.path.join(artifact_3._default_root(), "media", "images", "test.png"))
        assert table == table_2
        artifact_3.download()

    


def test_table_slice_reference_artifact():
    with wandb.init(project=WANDB_PROJECT) as run:
        artifact = wandb.Artifact("table_data", "data")
        table = _make_wandb_table()
        artifact.add(table, "table")
        run.log_artifact(artifact)

    with wandb.init(project=WANDB_PROJECT) as run:
        artifact_1 = run.use_artifact("table_data:latest")
        t1 = artifact_1.get("table")
        artifact = wandb.Artifact("intermediate_data", "data")
        i1 = wandb.Table(t1.columns, t1.data[:1])
        i2 = wandb.Table(t1.columns, t1.data[1:])
        artifact.add(i1, "table1")
        artifact.add(i2, "table2")
        run.log_artifact(artifact)

    with wandb.init(project=WANDB_PROJECT) as run:
        artifact_2 = run.use_artifact("intermediate_data:latest")
        i1 = artifact_2.get("table1")
        i2 = artifact_2.get("table2")
        artifact = wandb.Artifact("reference_data", "data")
        table1 = wandb.Table(t1.columns, i1.data)
        table2 = wandb.Table(t1.columns, i2.data)
        artifact.add(table1, "table1")
        artifact.add(table2, "table2")
        run.log_artifact(artifact)

    _cleanup()
    with wandb.init(project=WANDB_PROJECT) as run:
        artifact_3 = run.use_artifact("reference_data:latest")
        table1 = artifact_3.get("table1")
        table2 = artifact_3.get("table2")
    
    assert not os.path.isdir(os.path.join(artifact_2._default_root()))
    # assert os.path.islink(os.path.join(artifact_3._default_root(), "media", "images", "test.png"))
    # assert os.path.islink(os.path.join(artifact_3._default_root(), "media", "images", "test2.png"))
    assert t1.data[:1] == table1.data
    assert t1.data[1:] == table2.data

# General helper function which will perform the following:
#   Add the object to an artifact
#       Validate that "getting" this asset returns an object that is equal to the first
#   Add a reference to this asset in an intermediate artifact
#       Validate that "getting" this reference asset returns an object that is equal to the first
#       Validate that the symbolic links are proper
#   Add a reference to the intermediate reference in yet a third artifact
#       Validate that "getting" this new reference asset returns an object that is equal to the first
#       Validate that the intermediate object is not downloaded - there are no "leftover" assets (eg. classes.json)
#       Validate that the symbolic links are proper
def assert_media_obj_referential_equality(obj):
    with wandb.init(project=WANDB_PROJECT) as run:
        orig_artifact = wandb.Artifact("orig_artifact", "database")
        orig_artifact.add(obj, "obj")
        run.log_artifact(orig_artifact)

    _cleanup()
    with wandb.init(project=WANDB_PROJECT) as run:
        orig_artifact_ref = run.use_artifact("orig_artifact:latest")
        orig_dir = orig_artifact_ref._default_root()
        obj1 = orig_artifact_ref.get("obj")

    assert obj1 == obj
    target_path = os.path.join(orig_dir, "obj." + type(obj).artifact_type + ".json")
    assert os.path.isfile(target_path)

    with wandb.init(project=WANDB_PROJECT) as run:
        orig_artifact_ref = run.use_artifact("orig_artifact:latest")
        mid_artifact = wandb.Artifact("mid_artifact", "database")
        mid_obj = orig_artifact_ref.get("obj")
        mid_artifact.add(mid_obj, "obj2")
        run.log_artifact(mid_artifact)

    _cleanup()
    with wandb.init(project=WANDB_PROJECT) as run:
        mid_artifact_ref = run.use_artifact("mid_artifact:latest")
        mid_dir = mid_artifact_ref._default_root()
        obj2 = mid_artifact_ref.get("obj2")

    assert obj2 == obj
    # name = "obj2." + type(obj).artifact_type + ".json"
    # start_path = os.path.join(mid_dir, name)
    # mid_artifact_ref.get_path(name).download()
    # assert os.path.islink(start_path)
    # assert os.path.abspath(os.readlink(start_path)) == os.path.abspath(target_path)

    with wandb.init(project=WANDB_PROJECT) as run:
        mid_artifact_ref = run.use_artifact("mid_artifact:latest")
        down_artifact = wandb.Artifact("down_artifact", "database")
        down_obj = mid_artifact_ref.get("obj2")
        down_artifact.add(down_obj, "obj3")
        run.log_artifact(down_artifact)

    _cleanup()
    with wandb.init(project=WANDB_PROJECT) as run:
        down_artifact_ref = run.use_artifact("down_artifact:latest")
        down_dir = down_artifact_ref._default_root()
        obj3 = down_artifact_ref.get("obj3")

    assert obj3 == obj
    assert not os.path.isdir(os.path.join(mid_dir))
    # name = "obj3." + type(obj).artifact_type + ".json"
    # start_path = os.path.join(down_dir, name)
    # down_artifact_ref.get_path(name).download()
    # assert os.path.islink(start_path)
    # assert os.path.abspath(os.readlink(start_path)) == os.path.abspath(target_path)


def test_table_refs():
    assert_media_obj_referential_equality(_make_wandb_table())


def test_image_refs():
    assert_media_obj_referential_equality(_make_wandb_image())


def test_point_cloud_refs():
    assert_media_obj_referential_equality(_make_point_cloud())

def test_bokeh_refs():
    assert_media_obj_referential_equality(_make_bokeh())

def test_html_refs():
    assert_media_obj_referential_equality(_make_html())

def test_video_refs():
    assert_media_obj_referential_equality(_make_video())


def test_joined_table_refs():
    assert_media_obj_referential_equality(_make_wandb_joinedtable())

def test_audio_refs():
    assert_media_obj_referential_equality(_make_wandb_audio(440, "four forty"))

def test_joined_table_referential():
    src_image_1 = _make_wandb_image()
    src_image_2 = _make_wandb_image()
    src_image_3 = _make_wandb_image()
    src_image_4 = _make_wandb_image()
    src_table_1 = wandb.Table(["id", "image"], [[1, src_image_1], [2, src_image_2]])
    src_table_2 = wandb.Table(["id", "image"], [[1, src_image_3], [2, src_image_4]])
    src_jt_1 = wandb.JoinedTable(src_table_1, src_table_2, "id")

    with wandb.init(project=WANDB_PROJECT) as run:
        orig_artifact = wandb.Artifact("art1", "database")
        orig_artifact.add(src_jt_1, "src_jt_1")
        run.log_artifact(orig_artifact)

    with wandb.init(project=WANDB_PROJECT) as run:
        art1 = run.use_artifact("art1:latest")
        src_jt_1 = art1.get("src_jt_1")
        src_jt_2 = wandb.JoinedTable(src_jt_1._table1, src_jt_1._table2, "id")
        art2 = wandb.Artifact("art2", "database")
        art2.add(src_jt_2, "src_jt_2")
        run.log_artifact(art2)

    _cleanup()
    with wandb.init(project=WANDB_PROJECT) as run:
        art2 = run.use_artifact("art2:latest")
        src_jt_2 = art2.get("src_jt_2")
        assert src_jt_1 == src_jt_2

def test_joined_table_add_by_path():
    src_image_1 = _make_wandb_image()
    src_image_2 = _make_wandb_image()
    src_image_3 = _make_wandb_image()
    src_image_4 = _make_wandb_image()
    src_table_1 = wandb.Table(["id", "image"], [[1, src_image_1], [2, src_image_2]])
    src_table_2 = wandb.Table(["id", "image"], [[1, src_image_3], [2, src_image_4]])
    with wandb.init(project=WANDB_PROJECT) as run:
        tables = wandb.Artifact("tables", "database")
        tables.add(src_table_1, "src_table_1")
        tables.add(src_table_2, "src_table_2")

        # Should be able to add by name directly
        jt = wandb.JoinedTable("src_table_1.table.json", "src_table_2.table.json", "id")
        tables.add(jt, "jt")

        # Make sure it errors when you are not referencing the correct table names
        jt_bad = wandb.JoinedTable("bad_table_name.table.json", "bad_table_name.table.json", "id")
        got_err = False
        try:
            tables.add(jt_bad, "jt_bad")
        except ValueError as err:
            got_err = True
        assert got_err

        run.log_artifact(tables)

    _cleanup()
    with wandb.init(project=WANDB_PROJECT) as run:
        tables_2 = wandb.Artifact("tables_2", "database")
        upstream = run.use_artifact("tables:latest")
        
        # Able to add by reference
        jt = wandb.JoinedTable(upstream.get_path("src_table_1"), upstream.get_path("src_table_2"), "id")
        tables_2.add(jt, "jt")
        run.log_artifact(tables_2)

    _cleanup()
    with wandb.init(project=WANDB_PROJECT) as run:
        tables_2 = run.use_artifact("tables_2:latest")
        jt_2 = tables_2.get("jt")
        assert wandb.JoinedTable(upstream.get("src_table_1"), upstream.get("src_table_2"), "id") == jt_2

def test_image_reference_with_preferred_path():
    orig_im_path = os.path.join(os.path.dirname(os.path.realpath(__file__)), "..", "assets", "test.png")
    orig_im_path_2 = os.path.join(os.path.dirname(os.path.realpath(__file__)), "..", "assets", "test2.png")
    desired_artifact_path = "images/sample.png"
    with wandb.init(project=WANDB_PROJECT) as run:
        artifact = wandb.Artifact("artifact_1", type="test_artifact")
        # manually add the image to a desired path
        artifact.add_file(orig_im_path, desired_artifact_path)
        # create an image that uses this image (it should be smart enough not to add the image twice)
        image = wandb.Image(orig_im_path)
        image_2 = wandb.Image(orig_im_path_2) # this one does not have the path preadded
        # add the image to the table
        table = wandb.Table(["image"], data=[[image],[image_2]])
        # add the table to the artifact
        artifact.add(table, "table")
        run.log_artifact(artifact)
    
    _cleanup()
    with wandb.init(project=WANDB_PROJECT) as run:
        artifact_1 = run.use_artifact("artifact_1:latest")
        original_table = artifact_1.get("table")

        artifact = wandb.Artifact("artifact_2", type="test_artifact")
        
        # add the image by reference
        image = wandb.Image(original_table.data[0][0])
        image_2 = wandb.Image(original_table.data[1][0])
        # add the image to the table
        table = wandb.Table(["image"], data=[[image],[image_2]])
        # add the table to the artifact
        artifact.add(table, "table")
        run.log_artifact(artifact)

    _cleanup()
    with wandb.init(project=WANDB_PROJECT) as run:
        artifact_2 = run.use_artifact("artifact_2:latest")
        artifact_2.download()
    
    # This test just checks that all this logic does not fail

<<<<<<< HEAD
def test_distributed_artifact_simple():
    table_name = "dataset"
    artifact_name = "simple_dist_dataset"
    group_name = "test_group_{}".format(np.random.rand())
    artifact_type = "dataset"
    columns = ["A", "B", "C"]
    count = 2
    images = []
    image_paths = []

    # Add Data
    for i in range(count):
        run = wandb.init(project=WANDB_PROJECT, group=group_name)
        artifact = wandb.Artifact(artifact_name, type=artifact_type)
        image = wandb.Image(np.random.randint(0, 255, (10, 10)))
        path = "image_{}".format(i)
        images.append(image)
        image_paths.append(path)
        artifact.add(image, path)
        run.upsert_artifact(artifact)
        run.finish()

    # TODO: Should we try to use_artifact in some way before it is finished?

    # Finish
    run = wandb.init(project=WANDB_PROJECT, group=group_name)
    artifact = wandb.Artifact(artifact_name, type=artifact_type)
    # artifact.add_file("./test.py")
    run.finish_artifact(artifact)
=======
def test_simple_partition_table():
    table_name = "dataset"
    table_parts_dir = "dataset_parts"
    artifact_name = "simple_dataset"
    artifact_type = "dataset"
    columns = ["A", "B", "C"]
    data = []

    # Add Data
    run = wandb.init(project=WANDB_PROJECT)
    artifact = wandb.Artifact(artifact_name, type=artifact_type)
    for i in range(5):
        row = [i,i*i,2**i]
        data.append(row)
        table = wandb.Table(columns=columns, data=[row])
        artifact.add(table, "{}/{}".format(table_parts_dir, i))
    partition_table = wandb.data_types.PartitionedTable(parts_path=table_parts_dir)
    artifact.add(partition_table, table_name)
    run.log_artifact(artifact)
>>>>>>> accefdab
    run.finish()

    # test
    run = wandb.init(project=WANDB_PROJECT)
<<<<<<< HEAD
    artifact = run.use_artifact("{}:latest".format(artifact_name))
    assert len(artifact.manifest.entries.keys()) == count * 2
    # for image, path in zip(images, image_paths):
    #     assert image == artifact.get(path)

=======
    partition_table = run.use_artifact("{}:latest".format(artifact_name)).get(table_name)
    for ndx, row in partition_table.iterrows():
        assert row == data[ndx]
>>>>>>> accefdab

if __name__ == "__main__":
    _cleanup()
    test_fns = [
        test_artifact_add_reference_via_url,
        test_add_reference_via_artifact_entry,
        test_adding_artifact_by_object,
        test_get_artifact_obj_by_name,
        test_image_reference_artifact,
        test_nested_reference_artifact,
        test_table_slice_reference_artifact,
        test_image_refs,
        test_point_cloud_refs,
        test_bokeh_refs,
        test_html_refs,
        test_video_refs,
        test_table_refs,
        test_joined_table_refs,
        test_audio_refs,
        test_joined_table_referential,
        test_joined_table_add_by_path,
        test_image_reference_with_preferred_path,
<<<<<<< HEAD
        test_distributed_artifact_simple,
=======
        test_simple_partition_table,
>>>>>>> accefdab
    ]
    for ndx, test_fn in enumerate(test_fns):
        try:
            test_fn()
            _cleanup()
            print("{}/{} Complete".format(ndx+1, len(test_fns)))
        except Exception as exception:
            print("error on function {}".format(test_fn.__name__))
            raise exception
        finally:
            _cleanup()

    if WANDB_PROJECT_ENV is not None:
        os.environ["WANDB_PROJECT"] = WANDB_PROJECT_ENV

    if WANDB_SILENT_ENV is not None:
        os.environ["WANDB_SILENT"] = WANDB_SILENT_ENV<|MERGE_RESOLUTION|>--- conflicted
+++ resolved
@@ -708,7 +708,34 @@
     
     # This test just checks that all this logic does not fail
 
-<<<<<<< HEAD
+def test_simple_partition_table():
+    table_name = "dataset"
+    table_parts_dir = "dataset_parts"
+    artifact_name = "simple_dataset"
+    artifact_type = "dataset"
+    columns = ["A", "B", "C"]
+    data = []
+
+    # Add Data
+    run = wandb.init(project=WANDB_PROJECT)
+    artifact = wandb.Artifact(artifact_name, type=artifact_type)
+    for i in range(5):
+        row = [i,i*i,2**i]
+        data.append(row)
+        table = wandb.Table(columns=columns, data=[row])
+        artifact.add(table, "{}/{}".format(table_parts_dir, i))
+    partition_table = wandb.data_types.PartitionedTable(parts_path=table_parts_dir)
+    artifact.add(partition_table, table_name)
+    run.log_artifact(artifact)
+    run.finish()
+
+    # test
+    run = wandb.init(project=WANDB_PROJECT)
+    partition_table = run.use_artifact("{}:latest".format(artifact_name)).get(table_name)
+    for ndx, row in partition_table.iterrows():
+        assert row == data[ndx]
+
+
 def test_distributed_artifact_simple():
     table_name = "dataset"
     artifact_name = "simple_dist_dataset"
@@ -738,42 +765,18 @@
     artifact = wandb.Artifact(artifact_name, type=artifact_type)
     # artifact.add_file("./test.py")
     run.finish_artifact(artifact)
-=======
-def test_simple_partition_table():
-    table_name = "dataset"
-    table_parts_dir = "dataset_parts"
-    artifact_name = "simple_dataset"
-    artifact_type = "dataset"
-    columns = ["A", "B", "C"]
-    data = []
-
-    # Add Data
-    run = wandb.init(project=WANDB_PROJECT)
-    artifact = wandb.Artifact(artifact_name, type=artifact_type)
-    for i in range(5):
-        row = [i,i*i,2**i]
-        data.append(row)
-        table = wandb.Table(columns=columns, data=[row])
-        artifact.add(table, "{}/{}".format(table_parts_dir, i))
-    partition_table = wandb.data_types.PartitionedTable(parts_path=table_parts_dir)
-    artifact.add(partition_table, table_name)
-    run.log_artifact(artifact)
->>>>>>> accefdab
     run.finish()
 
     # test
     run = wandb.init(project=WANDB_PROJECT)
-<<<<<<< HEAD
     artifact = run.use_artifact("{}:latest".format(artifact_name))
     assert len(artifact.manifest.entries.keys()) == count * 2
     # for image, path in zip(images, image_paths):
     #     assert image == artifact.get(path)
 
-=======
-    partition_table = run.use_artifact("{}:latest".format(artifact_name)).get(table_name)
-    for ndx, row in partition_table.iterrows():
-        assert row == data[ndx]
->>>>>>> accefdab
+
+
+
 
 if __name__ == "__main__":
     _cleanup()
@@ -796,11 +799,8 @@
         test_joined_table_referential,
         test_joined_table_add_by_path,
         test_image_reference_with_preferred_path,
-<<<<<<< HEAD
         test_distributed_artifact_simple,
-=======
         test_simple_partition_table,
->>>>>>> accefdab
     ]
     for ndx, test_fn in enumerate(test_fns):
         try:
