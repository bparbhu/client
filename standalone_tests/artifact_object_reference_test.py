--- conflicted
+++ resolved
@@ -33,11 +33,7 @@
 
 import wandb
 
-<<<<<<< HEAD
-columns = ["id", "bool", "int", "float", "Image", "Clouds", "HTML", "Video", "Bokeh"]
-=======
-columns = ["class_id", "id", "bool", "int", "float", "Image", "Clouds", "HTML", "Video"]
->>>>>>> 5ac20bf3
+columns = ["class_id", "id", "bool", "int", "float", "Image", "Clouds", "HTML", "Video", "Bokeh"]
 
 def _make_wandb_image(suffix=""):
     class_labels = {1: "tree", 2: "car", 3: "road"}
@@ -180,17 +176,10 @@
     table = wandb.Table(
         columns=columns,
         data=[
-<<<<<<< HEAD
-            ["string", True, 1, 1.4, _make_wandb_image(), pc1, _make_html(), vid1, b1],
-            ["string", True, 1, 1.4, _make_wandb_image(), pc2, _make_html(), vid2, b2],
-            ["string2", False, -0, -1.4, _make_wandb_image("2"), pc3, _make_html(), vid3, b3],
-            ["string2", False, -0, -1.4, _make_wandb_image("2"), pc4, _make_html(), vid4, b4],
-=======
-            [1, "string", True, 1, 1.4, _make_wandb_image(), pc1, _make_html(), vid1],
-            [2, "string", True, 1, 1.4, _make_wandb_image(), pc2, _make_html(), vid2],
-            [1, "string2", False, -0, -1.4, _make_wandb_image("2"), pc3, _make_html(), vid3],
-            [3, "string2", False, -0, -1.4, _make_wandb_image("2"), pc4, _make_html(), vid4],
->>>>>>> 5ac20bf3
+            [1, "string", True, 1, 1.4, _make_wandb_image(), pc1, _make_html(), vid1, b1],
+            [2, "string", True, 1, 1.4, _make_wandb_image(), pc2, _make_html(), vid2, b2],
+            [1, "string2", False, -0, -1.4, _make_wandb_image("2"), pc3, _make_html(), vid3, b3],
+            [3, "string2", False, -0, -1.4, _make_wandb_image("2"), pc4, _make_html(), vid4, b4],
         ],
     )
     table.cast("class_id", classes.get_type())
