--- conflicted
+++ resolved
@@ -864,12 +864,12 @@
         artifact.commit_hash()
 
 
-<<<<<<< HEAD
 def test_artifact_incremental(runner):
     artifact = wandb.Artifact(type="dataset", name="incremental-arty", incremental=True)
     manifest = artifact.manifest.to_manifest_json()
     assert manifest["type"] == "INCREMENTAL"
-=======
+
+
 def test_local_references(runner, live_mock_server, test_settings):
     run = wandb.init(settings=test_settings)
 
@@ -929,5 +929,4 @@
     with pytest.raises(wandb.errors.CommError):  # mock issue
         assert art.save() is not None
     with pytest.raises(wandb.errors.CommError):  # mock issue
-        assert art.delete() is not None
->>>>>>> 9ac055fb
+        assert art.delete() is not None