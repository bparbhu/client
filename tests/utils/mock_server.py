"""Mock Server for simple calls the cli and public api make"""

from flask import Flask, request, g
import os
import sys
from datetime import datetime, timedelta
import json
import yaml
import six

# HACK: restore first two entries of sys path after wandb load
save_path = sys.path[:2]
import wandb

sys.path[0:0] = save_path
import logging
from six.moves import urllib
import threading
from tests.utils.mock_requests import RequestsMock


def default_ctx():
    return {
        "fail_graphql_count": 0,  # used via "fail_graphql_times"
        "fail_storage_count": 0,  # used via "fail_storage_times"
        "page_count": 0,
        "page_times": 2,
        "requested_file": "weights.h5",
        "current_run": None,
        "files": {},
        "k8s": False,
        "resume": False,
        "file_bytes": {},
    }


def mock_server(mocker):
    ctx = default_ctx()
    app = create_app(ctx)
    mock = RequestsMock(app, ctx)
    # We mock out all requests libraries, couldn't find a way to mock the core lib
    sdk_path = "wandb.sdk"
    mocker.patch("gql.transport.requests.requests", mock)
    mocker.patch("wandb.wandb_sdk.internal.file_stream.requests", mock)
    mocker.patch("wandb.wandb_sdk.internal.internal_api.requests", mock)
    mocker.patch("wandb.wandb_sdk.internal.update.requests", mock)
    mocker.patch("wandb.wandb_sdk.internal.sender.requests", mock)
    mocker.patch("wandb.apis.internal_runqueue.requests", mock)
    mocker.patch("wandb.apis.public.requests", mock)
    mocker.patch("wandb.util.requests", mock)
    mocker.patch("wandb.wandb_sdk.wandb_artifacts.requests", mock)
    print("Patched requests everywhere", os.getpid())
    return mock


def run(ctx):
    if ctx["resume"]:
        now = datetime.now()
        created_at = (now - timedelta(days=1)).isoformat()
    else:
        created_at = datetime.now().isoformat()

    stopped = ctx.get("stopped", False)

    # for wandb_tests::wandb_restore_name_not_found
    # if there is a fileName query, and this query is for nofile.h5
    # return an empty file. otherwise, return the usual weights.h5
    if ctx.get("graphql"):
        fileNames = ctx["graphql"][-1]["variables"].get("fileNames")
    else:
        fileNames = None
    if fileNames == ["nofile.h5"]:
        fileNode = {
            "id": "file123",
            "name": "nofile.h5",
            "sizeBytes": 0,
            "md5": "0",
            "url": request.url_root + "/storage?file=nofile.h5",
        }
    else:
        fileNode = {
            "id": "file123",
            "name": ctx["requested_file"],
            "sizeBytes": 20,
            "md5": "XXX",
            "url": request.url_root + "/storage?file=%s" % ctx["requested_file"],
            "directUrl": request.url_root
            + "/storage?file=%s&direct=true" % ctx["requested_file"],
        }

    return {
        "id": "test",
        "name": "test",
        "displayName": "beast-bug-33",
        "state": "running",
        "config": '{"epochs": {"value": 10}}',
        "group": "A",
        "jobType": "test",
        "description": "",
        "systemMetrics": '{"cpu": 100}',
        "summaryMetrics": '{"acc": 100, "loss": 0}',
        "fileCount": 1,
        "history": [
            '{"acc": 10, "loss": 90}',
            '{"acc": 20, "loss": 80}',
            '{"acc": 30, "loss": 70}',
        ],
        "events": ['{"cpu": 10}', '{"cpu": 20}', '{"cpu": 30}'],
        "files": {
            # Special weights url by default, if requesting upload we set the name
            "edges": [{"node": fileNode,}]
        },
        "sampledHistory": [[{"loss": 0, "acc": 100}, {"loss": 1, "acc": 0}]],
        "shouldStop": False,
        "failed": False,
        "stopped": stopped,
        "running": True,
        "tags": [],
        "notes": None,
        "sweepName": None,
        "createdAt": created_at,
        "updatedAt": datetime.now().isoformat(),
    }


def artifact(
    ctx,
    collection_name="mnist",
    state="COMMITTED",
    request_url_root="",
    id_override=None,
):
    _id = str(ctx["page_count"]) if id_override is None else id_override
    return {
        "id": _id,
        "digest": "abc123",
        "description": "",
        "state": state,
        "size": 10000,
        "createdAt": datetime.now().isoformat(),
        "updatedAt": datetime.now().isoformat(),
        "versionIndex": ctx["page_count"],
        "labels": [],
        "metadata": "{}",
        "aliases": [
            {
                "artifactCollectionName": collection_name,
                "alias": "v%i" % ctx["page_count"],
            }
        ],
        "artifactSequence": {"name": collection_name,},
        "currentManifest": {
            "file": {
                "directUrl": request_url_root
                + "/storage?file=wandb_manifest.json&id={}".format(_id)
            }
        },
    }


def paginated(node, ctx, extra={}):
    next_page = False
    ctx["page_count"] += 1
    if ctx["page_count"] < ctx["page_times"]:
        next_page = True
    edge = {"node": node, "cursor": "abc123"}
    edge.update(extra)
    return {
        "edges": [edge],
        "pageInfo": {"endCursor": "abc123", "hasNextPage": next_page},
    }


class CTX(object):
    """This is a silly threadsafe wrapper for getting ctx into the server
    NOTE: This will stop working for live_mock_server if we make pytest run
    in parallel.
    """

    lock = threading.Lock()
    STATE = None

    def __init__(self, ctx):
        self.ctx = ctx

    def get(self):
        return self.ctx

    def set(self, ctx):
        self.ctx = ctx
        CTX.persist(self)
        return self.ctx

    @classmethod
    def persist(cls, instance):
        with cls.lock:
            cls.STATE = instance.ctx

    @classmethod
    def load(cls, default):
        with cls.lock:
            if cls.STATE is not None:
                return CTX(cls.STATE)
            else:
                return CTX(default)


def get_ctx():
    if "ctx" not in g:
        g.ctx = CTX.load(default_ctx())
    return g.ctx.get()


def set_ctx(ctx):
    get_ctx()
    g.ctx.set(ctx)


def _bucket_config():
    return {
        "commit": "HEAD",
        "github": "https://github.com/vanpelt",
        "config": '{"foo":{"value":"bar"}}',
        "files": {
            "edges": [
                {
                    "node": {
                        "directUrl": request.url_root
                        + "/storage?file=wandb-metadata.json",
                        "name": "wandb-metadata.json",
                    }
                },
                {
                    "node": {
                        "directUrl": request.url_root + "/storage?file=diff.patch",
                        "name": "diff.patch",
                    }
                },
            ]
        },
    }


def create_app(user_ctx=None):
    app = Flask(__name__)
    # When starting in live mode, user_ctx is a fancy object
    if isinstance(user_ctx, dict):
        with app.app_context():
            set_ctx(user_ctx)

    @app.teardown_appcontext
    def persist_ctx(exc):
        if "ctx" in g:
            CTX.persist(g.ctx)

    @app.route("/ctx", methods=["GET", "PUT", "DELETE"])
    def update_ctx():
        """Updating context for live_mock_server"""
        ctx = get_ctx()
        body = request.get_json()
        if request.method == "GET":
            return json.dumps(ctx)
        elif request.method == "DELETE":
            app.logger.info("reseting context")
            set_ctx(default_ctx())
            return json.dumps(get_ctx())
        else:
            ctx.update(body)
            # TODO: tests in CI failed on this
            set_ctx(ctx)
            app.logger.info("updated context %s", ctx)
            return json.dumps(get_ctx())

    @app.route("/graphql", methods=["POST"])
    def graphql():
        #  TODO: in tests wandb-username is set to the test name, lets scope ctx to it
        ctx = get_ctx()
        test_name = request.headers.get("X-WANDB-USERNAME")
        if test_name:
            app.logger.info("Test request from: %s", test_name)
        app.logger.info("graphql post")
        if "fail_graphql_times" in ctx:
            if ctx["fail_graphql_count"] < ctx["fail_graphql_times"]:
                ctx["fail_graphql_count"] += 1
                return json.dumps({"errors": ["Server down"]}), 500
        body = request.get_json()
        app.logger.info("graphql post body: %s", body)
        if body["variables"].get("run"):
            ctx["current_run"] = body["variables"]["run"]
        if "mutation UpsertBucket(" in body["query"]:
            param_config = body["variables"].get("config")
            if param_config:
                ctx.setdefault("config", []).append(json.loads(param_config))
            param_summary = body["variables"].get("summaryMetrics")
            if param_summary:
                ctx.setdefault("summary", []).append(json.loads(param_summary))
        if body["variables"].get("files"):
            requested_file = body["variables"]["files"][0]
            ctx["requested_file"] = requested_file
            url = request.url_root + "/storage?file={}&run={}".format(
                urllib.parse.quote(requested_file), ctx["current_run"]
            )
            return json.dumps(
                {
                    "data": {
                        "model": {
                            "bucket": {
                                "id": "storageid",
                                "files": {
                                    "uploadHeaders": [],
                                    "edges": [
                                        {
                                            "node": {
                                                "name": requested_file,
                                                "url": url,
                                                "directUrl": url + "&direct=true",
                                            }
                                        }
                                    ],
                                },
                            }
                        }
                    }
                }
            )
        if "historyTail" in body["query"]:
            if ctx["resume"] is True:
                hist_tail = '["{\\"_step\\": 15, \\"acc\\": 1, \\"_runtime\\": 60}"]'
                return json.dumps(
                    {
                        "data": {
                            "model": {
                                "bucket": {
                                    "name": "test",
                                    "displayName": "funky-town-13",
                                    "id": "test",
                                    "config": '{"epochs": {"value": 10}}',
                                    "summaryMetrics": '{"acc": 10, "best_val_loss": 0.5}',
                                    "logLineCount": 14,
                                    "historyLineCount": 15,
                                    "eventsLineCount": 0,
                                    "historyTail": hist_tail,
                                    "eventsTail": '["{\\"_runtime\\": 70}"]',
                                }
                            }
                        }
                    }
                )
            else:
                return json.dumps({"data": {"model": {"bucket": None}}})
        if "query Runs(" in body["query"]:
            return json.dumps(
                {
                    "data": {
                        "project": {
                            "runCount": 4,
                            "readOnly": False,
                            "runs": paginated(run(ctx), ctx),
                        }
                    }
                }
            )
        if "query Run(" in body["query"]:
            return json.dumps({"data": {"project": {"run": run(ctx)}}})
        if "query Model(" in body["query"]:
            if "project(" in body["query"]:
                project_field_name = "project"
                run_field_name = "run"
            else:
                project_field_name = "model"
                run_field_name = "bucket"
            if "commit" in body["query"]:
                run_config = _bucket_config()
            else:
                run_config = run(ctx)
            return json.dumps(
                {"data": {project_field_name: {run_field_name: run_config}}}
            )
        if "query Models(" in body["query"]:
            return json.dumps(
                {
                    "data": {
                        "models": {
                            "edges": [
                                {
                                    "node": {
                                        "id": "123",
                                        "name": "myname",
                                        "project": "myproj",
                                    }
                                }
                            ]
                        }
                    }
                }
            )
        if "query Projects(" in body["query"]:
            return json.dumps(
                {
                    "data": {
                        "models": paginated(
                            {
                                "id": "1",
                                "name": "test-project",
                                "entityName": body["variables"]["entity"],
                                "createdAt": "now",
                                "isBenchmark": False,
                            },
                            ctx,
                        )
                    }
                }
            )
        if "query Viewer " in body["query"]:
            return json.dumps(
                {
                    "data": {
                        "viewer": {
                            "entity": "mock_server_entity",
                            "flags": '{"code_saving_enabled": true}',
                            "teams": {
                                "edges": []  # TODO make configurable for cli_test
                            },
                        }
                    }
                }
            )
        if "query Sweep(" in body["query"]:
            return json.dumps(
                {
                    "data": {
                        "project": {
                            "sweep": {
                                "id": "1234",
                                "name": "fun-sweep-10",
                                "state": "running",
                                "bestLoss": 0.33,
                                "config": yaml.dump(
                                    {"metric": {"name": "loss", "value": "minimize"}}
                                ),
                                "createdAt": datetime.now().isoformat(),
                                "heartbeatAt": datetime.now().isoformat(),
                                "updatedAt": datetime.now().isoformat(),
                                "earlyStopJobRunning": False,
                                "controller": None,
                                "scheduler": None,
                                "runs": paginated(run(ctx), ctx),
                            }
                        }
                    }
                }
            )
        if "mutation UpsertSweep(" in body["query"]:
            return json.dumps(
                {
                    "data": {
                        "upsertSweep": {
                            "sweep": {
                                "name": "test",
                                "project": {
                                    "id": "1234",
                                    "name": "test",
                                    "entity": {"id": "1234", "name": "test"},
                                },
                            }
                        }
                    }
                }
            )
        if "mutation CreateAgent(" in body["query"]:
            return json.dumps(
                {"data": {"createAgent": {"agent": {"id": "mock-server-agent-93xy",}}}}
            )
        if "mutation Heartbeat(" in body["query"]:
            return json.dumps(
                {
                    "data": {
                        "agentHeartbeat": {
                            "agent": {"id": "mock-server-agent-93xy",},
                            "commands": json.dumps(
                                [
                                    {
                                        "type": "run",
                                        "run_id": "mocker-sweep-run-x9",
                                        "args": {"learning_rate": {"value": 0.99124}},
                                    }
                                ]
                            ),
                        }
                    }
                }
            )
        if "mutation UpsertBucket(" in body["query"]:
            response = {
                "data": {
                    "upsertBucket": {
                        "bucket": {
                            "id": "storageid",
                            "name": body["variables"].get("name", "abc123"),
                            "displayName": "lovely-dawn-32",
                            "project": {
                                "name": "test",
                                "entity": {"name": "mock_server_entity"},
                            },
                        },
                        "inserted": ctx["resume"] is False,
                    }
                }
            }
            if body["variables"].get("name") == "mocker-sweep-run-x9":
                response["data"]["upsertBucket"]["bucket"][
                    "sweepName"
                ] = "test-sweep-id"
            return json.dumps(response)
        if "mutation DeleteRun(" in body["query"]:
            return json.dumps({"data": {}})
        if "mutation CreateAnonymousApiKey " in body["query"]:
            return json.dumps(
                {
                    "data": {
                        "createAnonymousEntity": {"apiKey": {"name": "ANONYMOOSE" * 4}}
                    }
                }
            )
        if "mutation DeleteFiles(" in body["query"]:
            return json.dumps({"data": {"deleteFiles": {"success": True}}})
        if "mutation PrepareFiles(" in body["query"]:
            nodes = []
            for i, file_spec in enumerate(body["variables"]["fileSpecs"]):
                url = request.url_root + "/storage?file=%s" % file_spec["name"]
                nodes.append(
                    {
                        "node": {
                            "id": str(i),
                            "name": file_spec["name"],
                            "displayName": file_spec["name"],
                            "digest": "null",
                            "uploadUrl": url,
                            "uploadHeaders": "",
                        }
                    }
                )
            return json.dumps({"data": {"prepareFiles": {"files": {"edges": nodes}}}})
        if "mutation CreateArtifact(" in body["query"]:
            collection_name = body["variables"]["artifactCollectionNames"][0]
            ctx["artifacts"] = ctx.get("artifacts", {})
            ctx["artifacts"][collection_name] = ctx["artifacts"].get(
                collection_name, []
            )
            ctx["artifacts"][collection_name].append(body["variables"])
            return {
                "data": {
                    "createArtifact": {
                        "artifact": artifact(
                            ctx,
                            collection_name,
                            id_override=body.get("variables", {}).get("digest", ""),
                        )
                    }
                }
            }
        if "mutation UseArtifact(" in body["query"]:
            return {"data": {"useArtifact": {"artifact": artifact(ctx)}}}
        if "query ProjectArtifactType(" in body["query"]:
            return {
                "data": {
                    "project": {
                        "artifactType": {
                            "id": "1",
                            "name": "dataset",
                            "description": "",
                            "createdAt": datetime.now().isoformat(),
                        }
                    }
                }
            }
        if "query ProjectArtifacts(" in body["query"]:
            return {
                "data": {
                    "project": {
                        "artifactTypes": paginated(
                            {
                                "id": "1",
                                "name": "dataset",
                                "description": "",
                                "createdAt": datetime.now().isoformat(),
                            },
                            ctx,
                        )
                    }
                }
            }
        if "query ProjectArtifactCollections(" in body["query"]:
            return {
                "data": {
                    "project": {
                        "artifactType": {
                            "artifactSequences": paginated(
                                {
                                    "id": "1",
                                    "name": "mnist",
                                    "description": "",
                                    "createdAt": datetime.now().isoformat(),
                                },
                                ctx,
                            )
                        }
                    }
                }
            }
        if "query RunArtifacts(" in body["query"]:
            if "inputArtifacts" in body["query"]:
                key = "inputArtifacts"
            else:
                key = "outputArtifacts"
            artifacts = paginated(artifact(ctx), ctx)
            artifacts["totalCount"] = ctx["page_times"]
            return {"data": {"project": {"run": {key: artifacts}}}}
        if "query Artifacts(" in body["query"]:
            version = "v%i" % ctx["page_count"]
            artifacts = paginated(artifact(ctx), ctx, {"version": version})
            artifacts["totalCount"] = ctx["page_times"]
            return {
                "data": {
                    "project": {
                        "artifactType": {
                            "artifactSequence": {
                                "name": "mnist",
                                "artifacts": artifacts,
                            }
                        }
                    }
                }
            }
        if "query Artifact(" in body["query"]:
            art = artifact(ctx, request_url_root=request.url_root)
            if "id" in body.get("variables", {}):
                art = artifact(
                    ctx,
                    request_url_root=request.url_root,
                    id_override=body.get("variables", {}).get("id"),
                )
                art["artifactType"] = {"id": 1, "name": "dataset"}
                return {"data": {"artifact": art}}
            # code artifacts use source-RUNID names, we return the code type
            art["artifactType"] = {"id": 2, "name": "code"}
            app.logger.info(body["variables"]["name"])
            if "source" not in body["variables"]["name"]:
                art["artifactType"] = {"id": 1, "name": "dataset"}
            if "logged_table" in body["variables"]["name"]:
                art["artifactType"] = {"id": 3, "name": "run_table"}
<<<<<<< HEAD
            if "validation_data_wbkc" in body["variables"]["name"]:
                art["artifactType"] = {"id": 4, "name": "auto_table"}
=======
            if "run-" in body["variables"]["name"]:
                art["artifactType"] = {"id": 4, "name": "run_table"}
>>>>>>> c280e39c
            return {"data": {"project": {"artifact": art}}}
        if "query ArtifactManifest(" in body["query"]:
            art = artifact(ctx)
            art["currentManifest"] = {
                "id": 1,
                "file": {
                    "id": 1,
                    "directUrl": request.url_root
                    + "/storage?file=wandb_manifest.json&name={}".format(
                        body.get("variables", {}).get("name", "")
                    ),
                },
            }
            return {"data": {"project": {"artifact": art}}}
        if "stopped" in body["query"]:
            return json.dumps(
                {
                    "data": {
                        "Model": {
                            "project": {"run": {"stopped": ctx.get("stopped", False)}}
                        }
                    }
                }
            )
        print("MISSING QUERY, add me to tests/mock_server.py", body["query"])
        error = {"message": "Not implemented in tests/mock_server.py", "body": body}
        return json.dumps({"errors": [error]})

    @app.route("/storage", methods=["PUT", "GET"])
    def storage():
        ctx = get_ctx()
        if "fail_storage_times" in ctx:
            if ctx["fail_storage_count"] < ctx["fail_storage_times"]:
                ctx["fail_storage_count"] += 1
                return json.dumps({"errors": ["Server down"]}), 500
        file = request.args.get("file")
        _id = request.args.get("id", "")
        run = request.args.get("run", "unknown")
        ctx["storage"] = ctx.get("storage", {})
        ctx["storage"][run] = ctx["storage"].get(run, [])
        ctx["storage"][run].append(request.args.get("file"))
        size = ctx["files"].get(request.args.get("file"))
        if request.method == "GET" and size:
            return os.urandom(size), 200
        # make sure to read the data
        request.get_data()
        if request.method == "PUT":
            curr = ctx["file_bytes"].get(file)
            if curr is None:
                ctx["file_bytes"].setdefault(file, 0)
                ctx["file_bytes"][file] += request.content_length
            else:
                ctx["file_bytes"][file] += request.content_length
        if file == "wandb_manifest.json":
            if _id == "bb8043da7d78ff168a695cff097897d2":
                return {
                    "version": 1,
                    "storagePolicy": "wandb-storage-policy-v1",
                    "storagePolicyConfig": {},
                    "contents": {
                        "t1.table.json": {
                            "digest": "3aaaaaaaaaaaaaaaaaaaaa==",
                            "size": 81299,
                        }
                    },
                }
            elif _id == "f006aa8f99aa79d7b68e079c0a200d21":
                return {
                    "version": 1,
                    "storagePolicy": "wandb-storage-policy-v1",
                    "storagePolicyConfig": {},
                    "contents": {
                        "logged_table.table.json": {
                            "digest": "3aaaaaaaaaaaaaaaaaaaaa==",
                            "size": 81299,
                        }
                    },
                }
            elif _id == "b9a598178557aed1d89bd93ec0db989b":
                return {
                    "version": 1,
                    "storagePolicy": "wandb-storage-policy-v1",
                    "storagePolicyConfig": {},
                    "contents": {
                        "logged_table_2.table.json": {
                            "digest": "3aaaaaaaaaaaaaaaaaaaaa==",
                            "size": 81299,
                        }
                    },
                }
            elif (
                _id == "f006aa8f99aa79d7b68e079c0a200d21"
                or _id == "855833ebb44e00d75396efaa44c14f0a"
            ):
                return {
                    "version": 1,
                    "storagePolicy": "wandb-storage-policy-v1",
                    "storagePolicyConfig": {},
                    "contents": {
                        "logged_table.table.json": {
                            "digest": "3aaaaaaaaaaaaaaaaaaaaa==",
                            "size": 81299,
                        }
                    },
                }
            elif _id == "b9a598178557aed1d89bd93ec0db989b":
                return {
                    "version": 1,
                    "storagePolicy": "wandb-storage-policy-v1",
                    "storagePolicyConfig": {},
                    "contents": {
                        "logged_table_2.table.json": {
                            "digest": "3aaaaaaaaaaaaaaaaaaaaa==",
                            "size": 81299,
                        }
                    },
                }
            elif (
                len(ctx.get("graphql", [])) >= 3
                and ctx["graphql"][2].get("variables", {}).get("name", "") == "dummy:v0"
            ) or request.args.get("name") == "dummy:v0":
                return {
                    "version": 1,
                    "storagePolicy": "wandb-storage-policy-v1",
                    "storagePolicyConfig": {},
                    "contents": {
                        "dataset.partitioned-table.json": {
                            "digest": "0aaaaaaaaaaaaaaaaaaaaa==",
                            "size": 81299,
                        },
                        "parts/1.table.json": {
                            "digest": "1aaaaaaaaaaaaaaaaaaaaa==",
                            "size": 81299,
                        },
                        "t.table.json": {
                            "digest": "2aaaaaaaaaaaaaaaaaaaaa==",
                            "size": 123,
                        },
                    },
                }
            else:
                return {
                    "version": 1,
                    "storagePolicy": "wandb-storage-policy-v1",
                    "storagePolicyConfig": {},
                    "contents": {
                        "digits.h5": {
                            "digest": "TeSJ4xxXg0ohuL5xEdq2Ew==",
                            "size": 81299,
                        },
                    },
                }
        elif file == "wandb-metadata.json":
            return {
                "docker": "test/docker",
                "program": "train.py",
                "args": ["--test", "foo"],
                "git": ctx.get("git", {}),
            }
        elif file == "diff.patch":
            # TODO: make sure the patch is valid for windows as well,
            # and un skip the test in test_cli.py
            return r"""
diff --git a/patch.txt b/patch.txt
index 30d74d2..9a2c773 100644
--- a/patch.txt
+++ b/patch.txt
@@ -1 +1 @@
-test
\ No newline at end of file
+testing
\ No newline at end of file
"""
        return "", 200

    @app.route("/artifacts/<entity>/<digest>", methods=["GET", "POST"])
    def artifact_file(entity, digest):
        if entity == "entity":
            if (
                digest == "d1a69a69a69a69a69a69a69a69a69a69"
            ):  # "dataset.partitioned-table.json"
                return (
                    json.dumps({"_type": "partitioned-table", "parts_path": "parts"}),
                    200,
                )
            elif digest == "d5a69a69a69a69a69a69a69a69a69a69":  # "parts/1.table.json"
                return (
                    json.dumps(
                        {
                            "_type": "table",
                            "column_types": {
                                "params": {
                                    "type_map": {
                                        "A": {
                                            "params": {
                                                "allowed_types": [
                                                    {"wb_type": "none"},
                                                    {"wb_type": "number"},
                                                ]
                                            },
                                            "wb_type": "union",
                                        },
                                        "B": {
                                            "params": {
                                                "allowed_types": [
                                                    {"wb_type": "none"},
                                                    {"wb_type": "number"},
                                                ]
                                            },
                                            "wb_type": "union",
                                        },
                                        "C": {
                                            "params": {
                                                "allowed_types": [
                                                    {"wb_type": "none"},
                                                    {"wb_type": "number"},
                                                ]
                                            },
                                            "wb_type": "union",
                                        },
                                    }
                                },
                                "wb_type": "dictionary",
                            },
                            "columns": ["A", "B", "C"],
                            "data": [[0, 0, 1]],
                            "ncols": 3,
                            "nrows": 1,
                        }
                    ),
                    200,
                )
            elif digest == "d9a69a69a69a69a69a69a69a69a69a69":  # "t.table.json"
                return (
                    json.dumps(
                        {
                            "_type": "table",
                            "column_types": {
                                "params": {"type_map": {}},
                                "wb_type": "dictionary",
                            },
                            "columns": [],
                            "data": [],
                            "ncols": 0,
                            "nrows": 0,
                        }
                    ),
                    200,
                )

        if digest == "dda69a69a69a69a69a69a69a69a69a69":
            return (
                json.dumps({"_type": "table-file", "columns": [], "data": []}),
                200,
            )

        return "ARTIFACT %s" % digest, 200

    @app.route("/files/<entity>/<project>/<run>/file_stream", methods=["POST"])
    def file_stream(entity, project, run):
        ctx = get_ctx()
        ctx["file_stream"] = ctx.get("file_stream", [])
        ctx["file_stream"].append(request.get_json())
        return json.dumps({"exitcode": None, "limits": {}})

    @app.route("/api/v1/namespaces/default/pods/test")
    def k8s_pod():
        ctx = get_ctx()
        image_id = b"docker-pullable://test@sha256:1234"
        ms = b'{"status":{"containerStatuses":[{"imageID":"%s"}]}}' % image_id
        if ctx.get("k8s"):
            return ms, 200
        else:
            return b"", 500

    @app.route("/api/sessions")
    def jupyter_sessions():
        return json.dumps(
            [
                {
                    "kernel": {"id": "12345"},
                    "notebook": {"path": "test.ipynb", "name": "test.ipynb"},
                }
            ]
        )

    @app.route("/wandb_url", methods=["PUT"])
    def spell_url():
        ctx = get_ctx()
        ctx["spell_data"] = request.get_json()
        return json.dumps({"success": True})

    @app.route("/pypi/<library>/json")
    def pypi(library):
        version = getattr(wandb, "__hack_pypi_latest_version__", wandb.__version__)
        return json.dumps(
            {
                "info": {"version": version},
                "releases": {
                    "88.1.2rc2": [],
                    "88.1.2rc12": [],
                    "88.1.2rc3": [],
                    "88.1.2rc4": [],
                    "0.0.8rc6": [],
                    "0.0.8rc2": [],
                    "0.0.8rc3": [],
                    "0.0.8rc8": [],
                    "0.0.2": [{"yanked": True}],
                    "0.0.3": [{"yanked": True, "yanked_reason": "just cuz"}],
                    "0.0.7": [],
                    "0.0.5": [],
                    "0.0.6": [],
                },
            }
        )

    @app.errorhandler(404)
    def page_not_found(e):
        print("Got request to: %s (%s)" % (request.url, request.method))
        return "Not Found", 404

    return app


class ParseCTX(object):
    def __init__(self, ctx):
        self._ctx = ctx

    def get_filestream_file_updates(self):
        data = {}
        file_stream_updates = self._ctx["file_stream"]
        for update in file_stream_updates:
            files = update.get("files")
            if not files:
                continue
            for k, v in six.iteritems(files):
                data.setdefault(k, []).append(v)
        return data

    def get_filestream_file_items(self):
        data = {}
        fs_file_updates = self.get_filestream_file_updates()
        for k, v in six.iteritems(fs_file_updates):
            l = []
            for d in v:
                offset = d.get("offset")
                content = d.get("content")
                assert offset is not None
                assert content is not None
                assert offset == 0 or offset == len(l), (k, v, l, d)
                if not offset:
                    l = []
                if k == u"output.log":
                    lines = [content]
                else:
                    lines = map(json.loads, content)
                l.extend(lines)
            data[k] = l
        return data

    @property
    def summary(self):
        fs_files = self.get_filestream_file_items()
        summary = fs_files["wandb-summary.json"][-1]
        return summary

    @property
    def history(self):
        fs_files = self.get_filestream_file_items()
        history = fs_files["wandb-history.jsonl"]
        return history

    @property
    def config(self):
        return self._ctx["config"][-1]

    @property
    def config_wandb(self):
        return self.config["_wandb"]["value"]

    @property
    def telemetry(self):
        return self.config.get("_wandb", {}).get("value", {}).get("t")

    @property
    def metrics(self):
        return self.config.get("_wandb", {}).get("value", {}).get("m")


if __name__ == "__main__":
    app = create_app()
    app.logger.setLevel(logging.INFO)
    app.run(debug=False, port=int(os.environ.get("PORT", 8547)))<|MERGE_RESOLUTION|>--- conflicted
+++ resolved
@@ -649,13 +649,10 @@
                 art["artifactType"] = {"id": 1, "name": "dataset"}
             if "logged_table" in body["variables"]["name"]:
                 art["artifactType"] = {"id": 3, "name": "run_table"}
-<<<<<<< HEAD
             if "validation_data_wbkc" in body["variables"]["name"]:
                 art["artifactType"] = {"id": 4, "name": "auto_table"}
-=======
             if "run-" in body["variables"]["name"]:
                 art["artifactType"] = {"id": 4, "name": "run_table"}
->>>>>>> c280e39c
             return {"data": {"project": {"artifact": art}}}
         if "query ArtifactManifest(" in body["query"]:
             art = artifact(ctx)
