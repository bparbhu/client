--- conflicted
+++ resolved
@@ -555,18 +555,14 @@
             return {
                 "data": {
                     "createArtifact": {
-<<<<<<< HEAD
-                        "artifact": artifact(ctx, collection_name, id_override=_id,)
-=======
                         "artifact": artifact(
                             ctx,
                             collection_name,
-                            id_override=body.get("variables", {}).get("digest", ""),
+                            id_override=_id,
                             state="COMMITTED"
                             if "PENDING" not in collection_name
                             else "PENDING",
                         )
->>>>>>> fec35f09
                     }
                 }
             }
@@ -745,7 +741,6 @@
             else:
                 ctx["file_bytes"][file] += request.content_length
         if file == "wandb_manifest.json":
-<<<<<<< HEAD
             if _id in ctx.get("artifacts_by_id"):
                 art = ctx["artifacts_by_id"][_id]
                 if "-validation_predictions" in art["artifactCollectionNames"][0]:
@@ -776,8 +771,6 @@
                             },
                         },
                     }
-            if _id == "bb8043da7d78ff168a695cff097897d2":
-=======
             if request.args.get("name") == "my-test_reference_download:latest":
                 return {
                     "version": 1,
@@ -796,7 +789,6 @@
                     },
                 }
             elif _id == "bb8043da7d78ff168a695cff097897d2":
->>>>>>> fec35f09
                 return {
                     "version": 1,
                     "storagePolicy": "wandb-storage-policy-v1",
