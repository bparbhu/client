--- conflicted
+++ resolved
@@ -246,9 +246,9 @@
     }
 
 
-<<<<<<< HEAD
 _sweep_states = defaultdict(lambda: "RUNNING")
-=======
+
+
 class HttpException(Exception):
     status_code = 500
 
@@ -263,7 +263,6 @@
         rv = dict(self.payload or ())
         rv["error"] = self.message
         return rv
->>>>>>> 3d0cbece
 
 
 def create_app(user_ctx=None):
