"""Mock Server for simple calls the cli and public api make"""

from flask import Flask, request, g, jsonify
import os
import sys
from datetime import datetime, timedelta
import json
import platform
import yaml
import six

# HACK: restore first two entries of sys path after wandb load
save_path = sys.path[:2]
import wandb

sys.path[0:0] = save_path
import logging
from six.moves import urllib
import threading
from tests.utils.mock_requests import RequestsMock, InjectRequestsParse


def default_ctx():
    return {
        "fail_graphql_count": 0,  # used via "fail_graphql_times"
        "fail_storage_count": 0,  # used via "fail_storage_times"
        "rate_limited_count": 0,  # used via "rate_limited_times"
        "page_count": 0,
        "page_times": 2,
        "requested_file": "weights.h5",
        "current_run": None,
        "files": {},
        "k8s": False,
        "resume": False,
        "file_bytes": {},
        "manifests_created": [],
        "artifacts_by_id": {},
        "upsert_bucket_count": 0,
<<<<<<< HEAD
        "run_queues": {"1": []},
        "num_popped": 0,
        "num_acked": 0,
=======
        "max_cli_version": "0.10.33",
>>>>>>> 9b682426
    }


def mock_server(mocker):
    ctx = default_ctx()
    app = create_app(ctx)
    mock = RequestsMock(app, ctx)
    # We mock out all requests libraries, couldn't find a way to mock the core lib
    sdk_path = "wandb.sdk"
    mocker.patch("gql.transport.requests.requests", mock)
    mocker.patch("wandb.wandb_sdk.internal.file_stream.requests", mock)
    mocker.patch("wandb.wandb_sdk.internal.internal_api.requests", mock)
    mocker.patch("wandb.wandb_sdk.internal.update.requests", mock)
    mocker.patch("wandb.wandb_sdk.internal.sender.requests", mock)
    mocker.patch("wandb.apis.public.requests", mock)
    mocker.patch("wandb.util.requests", mock)
    mocker.patch("wandb.wandb_sdk.wandb_artifacts.requests", mock)
    print("Patched requests everywhere", os.getpid())
    return mock


def run(ctx):
    if ctx["resume"]:
        now = datetime.now()
        created_at = (now - timedelta(days=1)).isoformat()
    else:
        created_at = datetime.now().isoformat()

    stopped = ctx.get("stopped", False)
    base_url = request.url_root.rstrip("/")

    # for wandb_tests::wandb_restore_name_not_found
    # if there is a fileName query, and this query is for nofile.h5
    # return an empty file. otherwise, return the usual weights.h5
    if ctx.get("graphql"):
        fileNames = ctx["graphql"][-1]["variables"].get("fileNames")
    else:
        fileNames = None
    if fileNames == ["nofile.h5"]:
        fileNode = {
            "id": "file123",
            "name": "nofile.h5",
            "sizeBytes": 0,
            "md5": "0",
            "url": base_url + "/storage?file=nofile.h5",
        }
    else:
        fileNode = {
            "id": "file123",
            "name": ctx["requested_file"],
            "sizeBytes": 20,
            "md5": "XXX",
            "url": base_url + "/storage?file=%s" % ctx["requested_file"],
            "directUrl": base_url
            + "/storage?file=%s&direct=true" % ctx["requested_file"],
        }

    return {
        "id": "test",
        "name": "test",
        "displayName": "beast-bug-33",
        "state": "running",
        "config": '{"epochs": {"value": 10}}',
        "group": "A",
        "jobType": "test",
        "description": "",
        "systemMetrics": '{"cpu": 100}',
        "summaryMetrics": '{"acc": 100, "loss": 0}',
        "fileCount": 1,
        "history": [
            '{"acc": 10, "loss": 90}',
            '{"acc": 20, "loss": 80}',
            '{"acc": 30, "loss": 70}',
        ],
        "events": ['{"cpu": 10}', '{"cpu": 20}', '{"cpu": 30}'],
        "files": {
            # Special weights url by default, if requesting upload we set the name
            "edges": [{"node": fileNode,}]
        },
        "sampledHistory": [[{"loss": 0, "acc": 100}, {"loss": 1, "acc": 0}]],
        "shouldStop": False,
        "failed": False,
        "stopped": stopped,
        "running": True,
        "tags": [],
        "notes": None,
        "sweepName": None,
        "createdAt": created_at,
        "updatedAt": datetime.now().isoformat(),
        "runInfo": {
            "program": "train.py",
            "args": [],
            "os": platform.system(),
            "python": platform.python_version(),
            "colab": None,
            "executable": None,
            "codeSaved": False,
            "cpuCount": 12,
            "gpuCount": 0,
            "git": {
                "remote": "https://foo:bar@github.com/FooTest/Foo.git",
                "commit": "HEAD",
            },
        },
    }


def artifact(
    ctx,
    collection_name="mnist",
    state="COMMITTED",
    request_url_root="",
    id_override=None,
):
    _id = str(ctx["page_count"]) if id_override is None else id_override
    return {
        "id": _id,
        "digest": "abc123",
        "description": "",
        "state": state,
        "size": 10000,
        "createdAt": datetime.now().isoformat(),
        "updatedAt": datetime.now().isoformat(),
        "versionIndex": ctx["page_count"],
        "labels": [],
        "metadata": "{}",
        "aliases": [
            {
                "artifactCollectionName": collection_name,
                "alias": "v%i" % ctx["page_count"],
            }
        ],
        "artifactSequence": {"name": collection_name,},
        "currentManifest": {
            "file": {
                "directUrl": request_url_root
                + "/storage?file=wandb_manifest.json&id={}".format(_id)
            }
        },
    }


def paginated(node, ctx, extra={}):
    next_page = False
    ctx["page_count"] += 1
    if ctx["page_count"] < ctx["page_times"]:
        next_page = True
    edge = {"node": node, "cursor": "abc123"}
    edge.update(extra)
    return {
        "edges": [edge],
        "pageInfo": {"endCursor": "abc123", "hasNextPage": next_page},
    }


class CTX(object):
    """This is a silly threadsafe wrapper for getting ctx into the server
    NOTE: This will stop working for live_mock_server if we make pytest run
    in parallel.
    """

    lock = threading.Lock()
    STATE = None

    def __init__(self, ctx):
        self.ctx = ctx

    def get(self):
        return self.ctx

    def set(self, ctx):
        self.ctx = ctx
        CTX.persist(self)
        return self.ctx

    @classmethod
    def persist(cls, instance):
        with cls.lock:
            cls.STATE = instance.ctx

    @classmethod
    def load(cls, default):
        with cls.lock:
            if cls.STATE is not None:
                return CTX(cls.STATE)
            else:
                return CTX(default)


def get_ctx():
    if "ctx" not in g:
        g.ctx = CTX.load(default_ctx())
    return g.ctx.get()


def set_ctx(ctx):
    get_ctx()
    g.ctx.set(ctx)


def _bucket_config(ctx):
    files = ["wandb-metadata.json", "diff.patch"]
    if "bucket_config" in ctx and "files" in ctx["bucket_config"]:
        files = ctx["bucket_config"]["files"]
    base_url = request.url_root.rstrip("/")
    return {
        "commit": "HEAD",
        "github": "https://github.com/vanpelt",
        "config": '{"foo":{"value":"bar"}}',
        "files": {
            "edges": [
                {
                    "node": {
                        "directUrl": base_url + "/storage?file=" + name,
                        "name": name,
                    }
                }
                for name in files
            ]
        },
    }


class HttpException(Exception):
    status_code = 500

    def __init__(self, message, status_code=None, payload=None):
        Exception.__init__(self)
        self.message = message
        if status_code is not None:
            self.status_code = status_code
        self.payload = payload

    def to_dict(self):
        rv = dict(self.payload or ())
        rv["error"] = self.message
        return rv


def create_app(user_ctx=None):
    app = Flask(__name__)
    # When starting in live mode, user_ctx is a fancy object
    if isinstance(user_ctx, dict):
        with app.app_context():
            set_ctx(user_ctx)

    @app.teardown_appcontext
    def persist_ctx(exc):
        if "ctx" in g:
            CTX.persist(g.ctx)

    @app.errorhandler(HttpException)
    def handle_http_exception(error):
        response = jsonify(error.to_dict())
        response.status_code = error.status_code
        return response

    @app.route("/ctx", methods=["GET", "PUT", "DELETE"])
    def update_ctx():
        """Updating context for live_mock_server"""
        ctx = get_ctx()
        body = request.get_json()
        if request.method == "GET":
            return json.dumps(ctx)
        elif request.method == "DELETE":
            app.logger.info("reseting context")
            set_ctx(default_ctx())
            return json.dumps(get_ctx())
        else:
            ctx.update(body)
            # TODO: tests in CI failed on this
            set_ctx(ctx)
            app.logger.info("updated context %s", ctx)
            return json.dumps(get_ctx())

    @app.route("/graphql", methods=["POST"])
    def graphql():
        #  TODO: in tests wandb-username is set to the test name, lets scope ctx to it
        ctx = get_ctx()
        base_url = request.url_root.rstrip("/")
        test_name = request.headers.get("X-WANDB-USERNAME")
        if test_name:
            app.logger.info("Test request from: %s", test_name)
        app.logger.info("graphql post")

        if "fail_graphql_times" in ctx:
            if ctx["fail_graphql_count"] < ctx["fail_graphql_times"]:
                ctx["fail_graphql_count"] += 1
                return json.dumps({"errors": ["Server down"]}), 500
        if "rate_limited_times" in ctx:
            if ctx["rate_limited_count"] < ctx["rate_limited_times"]:
                ctx["rate_limited_count"] += 1
                return json.dumps({"error": "rate limit exceeded"}), 429
        body = request.get_json()
        app.logger.info("graphql post body: %s", body)
        if body["variables"].get("run"):
            ctx["current_run"] = body["variables"]["run"]
        if "mutation UpsertBucket(" in body["query"]:
            param_config = body["variables"].get("config")
            if param_config:
                ctx.setdefault("config", []).append(json.loads(param_config))
            param_summary = body["variables"].get("summaryMetrics")
            if param_summary:
                ctx.setdefault("summary", []).append(json.loads(param_summary))
            ctx["upsert_bucket_count"] += 1

        if body["variables"].get("files"):
            requested_file = body["variables"]["files"][0]
            ctx["requested_file"] = requested_file
            url = base_url + "/storage?file={}&run={}".format(
                urllib.parse.quote(requested_file), ctx["current_run"]
            )
            return json.dumps(
                {
                    "data": {
                        "model": {
                            "bucket": {
                                "id": "storageid",
                                "files": {
                                    "uploadHeaders": [],
                                    "edges": [
                                        {
                                            "node": {
                                                "name": requested_file,
                                                "url": url,
                                                "directUrl": url + "&direct=true",
                                            }
                                        }
                                    ],
                                },
                            }
                        }
                    }
                }
            )
        if "historyTail" in body["query"]:
            if ctx["resume"] is True:
                hist_tail = '["{\\"_step\\": 15, \\"acc\\": 1, \\"_runtime\\": 60}"]'
                return json.dumps(
                    {
                        "data": {
                            "model": {
                                "bucket": {
                                    "name": "test",
                                    "displayName": "funky-town-13",
                                    "id": "test",
                                    "config": '{"epochs": {"value": 10}}',
                                    "summaryMetrics": '{"acc": 10, "best_val_loss": 0.5}',
                                    "logLineCount": 14,
                                    "historyLineCount": 15,
                                    "eventsLineCount": 0,
                                    "historyTail": hist_tail,
                                    "eventsTail": '["{\\"_runtime\\": 70}"]',
                                }
                            }
                        }
                    }
                )
            else:
                return json.dumps({"data": {"model": {"bucket": None}}})
        if "query Runs(" in body["query"]:
            return json.dumps(
                {
                    "data": {
                        "project": {
                            "runCount": 4,
                            "readOnly": False,
                            "runs": paginated(run(ctx), ctx),
                        }
                    }
                }
            )
        if "query Run(" in body["query"]:
            return json.dumps({"data": {"project": {"run": run(ctx)}}})
        if "query Model(" in body["query"]:
            if "project(" in body["query"]:
                project_field_name = "project"
                run_field_name = "run"
            else:
                project_field_name = "model"
                run_field_name = "bucket"
            if "commit" in body["query"]:
                run_config = _bucket_config(ctx)
            else:
                run_config = run(ctx)
            return json.dumps(
                {"data": {project_field_name: {run_field_name: run_config}}}
            )
        if "query Models(" in body["query"]:
            return json.dumps(
                {
                    "data": {
                        "models": {
                            "edges": [
                                {
                                    "node": {
                                        "id": "123",
                                        "name": "myname",
                                        "project": "myproj",
                                    }
                                }
                            ]
                        }
                    }
                }
            )
        if "query Projects(" in body["query"]:
            return json.dumps(
                {
                    "data": {
                        "models": paginated(
                            {
                                "id": "1",
                                "name": "test-project",
                                "entityName": body["variables"]["entity"],
                                "createdAt": "now",
                                "isBenchmark": False,
                            },
                            ctx,
                        )
                    }
                }
            )
        if "query Viewer " in body["query"]:
            return json.dumps(
                {
                    "data": {
                        "viewer": {
                            "entity": "mock_server_entity",
                            "flags": '{"code_saving_enabled": true}',
                            "teams": {
                                "edges": []  # TODO make configurable for cli_test
                            },
                        },
                        "serverInfo": {
                            "cliVersionInfo": {
                                "max_cli_version": str(
                                    ctx.get("max_cli_version", "0.10.33")
                                )
                            }
                        },
                    }
                }
            )
        if "query Sweep(" in body["query"]:
            return json.dumps(
                {
                    "data": {
                        "project": {
                            "sweep": {
                                "id": "1234",
                                "name": "fun-sweep-10",
                                "state": "running",
                                "bestLoss": 0.33,
                                "config": yaml.dump(
                                    {"metric": {"name": "loss", "value": "minimize"}}
                                ),
                                "createdAt": datetime.now().isoformat(),
                                "heartbeatAt": datetime.now().isoformat(),
                                "updatedAt": datetime.now().isoformat(),
                                "earlyStopJobRunning": False,
                                "controller": None,
                                "scheduler": None,
                                "runs": paginated(run(ctx), ctx),
                            }
                        }
                    }
                }
            )
        if "mutation UpsertSweep(" in body["query"]:
            return json.dumps(
                {
                    "data": {
                        "upsertSweep": {
                            "sweep": {
                                "name": "test",
                                "project": {
                                    "id": "1234",
                                    "name": "test",
                                    "entity": {"id": "1234", "name": "test"},
                                },
                            },
                            "configValidationWarnings": [],
                        }
                    }
                }
            )
        if "mutation CreateAgent(" in body["query"]:
            return json.dumps(
                {"data": {"createAgent": {"agent": {"id": "mock-server-agent-93xy",}}}}
            )
        if "mutation Heartbeat(" in body["query"]:
            return json.dumps(
                {
                    "data": {
                        "agentHeartbeat": {
                            "agent": {"id": "mock-server-agent-93xy",},
                            "commands": json.dumps(
                                [
                                    {
                                        "type": "run",
                                        "run_id": "mocker-sweep-run-x9",
                                        "args": {"learning_rate": {"value": 0.99124}},
                                    }
                                ]
                            ),
                        }
                    }
                }
            )
        if "mutation UpsertBucket(" in body["query"]:
            response = {
                "data": {
                    "upsertBucket": {
                        "bucket": {
                            "id": "storageid",
                            "name": body["variables"].get("name", "abc123"),
                            "displayName": "lovely-dawn-32",
                            "project": {
                                "name": "test",
                                "entity": {"name": "mock_server_entity"},
                            },
                        },
                        "inserted": ctx["resume"] is False,
                    }
                }
            }
            if body["variables"].get("name") == "mocker-sweep-run-x9":
                response["data"]["upsertBucket"]["bucket"][
                    "sweepName"
                ] = "test-sweep-id"
            return json.dumps(response)
        if "mutation DeleteRun(" in body["query"]:
            return json.dumps({"data": {}})
        if "mutation CreateAnonymousApiKey " in body["query"]:
            return json.dumps(
                {
                    "data": {
                        "createAnonymousEntity": {"apiKey": {"name": "ANONYMOOSE" * 4}}
                    }
                }
            )
        if "mutation DeleteFiles(" in body["query"]:
            return json.dumps({"data": {"deleteFiles": {"success": True}}})
        if "mutation PrepareFiles(" in body["query"]:
            nodes = []
            for i, file_spec in enumerate(body["variables"]["fileSpecs"]):
                url = base_url + "/storage?file=%s" % file_spec["name"]
                nodes.append(
                    {
                        "node": {
                            "id": str(i),
                            "name": file_spec["name"],
                            "displayName": file_spec["name"],
                            "digest": "null",
                            "uploadUrl": url,
                            "uploadHeaders": "",
                        }
                    }
                )
            return json.dumps({"data": {"prepareFiles": {"files": {"edges": nodes}}}})
        if "mutation CreateArtifact(" in body["query"]:
            collection_name = body["variables"]["artifactCollectionNames"][0]
            ctx["artifacts"] = ctx.get("artifacts", {})
            ctx["artifacts"][collection_name] = ctx["artifacts"].get(
                collection_name, []
            )
            ctx["artifacts"][collection_name].append(body["variables"])
            _id = body.get("variables", {}).get("digest", "")
            if _id != "":
                ctx.get("artifacts_by_id")[_id] = body["variables"]
            return {
                "data": {
                    "createArtifact": {
                        "artifact": artifact(
                            ctx,
                            collection_name,
                            id_override=_id,
                            state="COMMITTED"
                            if "PENDING" not in collection_name
                            else "PENDING",
                        )
                    }
                }
            }
        if "mutation CreateArtifactManifest(" in body["query"]:
            manifest = {
                "id": 1,
                "type": "INCREMENTAL"
                if "incremental" in body.get("variables", {}).get("name", "")
                else "FULL",
                "file": {
                    "id": 1,
                    "directUrl": base_url
                    + "/storage?file=wandb_manifest.json&name={}".format(
                        body.get("variables", {}).get("name", "")
                    ),
                    "uploadUrl": base_url + "/storage?file=wandb_manifest.json",
                    "uploadHeaders": "",
                },
            }
            ctx["manifests_created"].append(manifest)
            return {"data": {"createArtifactManifest": {"artifactManifest": manifest,}}}
        if "mutation UpdateArtifactManifest(" in body["query"]:
            manifest = {
                "id": 1,
                "type": "INCREMENTAL"
                if "incremental" in body.get("variables", {}).get("name", "")
                else "FULL",
                "file": {
                    "id": 1,
                    "directUrl": base_url
                    + "/storage?file=wandb_manifest.json&name={}".format(
                        body.get("variables", {}).get("name", "")
                    ),
                    "uploadUrl": base_url + "/storage?file=wandb_manifest.json",
                    "uploadHeaders": "",
                },
            }
            return {"data": {"updateArtifactManifest": {"artifactManifest": manifest,}}}
        if "mutation CreateArtifactFiles" in body["query"]:
            return {
                "data": {
                    "files": [
                        {
                            "node": {
                                "id": idx,
                                "name": file["name"],
                                "uploadUrl": "",
                                "uploadheaders": [],
                                "artifact": {"id": file["artifactID"]},
                            }
                            for idx, file in enumerate(
                                body["variables"]["artifactFiles"]
                            )
                        }
                    ],
                }
            }
        if "mutation CommitArtifact(" in body["query"]:
            return {
                "data": {
                    "commitArtifact": {
                        "artifact": {"id": 1, "digest": "0000===================="}
                    }
                }
            }
        if "mutation UseArtifact(" in body["query"]:
            return {"data": {"useArtifact": {"artifact": artifact(ctx)}}}
        if "query ProjectArtifactType(" in body["query"]:
            return {
                "data": {
                    "project": {
                        "artifactType": {
                            "id": "1",
                            "name": "dataset",
                            "description": "",
                            "createdAt": datetime.now().isoformat(),
                        }
                    }
                }
            }
        if "query ProjectArtifacts(" in body["query"]:
            return {
                "data": {
                    "project": {
                        "artifactTypes": paginated(
                            {
                                "id": "1",
                                "name": "dataset",
                                "description": "",
                                "createdAt": datetime.now().isoformat(),
                            },
                            ctx,
                        )
                    }
                }
            }
        if "query ProjectArtifactCollections(" in body["query"]:
            return {
                "data": {
                    "project": {
                        "artifactType": {
                            "artifactSequences": paginated(
                                {
                                    "id": "1",
                                    "name": "mnist",
                                    "description": "",
                                    "createdAt": datetime.now().isoformat(),
                                },
                                ctx,
                            )
                        }
                    }
                }
            }
        if "query ArtifactCollection(" in body["query"]:
            return {
                "data": {
                    "project": {
                        "artifactType": {
                            "artifactSequence": {
                                "id": "1",
                                "name": "mnist",
                                "description": "",
                                "createdAt": datetime.now().isoformat(),
                            }
                        }
                    }
                }
            }
        if "query RunArtifacts(" in body["query"]:
            if "inputArtifacts" in body["query"]:
                key = "inputArtifacts"
            else:
                key = "outputArtifacts"
            artifacts = paginated(artifact(ctx), ctx)
            artifacts["totalCount"] = ctx["page_times"]
            return {"data": {"project": {"run": {key: artifacts}}}}
        if "query Artifacts(" in body["query"]:
            version = "v%i" % ctx["page_count"]
            artifacts = paginated(artifact(ctx), ctx, {"version": version})
            artifacts["totalCount"] = ctx["page_times"]
            return {
                "data": {
                    "project": {
                        "artifactType": {
                            "artifactSequence": {
                                "name": "mnist",
                                "artifacts": artifacts,
                            }
                        }
                    }
                }
            }
        if "query Artifact(" in body["query"]:
            art = artifact(
                ctx, request_url_root=base_url, id_override="QXJ0aWZhY3Q6NTI1MDk4"
            )
            if "id" in body.get("variables", {}):
                art = artifact(
                    ctx,
                    request_url_root=base_url,
                    id_override=body.get("variables", {}).get("id"),
                )
                art["artifactType"] = {"id": 1, "name": "dataset"}
                return {"data": {"artifact": art}}
            # code artifacts use source-RUNID names, we return the code type
            art["artifactType"] = {"id": 2, "name": "code"}
            if "source" not in body["variables"]["name"]:
                art["artifactType"] = {"id": 1, "name": "dataset"}
            if "logged_table" in body["variables"]["name"]:
                art["artifactType"] = {"id": 3, "name": "run_table"}
            if "run-" in body["variables"]["name"]:
                art["artifactType"] = {"id": 4, "name": "run_table"}
            if "wb_validation_data" in body["variables"]["name"]:
                art["artifactType"] = {"id": 4, "name": "validation_dataset"}
            return {"data": {"project": {"artifact": art}}}
        if "query ArtifactManifest(" in body["query"]:
            art = artifact(ctx)
            art["currentManifest"] = {
                "id": 1,
                "file": {
                    "id": 1,
                    "directUrl": base_url
                    + "/storage?file=wandb_manifest.json&name={}".format(
                        body.get("variables", {}).get("name", "")
                    ),
                },
            }
            return {"data": {"project": {"artifact": art}}}
<<<<<<< HEAD
        if "query Project" in body["query"] and "runQueues" in body["query"]:
            return json.dumps(
                {
                    "data": {
                        "project": {
                            "runQueues": [
                                {
                                    "id": 1,
                                    "name": "default",
                                    "createdBy": "mock_server_entity",
                                    "access": "PROJECT",
                                }
                            ]
                        }
                    }
                }
            )
        if "mutation popFromRunQueue" in body["query"]:
            if ctx["num_popped"] != 0:
                return json.dumps({"data": {"popFromRunQueue": None}})
            ctx["num_popped"] += 1
            return json.dumps(
                {
                    "data": {
                        "popFromRunQueue": {
                            "runQueueItemId": 1,
                            "runSpec": {
                                "uri": "https://wandb.ai/mock_server_entity/test_project/runs/1",
                                "project": "test_project",
                                "entity": "mock_server_entity",
                                "resource": "local",
                            },
                        }
                    }
                }
            )
        if "mutation pushToRunQueue" in body["query"]:
            if ctx["run_queues"].get(body["variables"]["queueID"]):
                ctx["run_queues"][body["variables"]["queueID"]].append(
                    body["variables"]["queueID"]
                )
            else:
                ctx["run_queues"][body["variables"]["queueID"]] = [
                    body["variables"]["queueID"]
                ]
            return json.dumps({"data": {"pushToRunQueue": {"runQueueItemId": 1}}})
        if "mutation ackRunQueueItem" in body["query"]:
            ctx["num_acked"] += 1
            return json.dumps({"data": {"ackRunQueueItem": {"success": True}}})
=======
        if "query ClientIDMapping(" in body["query"]:
            return {"data": {"clientIDMapping": {"serverID": "QXJ0aWZhY3Q6NTI1MDk4"}}}
>>>>>>> 9b682426
        if "stopped" in body["query"]:
            return json.dumps(
                {
                    "data": {
                        "Model": {
                            "project": {"run": {"stopped": ctx.get("stopped", False)}}
                        }
                    }
                }
            )

        print("MISSING QUERY, add me to tests/mock_server.py", body["query"])
        error = {"message": "Not implemented in tests/mock_server.py", "body": body}
        return json.dumps({"errors": [error]})

    @app.route("/storage", methods=["PUT", "GET"])
    def storage():
        ctx = get_ctx()
        if "fail_storage_times" in ctx:
            if ctx["fail_storage_count"] < ctx["fail_storage_times"]:
                ctx["fail_storage_count"] += 1
                return json.dumps({"errors": ["Server down"]}), 500
        file = request.args.get("file")
        _id = request.args.get("id", "")
        run = request.args.get("run", "unknown")
        ctx["storage"] = ctx.get("storage", {})
        ctx["storage"][run] = ctx["storage"].get(run, [])
        ctx["storage"][run].append(request.args.get("file"))
        size = ctx["files"].get(request.args.get("file"))
        if request.method == "GET" and size:
            return os.urandom(size), 200
        # make sure to read the data
        request.get_data()
        if request.method == "PUT":
            curr = ctx["file_bytes"].get(file)
            if curr is None:
                ctx["file_bytes"].setdefault(file, 0)
                ctx["file_bytes"][file] += request.content_length
            else:
                ctx["file_bytes"][file] += request.content_length
        if file == "wandb_manifest.json":
            if _id in ctx.get("artifacts_by_id"):
                art = ctx["artifacts_by_id"][_id]
                if "-validation_predictions" in art["artifactCollectionNames"][0]:
                    return {
                        "version": 1,
                        "storagePolicy": "wandb-storage-policy-v1",
                        "storagePolicyConfig": {},
                        "contents": {
                            "validation_predictions.table.json": {
                                "digest": "3aaaaaaaaaaaaaaaaaaaaa==",
                                "size": 81299,
                            }
                        },
                    }
                if "wb_validation_data" in art["artifactCollectionNames"][0]:
                    return {
                        "version": 1,
                        "storagePolicy": "wandb-storage-policy-v1",
                        "storagePolicyConfig": {},
                        "contents": {
                            "validation_data.table.json": {
                                "digest": "3aaaaaaaaaaaaaaaaaaaaa==",
                                "size": 81299,
                            },
                            "media/tables/5aac4cea496fd061e813.table.json": {
                                "digest": "3aaaaaaaaaaaaaaaaaaaaa==",
                                "size": 81299,
                            },
                        },
                    }
            if request.args.get("name") == "my-test_reference_download:latest":
                return {
                    "version": 1,
                    "storagePolicy": "wandb-storage-policy-v1",
                    "storagePolicyConfig": {},
                    "contents": {
                        "StarWars3.wav": {
                            "digest": "a90eb05f7aef652b3bdd957c67b7213a",
                            "size": 81299,
                            "ref": "https://wandb-artifacts-refs-public-test.s3-us-west-2.amazonaws.com/StarWars3.wav",
                        },
                        "file1.txt": {
                            "digest": "0000====================",
                            "size": 81299,
                        },
                    },
                }
            elif (
                _id == "bb8043da7d78ff168a695cff097897d2"
                or _id == "ad4d74ac0e4167c6cf4aaad9d59b9b44"
            ):
                return {
                    "version": 1,
                    "storagePolicy": "wandb-storage-policy-v1",
                    "storagePolicyConfig": {},
                    "contents": {
                        "t1.table.json": {
                            "digest": "3aaaaaaaaaaaaaaaaaaaaa==",
                            "size": 81299,
                        }
                    },
                }
            elif _id == "6ddbe1c239de9c9fc6c397fc5591555a":
                return {
                    "version": 1,
                    "storagePolicy": "wandb-storage-policy-v1",
                    "storagePolicyConfig": {},
                    "contents": {
                        "logged_table.table.json": {
                            "digest": "3aaaaaaaaaaaaaaaaaaaaa==",
                            "size": 81299,
                        }
                    },
                }
            elif _id == "b9a598178557aed1d89bd93ec0db989b":
                return {
                    "version": 1,
                    "storagePolicy": "wandb-storage-policy-v1",
                    "storagePolicyConfig": {},
                    "contents": {
                        "logged_table_2.table.json": {
                            "digest": "3aaaaaaaaaaaaaaaaaaaaa==",
                            "size": 81299,
                        }
                    },
                }
            elif _id == "e6954815d2beb5841b3dabf7cf455c30":
                return {
                    "version": 1,
                    "storagePolicy": "wandb-storage-policy-v1",
                    "storagePolicyConfig": {},
                    "contents": {
                        "logged_table.partitioned-table.json": {
                            "digest": "3aaaaaaaaaaaaaaaaaaaaa==",
                            "size": 81299,
                        }
                    },
                }
            elif _id == "0eec13efd400546f58a4530de62ed07a":
                return {
                    "version": 1,
                    "storagePolicy": "wandb-storage-policy-v1",
                    "storagePolicyConfig": {},
                    "contents": {
                        "jt.joined-table.json": {
                            "digest": "3aaaaaaaaaaaaaaaaaaaaa==",
                            "size": 81299,
                        }
                    },
                }
            elif _id in [
                "2d9a7e0aa8407f0730e19e5bc55c3a45",
                "c541de19b18331a4a33b282fc9d42510",
                "6f3d6ed5417d2955afbc73bff0ed1609",
                "7d797e62834a7d72538529e91ed958e2",
                "03d3e221fd4da6c5fccb1fbd75fe475e",
                "464aa7e0d7c3f8230e3fe5f10464a2e6",
                "8ef51aeabcfcd89b719822de64f6a8bf",
            ]:
                return {
                    "version": 1,
                    "storagePolicy": "wandb-storage-policy-v1",
                    "storagePolicyConfig": {},
                    "contents": {
                        "validation_data.table.json": {
                            "digest": "3aaaaaaaaaaaaaaaaaaaaa==",
                            "size": 81299,
                        },
                        "media/tables/e14239fe.table.json": {
                            "digest": "3aaaaaaaaaaaaaaaaaaaaa==",
                            "size": 81299,
                        },
                    },
                }
            elif (
                len(ctx.get("graphql", [])) >= 3
                and ctx["graphql"][2].get("variables", {}).get("name", "") == "dummy:v0"
            ) or request.args.get("name") == "dummy:v0":
                return {
                    "version": 1,
                    "storagePolicy": "wandb-storage-policy-v1",
                    "storagePolicyConfig": {},
                    "contents": {
                        "dataset.partitioned-table.json": {
                            "digest": "0aaaaaaaaaaaaaaaaaaaaa==",
                            "size": 81299,
                        },
                        "parts/1.table.json": {
                            "digest": "1aaaaaaaaaaaaaaaaaaaaa==",
                            "size": 81299,
                        },
                        "t.table.json": {
                            "digest": "2aaaaaaaaaaaaaaaaaaaaa==",
                            "size": 123,
                        },
                    },
                }
            elif _id == "e04169452d5584146eb7ebb405647cc8":
                return {
                    "version": 1,
                    "storagePolicy": "wandb-storage-policy-v1",
                    "storagePolicyConfig": {},
                    "contents": {
                        "results_df.table.json": {
                            "digest": "0aaaaaaaaaaaaaaaaaaaaa==",
                            "size": 363,
                        },
                    },
                }
            else:
                return {
                    "version": 1,
                    "storagePolicy": "wandb-storage-policy-v1",
                    "storagePolicyConfig": {},
                    "contents": {
                        "digits.h5": {
                            "digest": "TeSJ4xxXg0ohuL5xEdq2Ew==",
                            "size": 81299,
                        },
                    },
                }
        elif file == "wandb-metadata.json":
            return {
                "docker": "test/docker",
                "program": "train.py",
                "args": ["--test", "foo"],
                "git": ctx.get("git", {}),
            }
        elif file == "diff.patch":
            # TODO: make sure the patch is valid for windows as well,
            # and un skip the test in test_cli.py
            return r"""
diff --git a/patch.txt b/patch.txt
index 30d74d2..9a2c773 100644
--- a/patch.txt
+++ b/patch.txt
@@ -1 +1 @@
-test
\ No newline at end of file
+testing
\ No newline at end of file
"""
        return "", 200

    @app.route("/artifacts/<entity>/<digest>", methods=["GET", "POST"])
    def artifact_file(entity, digest):
        if entity == "entity" or entity == "mock_server_entity":
            if (
                digest == "d1a69a69a69a69a69a69a69a69a69a69"
            ):  # "dataset.partitioned-table.json"
                return (
                    json.dumps({"_type": "partitioned-table", "parts_path": "parts"}),
                    200,
                )
            elif digest == "d5a69a69a69a69a69a69a69a69a69a69":  # "parts/1.table.json"
                return (
                    json.dumps(
                        {
                            "_type": "table",
                            "column_types": {
                                "params": {
                                    "type_map": {
                                        "A": {
                                            "params": {
                                                "allowed_types": [
                                                    {"wb_type": "none"},
                                                    {"wb_type": "number"},
                                                ]
                                            },
                                            "wb_type": "union",
                                        },
                                        "B": {
                                            "params": {
                                                "allowed_types": [
                                                    {"wb_type": "none"},
                                                    {"wb_type": "number"},
                                                ]
                                            },
                                            "wb_type": "union",
                                        },
                                        "C": {
                                            "params": {
                                                "allowed_types": [
                                                    {"wb_type": "none"},
                                                    {"wb_type": "number"},
                                                ]
                                            },
                                            "wb_type": "union",
                                        },
                                    }
                                },
                                "wb_type": "dictionary",
                            },
                            "columns": ["A", "B", "C"],
                            "data": [[0, 0, 1]],
                            "ncols": 3,
                            "nrows": 1,
                        }
                    ),
                    200,
                )
            elif digest == "d9a69a69a69a69a69a69a69a69a69a69":  # "t.table.json"
                return (
                    json.dumps(
                        {
                            "_type": "table",
                            "column_types": {
                                "params": {"type_map": {}},
                                "wb_type": "dictionary",
                            },
                            "columns": [],
                            "data": [],
                            "ncols": 0,
                            "nrows": 0,
                        }
                    ),
                    200,
                )

        if digest == "dda69a69a69a69a69a69a69a69a69a69":
            return (
                json.dumps({"_type": "table-file", "columns": [], "data": []}),
                200,
            )

        return "ARTIFACT %s" % digest, 200

    @app.route("/files/<entity>/<project>/<run>/file_stream", methods=["POST"])
    def file_stream(entity, project, run):
        ctx = get_ctx()
        ctx["file_stream"] = ctx.get("file_stream", [])
        ctx["file_stream"].append(request.get_json())
        response = json.dumps({"exitcode": None, "limits": {}})

        inject = InjectRequestsParse(ctx).find(request=request)
        if inject:
            if inject.response:
                response = inject.response
            if inject.http_status:
                # print("INJECT", inject, inject.http_status)
                raise HttpException("some error", status_code=inject.http_status)
        return response

    @app.route("/api/v1/namespaces/default/pods/test")
    def k8s_pod():
        ctx = get_ctx()
        image_id = b"docker-pullable://test@sha256:1234"
        ms = b'{"status":{"containerStatuses":[{"imageID":"%s"}]}}' % image_id
        if ctx.get("k8s"):
            return ms, 200
        else:
            return b"", 500

    @app.route("/api/sessions")
    def jupyter_sessions():
        return json.dumps(
            [
                {
                    "kernel": {"id": "12345"},
                    "notebook": {"path": "test.ipynb", "name": "test.ipynb"},
                }
            ]
        )

    @app.route("/wandb_url", methods=["PUT"])
    def spell_url():
        ctx = get_ctx()
        ctx["spell_data"] = request.get_json()
        return json.dumps({"success": True})

    @app.route("/pypi/<library>/json")
    def pypi(library):
        version = getattr(wandb, "__hack_pypi_latest_version__", wandb.__version__)
        return json.dumps(
            {
                "info": {"version": version},
                "releases": {
                    "88.1.2rc2": [],
                    "88.1.2rc12": [],
                    "88.1.2rc3": [],
                    "88.1.2rc4": [],
                    "0.11.0": [],
                    "0.10.32": [],
                    "0.10.31": [],
                    "0.10.30": [],
                    "0.0.8rc6": [],
                    "0.0.8rc2": [],
                    "0.0.8rc3": [],
                    "0.0.8rc8": [],
                    "0.0.2": [{"yanked": True}],
                    "0.0.3": [{"yanked": True, "yanked_reason": "just cuz"}],
                    "0.0.7": [],
                    "0.0.5": [],
                    "0.0.6": [],
                },
            }
        )

    @app.errorhandler(404)
    def page_not_found(e):
        print("Got request to: %s (%s)" % (request.url, request.method))
        return "Not Found", 404

    return app


class ParseCTX(object):
    def __init__(self, ctx):
        self._ctx = ctx

    def get_filestream_file_updates(self):
        data = {}
        file_stream_updates = self._ctx.get("file_stream", [])
        for update in file_stream_updates:
            files = update.get("files")
            if not files:
                continue
            for k, v in six.iteritems(files):
                data.setdefault(k, []).append(v)
        return data

    def get_filestream_file_items(self):
        data = {}
        fs_file_updates = self.get_filestream_file_updates()
        for k, v in six.iteritems(fs_file_updates):
            l = []
            for d in v:
                offset = d.get("offset")
                content = d.get("content")
                assert offset is not None
                assert content is not None
                assert offset == 0 or offset == len(l), (k, v, l, d)
                if not offset:
                    l = []
                if k == u"output.log":
                    lines = [content]
                else:
                    lines = map(json.loads, content)
                l.extend(lines)
            data[k] = l
        return data

    @property
    def dropped_chunks(self):
        return self._ctx.get("file_stream", [{"dropped": 0}])[-1]["dropped"]

    @property
    def summary(self):
        fs_files = self.get_filestream_file_items()
        summary = fs_files.get("wandb-summary.json", [])[-1]
        return summary

    @property
    def history(self):
        fs_files = self.get_filestream_file_items()
        history = fs_files.get("wandb-history.jsonl")
        return history

    @property
    def config(self):
        return self._ctx["config"][-1]

    @property
    def config_wandb(self):
        return self.config["_wandb"]["value"]

    @property
    def telemetry(self):
        return self.config.get("_wandb", {}).get("value", {}).get("t")

    @property
    def metrics(self):
        return self.config.get("_wandb", {}).get("value", {}).get("m")

    @property
    def manifests_created(self):
        return self._ctx.get("manifests_created") or []

    @property
    def manifests_created_ids(self):
        return [m["id"] for m in self.manifests_created]


if __name__ == "__main__":
    app = create_app()
    app.logger.setLevel(logging.INFO)
    app.run(debug=False, port=int(os.environ.get("PORT", 8547)))<|MERGE_RESOLUTION|>--- conflicted
+++ resolved
@@ -36,13 +36,10 @@
         "manifests_created": [],
         "artifacts_by_id": {},
         "upsert_bucket_count": 0,
-<<<<<<< HEAD
         "run_queues": {"1": []},
         "num_popped": 0,
         "num_acked": 0,
-=======
         "max_cli_version": "0.10.33",
->>>>>>> 9b682426
     }
 
 
@@ -120,7 +117,11 @@
         "events": ['{"cpu": 10}', '{"cpu": 20}', '{"cpu": 30}'],
         "files": {
             # Special weights url by default, if requesting upload we set the name
-            "edges": [{"node": fileNode,}]
+            "edges": [
+                {
+                    "node": fileNode,
+                }
+            ]
         },
         "sampledHistory": [[{"loss": 0, "acc": 100}, {"loss": 1, "acc": 0}]],
         "shouldStop": False,
@@ -175,7 +176,9 @@
                 "alias": "v%i" % ctx["page_count"],
             }
         ],
-        "artifactSequence": {"name": collection_name,},
+        "artifactSequence": {
+            "name": collection_name,
+        },
         "currentManifest": {
             "file": {
                 "directUrl": request_url_root
@@ -532,14 +535,24 @@
             )
         if "mutation CreateAgent(" in body["query"]:
             return json.dumps(
-                {"data": {"createAgent": {"agent": {"id": "mock-server-agent-93xy",}}}}
+                {
+                    "data": {
+                        "createAgent": {
+                            "agent": {
+                                "id": "mock-server-agent-93xy",
+                            }
+                        }
+                    }
+                }
             )
         if "mutation Heartbeat(" in body["query"]:
             return json.dumps(
                 {
                     "data": {
                         "agentHeartbeat": {
-                            "agent": {"id": "mock-server-agent-93xy",},
+                            "agent": {
+                                "id": "mock-server-agent-93xy",
+                            },
                             "commands": json.dumps(
                                 [
                                     {
@@ -645,7 +658,13 @@
                 },
             }
             ctx["manifests_created"].append(manifest)
-            return {"data": {"createArtifactManifest": {"artifactManifest": manifest,}}}
+            return {
+                "data": {
+                    "createArtifactManifest": {
+                        "artifactManifest": manifest,
+                    }
+                }
+            }
         if "mutation UpdateArtifactManifest(" in body["query"]:
             manifest = {
                 "id": 1,
@@ -662,7 +681,13 @@
                     "uploadHeaders": "",
                 },
             }
-            return {"data": {"updateArtifactManifest": {"artifactManifest": manifest,}}}
+            return {
+                "data": {
+                    "updateArtifactManifest": {
+                        "artifactManifest": manifest,
+                    }
+                }
+            }
         if "mutation CreateArtifactFiles" in body["query"]:
             return {
                 "data": {
@@ -814,7 +839,6 @@
                 },
             }
             return {"data": {"project": {"artifact": art}}}
-<<<<<<< HEAD
         if "query Project" in body["query"] and "runQueues" in body["query"]:
             return json.dumps(
                 {
@@ -864,10 +888,8 @@
         if "mutation ackRunQueueItem" in body["query"]:
             ctx["num_acked"] += 1
             return json.dumps({"data": {"ackRunQueueItem": {"success": True}}})
-=======
         if "query ClientIDMapping(" in body["query"]:
             return {"data": {"clientIDMapping": {"serverID": "QXJ0aWZhY3Q6NTI1MDk4"}}}
->>>>>>> 9b682426
         if "stopped" in body["query"]:
             return json.dumps(
                 {
