import wandb
from wandb.cli import cli
from wandb.apis.internal import InternalApi
import contextlib
import datetime
import traceback
import platform
import getpass
import pytest
import netrc
import subprocess
import sys
import os
from tests import utils

DUMMY_API_KEY = "1824812581259009ca9981580f8f8a9012409eee"
DOCKER_SHA = (
    "wandb/deepo@sha256:"
    "3ddd2547d83a056804cac6aac48d46c5394a76df76b672539c4d2476eba38177"
)


@pytest.fixture
def docker(request, mock_server, mocker, monkeypatch):
    wandb_args = {"check_output": b"wandb/deepo@sha256:abc123"}
    marker = request.node.get_closest_marker("wandb_args")
    if marker:
        wandb_args.update(marker.kwargs)
    docker = mocker.MagicMock()
    api_key = mocker.patch(
        "wandb.apis.InternalApi.api_key", new_callable=mocker.PropertyMock
    )
    api_key.return_value = "test"
    monkeypatch.setattr(cli, "find_executable", lambda name: True)
    old_call = subprocess.call

    def new_call(command, **kwargs):
        if command[0] == "docker":
            return docker(command)
        else:
            return old_call(command, **kwargs)

    monkeypatch.setattr(subprocess, "call", new_call)

    monkeypatch.setattr(
        subprocess, "check_output", lambda *args, **kwargs: wandb_args["check_output"]
    )
    return docker


@pytest.fixture
def no_tty(mocker):
    with mocker.patch("wandb.sys.stdin") as stdin_mock:
        stdin_mock.isatty.return_value = False
        yield


@pytest.fixture
def empty_netrc(monkeypatch):
    class FakeNet(object):
        @property
        def hosts(self):
            return {"api.wandb.ai": None}

    monkeypatch.setattr(netrc, "netrc", lambda *args: FakeNet())


@contextlib.contextmanager
def config_dir():
    try:
        os.environ["WANDB_CONFIG"] = os.getcwd()
        yield
    finally:
        del os.environ["WANDB_CONFIG"]


def debug_result(result, prefix=None):
    prefix = prefix or ""
    print("DEBUG({}) {} = {}".format(prefix, "out", result.output))
    print("DEBUG({}) {} = {}".format(prefix, "exc", result.exception))
    print(
        "DEBUG({}) {} = {}".format(prefix, "tb", traceback.print_tb(result.exc_info[2]))
    )


def test_init_reinit(runner, empty_netrc, local_netrc, mock_server):
    with runner.isolated_filesystem():
        result = runner.invoke(cli.login, [DUMMY_API_KEY])
        debug_result(result, "login")
        result = runner.invoke(cli.init, input="y\n\n\n")
        debug_result(result, "init")
        assert result.exit_code == 0
        with open("netrc", "r") as f:
            generatedNetrc = f.read()
        with open("wandb/settings", "r") as f:
            generatedWandb = f.read()
        assert DUMMY_API_KEY in generatedNetrc
        assert "mock_server_entity" in generatedWandb


def test_init_add_login(runner, empty_netrc, mock_server):
    with runner.isolated_filesystem():
        with config_dir():
            with open("netrc", "w") as f:
                f.write("previous config")
            result = runner.invoke(cli.login, [DUMMY_API_KEY])
            debug_result(result, "login")
            result = runner.invoke(cli.init, input="y\n%s\nvanpelt\n" % DUMMY_API_KEY)
            debug_result(result, "init")
            assert result.exit_code == 0
            with open("netrc", "r") as f:
                generatedNetrc = f.read()
            with open("wandb/settings", "r") as f:
                generatedWandb = f.read()
            assert DUMMY_API_KEY in generatedNetrc
            assert "base_url" in generatedWandb


def test_init_existing_login(runner, mock_server):
    with runner.isolated_filesystem():
        with open("netrc", "w") as f:
            f.write("machine api.wandb.ai\n\tlogin test\tpassword 12345")
        result = runner.invoke(cli.init, input="vanpelt\nfoo\n")
        print(result.output)
        print(result.exception)
        print(traceback.print_tb(result.exc_info[2]))
        assert result.exit_code == 0
        with open("wandb/settings", "r") as f:
            generatedWandb = f.read()
        assert "mock_server_entity" in generatedWandb
        assert "This directory is configured" in result.output


@pytest.mark.skip(reason="Currently dont have on in cling")
def test_enable_on(runner, git_repo):
    with open("wandb/settings", "w") as f:
        f.write("[default]\nproject=rad")
    result = runner.invoke(cli.on)
    print(result.output)
    print(result.exception)
    print(traceback.print_tb(result.exc_info[2]))
    assert "W&B enabled" in str(result.output)
    assert result.exit_code == 0


@pytest.mark.skip(reason="Currently dont have off in cling")
def test_enable_off(runner, git_repo):
    with open("wandb/settings", "w") as f:
        f.write("[default]\nproject=rad")
    result = runner.invoke(cli.off)
    print(result.output)
    print(result.exception)
    print(traceback.print_tb(result.exc_info[2]))
    assert "W&B disabled" in str(result.output)
    assert "disabled" in open("wandb/settings").read()
    assert result.exit_code == 0


def test_pull(runner, mock_server):
    with runner.isolated_filesystem():
        result = runner.invoke(cli.pull, ["test", "--project", "test"])

        print(result.output)
        print(result.exception)
        print(traceback.print_tb(result.exc_info[2]))
        assert result.exit_code == 0
        assert "Downloading: test/test" in result.output
        assert os.path.isfile("weights.h5")
        assert "File weights.h5" in result.output


def test_no_project_bad_command(runner):
    result = runner.invoke(cli.cli, ["fsd"])
    print(result.output)
    print(result.exception)
    print(traceback.print_tb(result.exc_info[2]))
    assert "No such command" in result.output
    assert result.exit_code == 2


def test_login_key_arg(runner, empty_netrc, local_netrc):
    with runner.isolated_filesystem():
        # If the test was run from a directory containing .wandb, then __stage_dir__
        # was '.wandb' when imported by api.py, reload to fix. UGH!
        # reload(wandb)
        result = runner.invoke(cli.login, [DUMMY_API_KEY])
        print("Output: ", result.output)
        print("Exception: ", result.exception)
        print("Traceback: ", traceback.print_tb(result.exc_info[2]))
        assert result.exit_code == 0
        with open("netrc", "r") as f:
            generatedNetrc = f.read()
        assert DUMMY_API_KEY in generatedNetrc


def test_login_host_trailing_slash_fix_invalid(runner, empty_netrc, local_netrc):
    with runner.isolated_filesystem():
        with open("netrc", "w") as f:
            f.write("machine \n  login user\npassword {}".format(DUMMY_API_KEY))
        result = runner.invoke(
            cli.login, ["--host", "https://google.com/", DUMMY_API_KEY]
        )
        assert result.exit_code == 0
        with open("netrc", "r") as f:
            generatedNetrc = f.read()
        assert generatedNetrc == (
            "machine google.com\n"
            "  login user\n"
            "  password {}\n".format(DUMMY_API_KEY)
        )


def test_login_onprem_key_arg(runner, empty_netrc, local_netrc):
    onprem_key = "test-" + DUMMY_API_KEY
    with runner.isolated_filesystem():
        result = runner.invoke(cli.login, [onprem_key])
        print("Output: ", result.output)
        print("Exception: ", result.exception)
        print("Traceback: ", traceback.print_tb(result.exc_info[2]))
        assert result.exit_code == 0
        with open("netrc", "r") as f:
            generatedNetrc = f.read()
        assert onprem_key in generatedNetrc


def test_login_invalid_key_arg(runner, empty_netrc, local_netrc):
    invalid_key = "test--" + DUMMY_API_KEY
    with runner.isolated_filesystem():
        result = runner.invoke(cli.login, [invalid_key])
        assert "API key must be 40 characters long, yours was" in str(result)
        assert result.exit_code == 1


@pytest.mark.skip(reason="Just need to make the mocking work correctly")
def test_login_anonymously(runner, monkeypatch, empty_netrc, local_netrc):
    with runner.isolated_filesystem():
        api = InternalApi()
        monkeypatch.setattr(cli, "api", api)
        monkeypatch.setattr(
            api, "create_anonymous_api_key", lambda *args, **kwargs: DUMMY_API_KEY
        )
        result = runner.invoke(cli.login, ["--anonymously"])
        print("Output: ", result.output)
        print("Exception: ", result.exception)
        print("Traceback: ", traceback.print_tb(result.exc_info[2]))
        assert result.exit_code == 0
        with open("netrc", "r") as f:
            generated_netrc = f.read()
        assert DUMMY_API_KEY in generated_netrc


def test_artifact_download(runner, git_repo, mock_server):
    result = runner.invoke(cli.artifact, ["get", "test/mnist:v0"])
    print(result.output)
    print(result.exception)
    print(traceback.print_tb(result.exc_info[2]))
    assert result.exit_code == 0
    assert "Downloading dataset artifact" in result.output
    path = os.path.join(".", "artifacts", "mnist:v0")
    if platform.system() == "Windows":
        head, tail = os.path.splitdrive(path)
        path = head + tail.replace(":", "-")
    assert "Artifact downloaded to %s" % path in result.output
    assert os.path.exists(path)


def test_artifact_upload(runner, git_repo, mock_server, mocker, mocked_run):
    with open("artifact.txt", "w") as f:
        f.write("My Artifact")
    mocker.patch("wandb.init", lambda *args, **kwargs: mocked_run)
    result = runner.invoke(cli.artifact, ["put", "artifact.txt", "-n", "test/simple"])
    print(result.output)
    print(result.exception)
    print(traceback.print_tb(result.exc_info[2]))
    assert result.exit_code == 0
    assert "Uploading file artifact.txt to:" in result.output
    #  TODO: one of the tests above is setting entity to y
    assert "test/simple:v0" in result.output


def test_artifact_ls(runner, git_repo, mock_server):
    result = runner.invoke(cli.artifact, ["ls", "test"])
    print(result.output)
    print(result.exception)
    print(traceback.print_tb(result.exc_info[2]))
    assert result.exit_code == 0
<<<<<<< HEAD
    # Different platforms round differently?!?
    assert "9.9KiB" in result.output or "9.8KiB" in result.output
=======
    assert "10.0KB" in result.output
>>>>>>> 3a0def97
    assert "mnist:v2" in result.output


def test_docker_run_digest(runner, docker, monkeypatch):
    result = runner.invoke(cli.docker_run, [DOCKER_SHA],)
    assert result.exit_code == 0
    docker.assert_called_once_with(
        [
            "docker",
            "run",
            "-e",
            "WANDB_API_KEY=test",
            "-e",
            "WANDB_DOCKER=%s" % DOCKER_SHA,
            "--runtime",
            "nvidia",
            "%s" % DOCKER_SHA,
        ]
    )


def test_docker_run_bad_image(runner, docker, monkeypatch):
    result = runner.invoke(cli.docker_run, ["wandb///foo$"])
    assert result.exit_code == 0
    docker.assert_called_once_with(
        [
            "docker",
            "run",
            "-e",
            "WANDB_API_KEY=test",
            "--runtime",
            "nvidia",
            "wandb///foo$",
        ]
    )


def test_docker_run_no_nvidia(runner, docker, monkeypatch):
    monkeypatch.setattr(cli, "find_executable", lambda name: False)
    result = runner.invoke(cli.docker_run, ["run", "-v", "cool:/cool", "rad"])
    assert result.exit_code == 0
    docker.assert_called_once_with(
        [
            "docker",
            "run",
            "-e",
            "WANDB_API_KEY=test",
            "-e",
            "WANDB_DOCKER=wandb/deepo@sha256:abc123",
            "-v",
            "cool:/cool",
            "rad",
        ]
    )


def test_docker_run_nvidia(runner, docker):
    result = runner.invoke(
        cli.docker_run, ["run", "-v", "cool:/cool", "rad", "/bin/bash", "cool"]
    )
    assert result.exit_code == 0
    docker.assert_called_once_with(
        [
            "docker",
            "run",
            "-e",
            "WANDB_API_KEY=test",
            "-e",
            "WANDB_DOCKER=wandb/deepo@sha256:abc123",
            "--runtime",
            "nvidia",
            "-v",
            "cool:/cool",
            "rad",
            "/bin/bash",
            "cool",
        ]
    )


def test_docker(runner, docker):
    with runner.isolated_filesystem():
        result = runner.invoke(cli.docker, ["test"])
        print(result.output)
        print(traceback.print_tb(result.exc_info[2]))
        docker.assert_called_once_with(
            [
                "docker",
                "run",
                "-e",
                "LANG=C.UTF-8",
                "-e",
                "WANDB_DOCKER=wandb/deepo@sha256:abc123",
                "--ipc=host",
                "-v",
                wandb.docker.entrypoint + ":/wandb-entrypoint.sh",
                "--entrypoint",
                "/wandb-entrypoint.sh",
                "-v",
                os.getcwd() + ":/app",
                "-w",
                "/app",
                "-e",
                "WANDB_API_KEY=test",
                "-it",
                "test",
                "/bin/bash",
            ]
        )
        assert result.exit_code == 0


def test_docker_basic(runner, docker, git_repo):
    result = runner.invoke(cli.docker, ["test:abc123"])
    print(result.output)
    print(traceback.print_tb(result.exc_info[2]))
    assert "Launching docker container" in result.output
    docker.assert_called_once_with(
        [
            "docker",
            "run",
            "-e",
            "LANG=C.UTF-8",
            "-e",
            "WANDB_DOCKER=wandb/deepo@sha256:abc123",
            "--ipc=host",
            "-v",
            wandb.docker.entrypoint + ":/wandb-entrypoint.sh",
            "--entrypoint",
            "/wandb-entrypoint.sh",
            "-v",
            os.getcwd() + ":/app",
            "-w",
            "/app",
            "-e",
            "WANDB_API_KEY=test",
            "-it",
            "test:abc123",
            "/bin/bash",
        ]
    )
    assert result.exit_code == 0


def test_docker_sha(runner, docker):
    result = runner.invoke(cli.docker, ["test@sha256:abc123"])
    print(result.output)
    print(traceback.print_tb(result.exc_info[2]))
    docker.assert_called_once_with(
        [
            "docker",
            "run",
            "-e",
            "LANG=C.UTF-8",
            "-e",
            "WANDB_DOCKER=test@sha256:abc123",
            "--ipc=host",
            "-v",
            wandb.docker.entrypoint + ":/wandb-entrypoint.sh",
            "--entrypoint",
            "/wandb-entrypoint.sh",
            "-v",
            os.getcwd() + ":/app",
            "-w",
            "/app",
            "-e",
            "WANDB_API_KEY=test",
            "-it",
            "test@sha256:abc123",
            "/bin/bash",
        ]
    )
    assert result.exit_code == 0


def test_docker_no_dir(runner, docker):
    result = runner.invoke(cli.docker, ["test:abc123", "--no-dir"])
    print(result.output)
    print(traceback.print_tb(result.exc_info[2]))
    docker.assert_called_once_with(
        [
            "docker",
            "run",
            "-e",
            "LANG=C.UTF-8",
            "-e",
            "WANDB_DOCKER=wandb/deepo@sha256:abc123",
            "--ipc=host",
            "-v",
            wandb.docker.entrypoint + ":/wandb-entrypoint.sh",
            "--entrypoint",
            "/wandb-entrypoint.sh",
            "-e",
            "WANDB_API_KEY=test",
            "-it",
            "test:abc123",
            "/bin/bash",
        ]
    )
    assert result.exit_code == 0


def test_docker_no_interactive_custom_command(runner, docker, git_repo):
    result = runner.invoke(
        cli.docker, ["test:abc123", "--no-tty", "--cmd", "python foo.py"]
    )
    print(result.output)
    print(traceback.print_tb(result.exc_info[2]))

    docker.assert_called_once_with(
        [
            "docker",
            "run",
            "-e",
            "LANG=C.UTF-8",
            "-e",
            "WANDB_DOCKER=wandb/deepo@sha256:abc123",
            "--ipc=host",
            "-v",
            wandb.docker.entrypoint + ":/wandb-entrypoint.sh",
            "--entrypoint",
            "/wandb-entrypoint.sh",
            "-v",
            os.getcwd() + ":/app",
            "-w",
            "/app",
            "-e",
            "WANDB_API_KEY=test",
            "test:abc123",
            "/bin/bash",
            "-c",
            "python foo.py",
        ]
    )
    assert result.exit_code == 0


def test_docker_jupyter(runner, docker):
    with runner.isolated_filesystem():
        result = runner.invoke(cli.docker, ["test", "--jupyter"])
        print(result.output)
        print(traceback.print_tb(result.exc_info[2]))

        docker.assert_called_once_with(
            [
                "docker",
                "run",
                "-e",
                "LANG=C.UTF-8",
                "-e",
                "WANDB_DOCKER=wandb/deepo@sha256:abc123",
                "--ipc=host",
                "-v",
                wandb.docker.entrypoint + ":/wandb-entrypoint.sh",
                "--entrypoint",
                "/wandb-entrypoint.sh",
                "-v",
                os.getcwd() + ":/app",
                "-w",
                "/app",
                "-e",
                "WANDB_API_KEY=test",
                "-e",
                "WANDB_ENSURE_JUPYTER=1",
                "-p",
                "8888:8888",
                "test",
                "/bin/bash",
                "-c",
                (
                    "jupyter lab --no-browser --ip=0.0.0.0 --allow-root "
                    "--NotebookApp.token= --notebook-dir /app"
                ),
            ]
        )
        assert result.exit_code == 0


def test_docker_args(runner, docker):
    with runner.isolated_filesystem():
        result = runner.invoke(cli.docker, ["test", "-v", "/tmp:/tmp"])
        print(result.output)
        print(traceback.print_tb(result.exc_info[2]))
        docker.assert_called_with(
            [
                "docker",
                "run",
                "-e",
                "LANG=C.UTF-8",
                "-e",
                "WANDB_DOCKER=wandb/deepo@sha256:abc123",
                "--ipc=host",
                "-v",
                wandb.docker.entrypoint + ":/wandb-entrypoint.sh",
                "--entrypoint",
                "/wandb-entrypoint.sh",
                "-v",
                os.getcwd() + ":/app",
                "-w",
                "/app",
                "-e",
                "WANDB_API_KEY=test",
                "test",
                "-v",
                "/tmp:/tmp",
                "-it",
                "wandb/deepo:all-cpu",
                "/bin/bash",
            ]
        )
        assert result.exit_code == 0


def test_docker_digest(runner, docker):
    with runner.isolated_filesystem():
        result = runner.invoke(cli.docker, ["test", "--digest"])
        print(result.output)
        print(traceback.print_tb(result.exc_info[2]))
        assert result.output == "wandb/deepo@sha256:abc123"
        assert result.exit_code == 0


@pytest.mark.wandb_args(check_output=b"")
def test_local_default(runner, docker, local_settings):
    result = runner.invoke(cli.local)
    print(result.output)
    print(traceback.print_tb(result.exc_info[2]))
    user = getpass.getuser()
    docker.assert_called_with(
        [
            "docker",
            "run",
            "--rm",
            "-v",
            "wandb:/vol",
            "-p",
            "8080:8080",
            "--name",
            "wandb-local",
            "-e",
            "LOCAL_USERNAME=%s" % user,
            "-d",
            "wandb/local",
        ]
    )


@pytest.mark.wandb_args(check_output=b"")
def test_local_custom_port(runner, docker, local_settings):
    result = runner.invoke(cli.local, ["-p", "3030"])
    print(result.output)
    print(traceback.print_tb(result.exc_info[2]))
    user = getpass.getuser()
    docker.assert_called_with(
        [
            "docker",
            "run",
            "--rm",
            "-v",
            "wandb:/vol",
            "-p",
            "3030:8080",
            "--name",
            "wandb-local",
            "-e",
            "LOCAL_USERNAME=%s" % user,
            "-d",
            "wandb/local",
        ]
    )


@pytest.mark.wandb_args(check_output=b"")
def test_local_custom_env(runner, docker, local_settings):
    result = runner.invoke(cli.local, ["-e", b"FOO=bar"])
    print(result.output)
    print(traceback.print_tb(result.exc_info[2]))
    user = getpass.getuser()
    docker.assert_called_with(
        [
            "docker",
            "run",
            "--rm",
            "-v",
            "wandb:/vol",
            "-p",
            "8080:8080",
            "--name",
            "wandb-local",
            "-e",
            "LOCAL_USERNAME=%s" % user,
            "-e",
            "FOO=bar",
            "-d",
            "wandb/local",
        ]
    )


def test_local_already_running(runner, docker, local_settings):
    result = runner.invoke(cli.local)
    print(result.output)
    print(traceback.print_tb(result.exc_info[2]))
    assert "A container named wandb-local is already running" in result.output


@pytest.mark.skipif(
    platform.system() == "Windows",
    reason="The patch in mock_server.py doesn't work in windows",
)
def test_restore_no_remote(runner, mock_server, git_repo, docker, monkeypatch):
    # TODO(jhr): does not work with --flake-finder
    with open("patch.txt", "w") as f:
        f.write("test")
    git_repo.repo.index.add(["patch.txt"])
    git_repo.repo.commit()
    result = runner.invoke(cli.restore, ["wandb/test:abcdef"])
    print(result.output)
    print(traceback.print_tb(result.exc_info[2]))
    assert result.exit_code == 0
    assert "Created branch wandb/abcdef" in result.output
    assert "Applied patch" in result.output
    assert "Restored config variables to " in result.output
    assert "Launching docker container" in result.output
    docker.assert_called_with(
        [
            "docker",
            "run",
            "-e",
            "LANG=C.UTF-8",
            "-e",
            "WANDB_DOCKER=wandb/deepo@sha256:abc123",
            "--ipc=host",
            "-v",
            wandb.docker.entrypoint + ":/wandb-entrypoint.sh",
            "--entrypoint",
            "/wandb-entrypoint.sh",
            "-v",
            os.getcwd() + ":/app",
            "-w",
            "/app",
            "-e",
            "WANDB_API_KEY=test",
            "-e",
            "WANDB_COMMAND=python train.py --test foo",
            "-it",
            "test/docker",
            "/bin/bash",
        ]
    )


def test_restore_bad_remote(runner, mock_server, git_repo, docker, monkeypatch):
    # git_repo creates it's own isolated filesystem
    mock_server.set_context("git", {"repo": "http://fake.git/foo/bar"})
    api = InternalApi({"project": "test"})
    monkeypatch.setattr(cli, "_api", api)

    def bad_commit(cmt):
        raise ValueError()

    monkeypatch.setattr(api.git.repo, "commit", bad_commit)
    monkeypatch.setattr(api, "download_urls", lambda *args, **kwargs: [])
    result = runner.invoke(cli.restore, ["wandb/test:abcdef"])
    print(result.output)
    print(traceback.print_tb(result.exc_info[2]))
    assert result.exit_code == 1
    assert "Run `git clone http://fake.git/foo/bar`" in result.output


def test_restore_good_remote(runner, mock_server, git_repo, docker, monkeypatch):
    # git_repo creates it's own isolated filesystem
    git_repo.repo.create_remote("origin", "git@fake.git:foo/bar")
    monkeypatch.setattr(subprocess, "check_call", lambda command: True)
    mock_server.set_context("git", {"repo": "http://fake.git/foo/bar"})
    monkeypatch.setattr(cli, "_api", InternalApi({"project": "test"}))
    result = runner.invoke(cli.restore, ["wandb/test:abcdef"])
    print(result.output)
    print(traceback.print_tb(result.exc_info[2]))
    assert result.exit_code == 0
    assert "Created branch wandb/abcdef" in result.output


def test_restore_slashes(runner, mock_server, git_repo, docker, monkeypatch):
    # git_repo creates it's own isolated filesystem
    mock_server.set_context("git", {"repo": "http://fake.git/foo/bar"})
    monkeypatch.setattr(cli, "_api", InternalApi({"project": "test"}))
    result = runner.invoke(cli.restore, ["wandb/test/abcdef", "--no-git"])
    print(result.output)
    print(traceback.print_tb(result.exc_info[2]))
    assert result.exit_code == 0
    assert "Restored config variables" in result.output


def test_restore_no_entity(runner, mock_server, git_repo, docker, monkeypatch):
    # git_repo creates it's own isolated filesystem
    mock_server.set_context("git", {"repo": "http://fake.git/foo/bar"})
    monkeypatch.setattr(cli, "_api", InternalApi({"project": "test"}))
    result = runner.invoke(cli.restore, ["test/abcdef", "--no-git"])
    print(result.output)
    print(traceback.print_tb(result.exc_info[2]))
    assert result.exit_code == 0
    assert "Restored config variables" in result.output


def test_restore_not_git(runner, mock_server, docker, monkeypatch):
    with runner.isolated_filesystem():
        monkeypatch.setattr(cli, "_api", InternalApi({"project": "test"}))
        result = runner.invoke(cli.restore, ["test/abcdef"])
        print(result.output)
        print(traceback.print_tb(result.exc_info[2]))
        assert result.exit_code == 0
        assert "Original run has no git history" in result.output


def test_gc(runner):
    with runner.isolated_filesystem():
        if not os.path.isdir("wandb"):
            os.mkdir("wandb")
        d1 = datetime.datetime.now()
        d2 = d1 - datetime.timedelta(hours=3)
        run1 = d1.strftime("run-%Y%m%d_%H%M%S-abcd")
        run2 = d2.strftime("run-%Y%m%d_%H%M%S-efgh")
        run1_dir = os.path.join("wandb", run1)
        run2_dir = os.path.join("wandb", run2)
        os.mkdir(run1_dir)
        with open(os.path.join(run1_dir, "run-abcd.wandb"), "w") as f:
            f.write("")
        with open(os.path.join(run1_dir, "run-abcd.wandb.synced"), "w") as f:
            f.write("")
        os.mkdir(run2_dir)
        with open(os.path.join(run2_dir, "run-efgh.wandb"), "w") as f:
            f.write("")
        with open(os.path.join(run2_dir, "run-efgh.wandb.synced"), "w") as f:
            f.write("")
        assert (
            runner.invoke(
                cli.sync, ["--clean", "--clean-old-hours", "2"], input="y\n"
            ).exit_code
            == 0
        )
        assert os.path.exists(run1_dir)
        assert not os.path.exists(run2_dir)
        assert (
            runner.invoke(
                cli.sync, ["--clean", "--clean-old-hours", "0"], input="y\n"
            ).exit_code
            == 0
        )
        assert not os.path.exists(run1_dir)


def test_sync_tensorboard(runner, live_mock_server):
    with runner.isolated_filesystem():
        utils.fixture_copy("events.out.tfevents.1585769947.cvp")

        result = runner.invoke(cli.sync, ["."])
        print(result.output)
        print(traceback.print_tb(result.exc_info[2]))
        assert result.exit_code == 0
        assert "Found 1 tfevent files" in result.output
        ctx = live_mock_server.get_ctx()
        print(ctx)
        assert (
            len(ctx["file_stream"][0]["files"]["wandb-history.jsonl"]["content"]) == 17
        )

        # Check the no sync tensorboard flag
        result = runner.invoke(cli.sync, [".", "--no-sync-tensorboard"])
        assert result.output == "Skipping directory: .\n"
        assert os.listdir(".") == ["events.out.tfevents.1585769947.cvp"]


def test_sync_tensorboard_big(runner, live_mock_server):
    with runner.isolated_filesystem():
        utils.fixture_copy("events.out.tfevents.1611911647.big-histos")
        result = runner.invoke(cli.sync, ["."])
        print(result.output)
        print(traceback.print_tb(result.exc_info[2]))
        assert result.exit_code == 0
        assert "Found 1 tfevent files" in result.output
        assert "exceeds max data limit" in result.output
        ctx = live_mock_server.get_ctx()
        print(ctx)
        assert (
            len(ctx["file_stream"][0]["files"]["wandb-history.jsonl"]["content"]) == 27
        )


def test_sync_wandb_run(runner, live_mock_server):
    with runner.isolated_filesystem():
        utils.fixture_copy("wandb")

        result = runner.invoke(cli.sync, ["--sync-all"])
        print(result.output)
        print(traceback.print_tb(result.exc_info[2]))
        assert result.exit_code == 0
        ctx = live_mock_server.get_ctx()
        assert "mock_server_entity/test/runs/g9dvvkua ...done." in result.output
        assert len(ctx["file_stream"][0]["files"]["wandb-events.jsonl"]["content"]) == 1

        # Check we marked the run as synced
        result = runner.invoke(cli.sync, ["--sync-all"])
        assert result.exit_code == 0
        assert "wandb: ERROR Nothing to sync." in result.output


@pytest.mark.skipif(
    sys.version_info == (3, 9), reason="Tensorboard not currently built for 3.9"
)
def test_sync_wandb_run_and_tensorboard(runner, live_mock_server):
    with runner.isolated_filesystem():
        run_dir = os.path.join("wandb", "offline-run-20210216_154407-g9dvvkua")
        utils.fixture_copy("wandb")
        utils.fixture_copy(
            "events.out.tfevents.1585769947.cvp",
            os.path.join(run_dir, "events.out.tfevents.1585769947.cvp"),
        )

        result = runner.invoke(cli.sync, ["--sync-all"])
        print(result.output)
        print(traceback.print_tb(result.exc_info[2]))
        assert result.exit_code == 0
        ctx = live_mock_server.get_ctx()
        assert "mock_server_entity/test/runs/g9dvvkua ...done." in result.output
        assert len(ctx["file_stream"][0]["files"]["wandb-events.jsonl"]["content"]) == 1

        # Check we marked the run as synced
        result = runner.invoke(cli.sync, [run_dir])
        assert result.exit_code == 0
        assert (
            "WARNING Found .wandb file, not streaming tensorboard metrics"
            in result.output
        )<|MERGE_RESOLUTION|>--- conflicted
+++ resolved
@@ -284,12 +284,7 @@
     print(result.exception)
     print(traceback.print_tb(result.exc_info[2]))
     assert result.exit_code == 0
-<<<<<<< HEAD
-    # Different platforms round differently?!?
-    assert "9.9KiB" in result.output or "9.8KiB" in result.output
-=======
     assert "10.0KB" in result.output
->>>>>>> 3a0def97
     assert "mnist:v2" in result.output
 
 
@@ -859,7 +854,7 @@
 
         # Check the no sync tensorboard flag
         result = runner.invoke(cli.sync, [".", "--no-sync-tensorboard"])
-        assert result.output == "Skipping directory: .\n"
+        assert result.output == "Skipping directory: {}\n".format(os.path.abspath("."))
         assert os.listdir(".") == ["events.out.tfevents.1585769947.cvp"]
 
 
