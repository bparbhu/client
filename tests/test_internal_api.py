--- conflicted
+++ resolved
@@ -117,44 +117,17 @@
             f.write("weight")
         with open("model.json", "w") as f:
             f.write("model")
-        res = api.push(["weights.h5", "model.json"], entity='test', project='test')
+        res = api.push(["weights.h5", "model.json"],
+                       entity='test', project='test')
     assert res[0].status_code == 200
 
 
-<<<<<<< HEAD
 def test_push_no_project(request_mocker, upload_url, query_project):
     query_project(request_mocker)
     upload_url(request_mocker)
-=======
-def test_push_git_success(request_mocker, mocker, upload_url, query_project, upsert_run):
-    query_project(request_mocker)
-    upload_url(request_mocker)
-    update_mock = upsert_run(request_mocker)
-    with CliRunner().isolated_filesystem():
-        res = os.mkdir("wandb")
-        with open("wandb/latest.yaml", "w") as f:
-            f.write(yaml.dump({'wandb_version': 1, 'test': {
-                    'value': 'success', 'desc': 'My life'}}))
-        with open("weights.h5", "w") as f:
-            f.write("weight")
-        with open("model.json", "w") as f:
-            f.write("model")
-        r = git.Repo.init(".")
-        r.index.add(["model.json"])
-        r.index.commit("initial commit")
-        api = internal.Api(load_settings=False,
-                           default_settings={'git_tag': True})
-        mock = mocker.patch.object(api.git, "push")
-        res = api.push(["weights.h5", "model.json"], entity='test', project='test', run='test')
-    assert res[0].status_code == 200
-    mock.assert_called_once_with("test")
-
-
-def test_push_no_project():
->>>>>>> 4b7fd166
     with pytest.raises(wandb.Error):
         api = internal.Api(load_settings=False)
-        res = api.push("weights.json", entity='test')
+        res = api.push(["weights.json"], entity='test')
 
 
 def test_upload_success(request_mocker, upload_url):
