--- conflicted
+++ resolved
@@ -443,14 +443,6 @@
     df = pd.DataFrame(columns=["Foo", "Bar"], data=[["So", "Cool"], ["&", "Rad"]])
     table_df = wandb.Table(dataframe=df)
     assert table._to_table_json() == table_df._to_table_json()
-
-
-def test_table_init():
-    table = wandb.Table(data=[["Some awesome text", "Positive", "Negative"]])
-    assert table._to_table_json() == {
-        "data": [["Some awesome text", "Positive", "Negative"]],
-        "columns": ["Input", "Output", "Expected"],
-    }
 
 
 def test_table_column_types():
@@ -771,8 +763,6 @@
     ]
 
 
-<<<<<<< HEAD
-=======
 def test_table_init():
     table = wandb.Table(data=[["Some awesome text", "Positive", "Negative"]])
     assert table._to_table_json() == {
@@ -833,7 +823,6 @@
     assert table.data == table_data
 
 
->>>>>>> 52f31e00
 def test_graph():
     graph = wandb.Graph()
     node_a = data_types.Node("a", "Node A", size=(4,))
